// SPDX-License-Identifier: GPL-2.0-only
#include <linux/export.h>
#include <linux/bvec.h>
#include <linux/fault-inject-usercopy.h>
#include <linux/uio.h>
#include <linux/pagemap.h>
#include <linux/highmem.h>
#include <linux/slab.h>
#include <linux/vmalloc.h>
#include <linux/splice.h>
#include <linux/compat.h>
#include <linux/scatterlist.h>
#include <linux/instrumented.h>
#include <linux/iov_iter.h>

static __always_inline
size_t copy_to_user_iter(void __user *iter_to, size_t progress,
			 size_t len, void *from, void *priv2)
{
	if (should_fail_usercopy())
		return len;
	if (access_ok(iter_to, len)) {
		from += progress;
		instrument_copy_to_user(iter_to, from, len);
		len = raw_copy_to_user(iter_to, from, len);
	}
	return len;
}

static __always_inline
size_t copy_to_user_iter_nofault(void __user *iter_to, size_t progress,
				 size_t len, void *from, void *priv2)
{
	ssize_t res;

	if (should_fail_usercopy())
		return len;

	from += progress;
	res = copy_to_user_nofault(iter_to, from, len);
	return res < 0 ? len : res;
}

static __always_inline
size_t copy_from_user_iter(void __user *iter_from, size_t progress,
			   size_t len, void *to, void *priv2)
{
	size_t res = len;

	if (should_fail_usercopy())
		return len;
	if (access_ok(iter_from, len)) {
		to += progress;
		instrument_copy_from_user_before(to, iter_from, len);
		res = raw_copy_from_user(to, iter_from, len);
		instrument_copy_from_user_after(to, iter_from, len, res);
	}
	return res;
}

static __always_inline
size_t memcpy_to_iter(void *iter_to, size_t progress,
		      size_t len, void *from, void *priv2)
{
	memcpy(iter_to, from + progress, len);
	return 0;
}

static __always_inline
size_t memcpy_from_iter(void *iter_from, size_t progress,
			size_t len, void *to, void *priv2)
{
	memcpy(to + progress, iter_from, len);
	return 0;
}

/*
 * fault_in_iov_iter_readable - fault in iov iterator for reading
 * @i: iterator
 * @size: maximum length
 *
 * Fault in one or more iovecs of the given iov_iter, to a maximum length of
 * @size.  For each iovec, fault in each page that constitutes the iovec.
 *
 * Returns the number of bytes not faulted in (like copy_to_user() and
 * copy_from_user()).
 *
 * Always returns 0 for non-userspace iterators.
 */
size_t fault_in_iov_iter_readable(const struct iov_iter *i, size_t size)
{
	if (iter_is_ubuf(i)) {
		size_t n = min(size, iov_iter_count(i));
		n -= fault_in_readable(i->ubuf + i->iov_offset, n);
		return size - n;
	} else if (iter_is_iovec(i)) {
		size_t count = min(size, iov_iter_count(i));
		const struct iovec *p;
		size_t skip;

		size -= count;
		for (p = iter_iov(i), skip = i->iov_offset; count; p++, skip = 0) {
			size_t len = min(count, p->iov_len - skip);
			size_t ret;

			if (unlikely(!len))
				continue;
			ret = fault_in_readable(p->iov_base + skip, len);
			count -= len - ret;
			if (ret)
				break;
		}
		return count + size;
	}
	return 0;
}
EXPORT_SYMBOL(fault_in_iov_iter_readable);

/*
 * fault_in_iov_iter_writeable - fault in iov iterator for writing
 * @i: iterator
 * @size: maximum length
 *
 * Faults in the iterator using get_user_pages(), i.e., without triggering
 * hardware page faults.  This is primarily useful when we already know that
 * some or all of the pages in @i aren't in memory.
 *
 * Returns the number of bytes not faulted in, like copy_to_user() and
 * copy_from_user().
 *
 * Always returns 0 for non-user-space iterators.
 */
size_t fault_in_iov_iter_writeable(const struct iov_iter *i, size_t size)
{
	if (iter_is_ubuf(i)) {
		size_t n = min(size, iov_iter_count(i));
		n -= fault_in_safe_writeable(i->ubuf + i->iov_offset, n);
		return size - n;
	} else if (iter_is_iovec(i)) {
		size_t count = min(size, iov_iter_count(i));
		const struct iovec *p;
		size_t skip;

		size -= count;
		for (p = iter_iov(i), skip = i->iov_offset; count; p++, skip = 0) {
			size_t len = min(count, p->iov_len - skip);
			size_t ret;

			if (unlikely(!len))
				continue;
			ret = fault_in_safe_writeable(p->iov_base + skip, len);
			count -= len - ret;
			if (ret)
				break;
		}
		return count + size;
	}
	return 0;
}
EXPORT_SYMBOL(fault_in_iov_iter_writeable);

void iov_iter_init(struct iov_iter *i, unsigned int direction,
			const struct iovec *iov, unsigned long nr_segs,
			size_t count)
{
	WARN_ON(direction & ~(READ | WRITE));
	*i = (struct iov_iter) {
		.iter_type = ITER_IOVEC,
		.nofault = false,
		.data_source = direction,
		.__iov = iov,
		.nr_segs = nr_segs,
		.iov_offset = 0,
		.count = count
	};
}
EXPORT_SYMBOL(iov_iter_init);

size_t _copy_to_iter(const void *addr, size_t bytes, struct iov_iter *i)
{
	if (WARN_ON_ONCE(i->data_source))
		return 0;
	if (user_backed_iter(i))
		might_fault();
	return iterate_and_advance(i, bytes, (void *)addr,
				   copy_to_user_iter, memcpy_to_iter);
}
EXPORT_SYMBOL(_copy_to_iter);

#ifdef CONFIG_ARCH_HAS_COPY_MC
static __always_inline
size_t copy_to_user_iter_mc(void __user *iter_to, size_t progress,
			    size_t len, void *from, void *priv2)
{
	if (access_ok(iter_to, len)) {
		from += progress;
		instrument_copy_to_user(iter_to, from, len);
		len = copy_mc_to_user(iter_to, from, len);
	}
	return len;
}

static __always_inline
size_t memcpy_to_iter_mc(void *iter_to, size_t progress,
			 size_t len, void *from, void *priv2)
{
	return copy_mc_to_kernel(iter_to, from + progress, len);
}

/**
 * _copy_mc_to_iter - copy to iter with source memory error exception handling
 * @addr: source kernel address
 * @bytes: total transfer length
 * @i: destination iterator
 *
 * The pmem driver deploys this for the dax operation
 * (dax_copy_to_iter()) for dax reads (bypass page-cache and the
 * block-layer). Upon #MC read(2) aborts and returns EIO or the bytes
 * successfully copied.
 *
 * The main differences between this and typical _copy_to_iter().
 *
 * * Typical tail/residue handling after a fault retries the copy
 *   byte-by-byte until the fault happens again. Re-triggering machine
 *   checks is potentially fatal so the implementation uses source
 *   alignment and poison alignment assumptions to avoid re-triggering
 *   hardware exceptions.
 *
 * * ITER_KVEC and ITER_BVEC can return short copies.  Compare to
 *   copy_to_iter() where only ITER_IOVEC attempts might return a short copy.
 *
 * Return: number of bytes copied (may be %0)
 */
size_t _copy_mc_to_iter(const void *addr, size_t bytes, struct iov_iter *i)
{
	if (WARN_ON_ONCE(i->data_source))
		return 0;
	if (user_backed_iter(i))
		might_fault();
	return iterate_and_advance(i, bytes, (void *)addr,
				   copy_to_user_iter_mc, memcpy_to_iter_mc);
}
EXPORT_SYMBOL_GPL(_copy_mc_to_iter);
#endif /* CONFIG_ARCH_HAS_COPY_MC */

static __always_inline
size_t __copy_from_iter(void *addr, size_t bytes, struct iov_iter *i)
{
	return iterate_and_advance(i, bytes, addr,
				   copy_from_user_iter, memcpy_from_iter);
}

size_t _copy_from_iter(void *addr, size_t bytes, struct iov_iter *i)
{
	if (WARN_ON_ONCE(!i->data_source))
		return 0;

	if (user_backed_iter(i))
		might_fault();
	return __copy_from_iter(addr, bytes, i);
}
EXPORT_SYMBOL(_copy_from_iter);

static __always_inline
size_t copy_from_user_iter_nocache(void __user *iter_from, size_t progress,
				   size_t len, void *to, void *priv2)
{
	return __copy_from_user_inatomic_nocache(to + progress, iter_from, len);
}

size_t _copy_from_iter_nocache(void *addr, size_t bytes, struct iov_iter *i)
{
	if (WARN_ON_ONCE(!i->data_source))
		return 0;

	return iterate_and_advance(i, bytes, addr,
				   copy_from_user_iter_nocache,
				   memcpy_from_iter);
}
EXPORT_SYMBOL(_copy_from_iter_nocache);

#ifdef CONFIG_ARCH_HAS_UACCESS_FLUSHCACHE
static __always_inline
size_t copy_from_user_iter_flushcache(void __user *iter_from, size_t progress,
				      size_t len, void *to, void *priv2)
{
	return __copy_from_user_flushcache(to + progress, iter_from, len);
}

static __always_inline
size_t memcpy_from_iter_flushcache(void *iter_from, size_t progress,
				   size_t len, void *to, void *priv2)
{
	memcpy_flushcache(to + progress, iter_from, len);
	return 0;
}

/**
 * _copy_from_iter_flushcache - write destination through cpu cache
 * @addr: destination kernel address
 * @bytes: total transfer length
 * @i: source iterator
 *
 * The pmem driver arranges for filesystem-dax to use this facility via
 * dax_copy_from_iter() for ensuring that writes to persistent memory
 * are flushed through the CPU cache. It is differentiated from
 * _copy_from_iter_nocache() in that guarantees all data is flushed for
 * all iterator types. The _copy_from_iter_nocache() only attempts to
 * bypass the cache for the ITER_IOVEC case, and on some archs may use
 * instructions that strand dirty-data in the cache.
 *
 * Return: number of bytes copied (may be %0)
 */
size_t _copy_from_iter_flushcache(void *addr, size_t bytes, struct iov_iter *i)
{
	if (WARN_ON_ONCE(!i->data_source))
		return 0;

	return iterate_and_advance(i, bytes, addr,
				   copy_from_user_iter_flushcache,
				   memcpy_from_iter_flushcache);
}
EXPORT_SYMBOL_GPL(_copy_from_iter_flushcache);
#endif

static inline bool page_copy_sane(struct page *page, size_t offset, size_t n)
{
	struct page *head;
	size_t v = n + offset;

	/*
	 * The general case needs to access the page order in order
	 * to compute the page size.
	 * However, we mostly deal with order-0 pages and thus can
	 * avoid a possible cache line miss for requests that fit all
	 * page orders.
	 */
	if (n <= v && v <= PAGE_SIZE)
		return true;

	head = compound_head(page);
	v += (page - head) << PAGE_SHIFT;

	if (WARN_ON(n > v || v > page_size(head)))
		return false;
	return true;
}

size_t copy_page_to_iter(struct page *page, size_t offset, size_t bytes,
			 struct iov_iter *i)
{
	size_t res = 0;
	if (!page_copy_sane(page, offset, bytes))
		return 0;
	if (WARN_ON_ONCE(i->data_source))
		return 0;
	page += offset / PAGE_SIZE; // first subpage
	offset %= PAGE_SIZE;
	while (1) {
		void *kaddr = kmap_local_page(page);
		size_t n = min(bytes, (size_t)PAGE_SIZE - offset);
		n = _copy_to_iter(kaddr + offset, n, i);
		kunmap_local(kaddr);
		res += n;
		bytes -= n;
		if (!bytes || !n)
			break;
		offset += n;
		if (offset == PAGE_SIZE) {
			page++;
			offset = 0;
		}
	}
	return res;
}
EXPORT_SYMBOL(copy_page_to_iter);

size_t copy_page_to_iter_nofault(struct page *page, unsigned offset, size_t bytes,
				 struct iov_iter *i)
{
	size_t res = 0;

	if (!page_copy_sane(page, offset, bytes))
		return 0;
	if (WARN_ON_ONCE(i->data_source))
		return 0;
	page += offset / PAGE_SIZE; // first subpage
	offset %= PAGE_SIZE;
	while (1) {
		void *kaddr = kmap_local_page(page);
		size_t n = min(bytes, (size_t)PAGE_SIZE - offset);

		n = iterate_and_advance(i, n, kaddr + offset,
					copy_to_user_iter_nofault,
					memcpy_to_iter);
		kunmap_local(kaddr);
		res += n;
		bytes -= n;
		if (!bytes || !n)
			break;
		offset += n;
		if (offset == PAGE_SIZE) {
			page++;
			offset = 0;
		}
	}
	return res;
}
EXPORT_SYMBOL(copy_page_to_iter_nofault);

size_t copy_page_from_iter(struct page *page, size_t offset, size_t bytes,
			 struct iov_iter *i)
{
	size_t res = 0;
	if (!page_copy_sane(page, offset, bytes))
		return 0;
	page += offset / PAGE_SIZE; // first subpage
	offset %= PAGE_SIZE;
	while (1) {
		void *kaddr = kmap_local_page(page);
		size_t n = min(bytes, (size_t)PAGE_SIZE - offset);
		n = _copy_from_iter(kaddr + offset, n, i);
		kunmap_local(kaddr);
		res += n;
		bytes -= n;
		if (!bytes || !n)
			break;
		offset += n;
		if (offset == PAGE_SIZE) {
			page++;
			offset = 0;
		}
	}
	return res;
}
EXPORT_SYMBOL(copy_page_from_iter);

static __always_inline
size_t zero_to_user_iter(void __user *iter_to, size_t progress,
			 size_t len, void *priv, void *priv2)
{
	return clear_user(iter_to, len);
}

static __always_inline
size_t zero_to_iter(void *iter_to, size_t progress,
		    size_t len, void *priv, void *priv2)
{
	memset(iter_to, 0, len);
	return 0;
}

size_t iov_iter_zero(size_t bytes, struct iov_iter *i)
{
	return iterate_and_advance(i, bytes, NULL,
				   zero_to_user_iter, zero_to_iter);
}
EXPORT_SYMBOL(iov_iter_zero);

size_t copy_page_from_iter_atomic(struct page *page, size_t offset,
		size_t bytes, struct iov_iter *i)
{
	size_t n, copied = 0;
	bool uses_kmap = IS_ENABLED(CONFIG_DEBUG_KMAP_LOCAL_FORCE_MAP) ||
			 PageHighMem(page);

	if (!page_copy_sane(page, offset, bytes))
		return 0;
	if (WARN_ON_ONCE(!i->data_source))
		return 0;

	do {
		char *p;

		n = bytes - copied;
		if (uses_kmap) {
			page += offset / PAGE_SIZE;
			offset %= PAGE_SIZE;
			n = min_t(size_t, n, PAGE_SIZE - offset);
		}

		p = kmap_atomic(page) + offset;
		n = __copy_from_iter(p, n, i);
		kunmap_atomic(p);
		copied += n;
		offset += n;
	} while (uses_kmap && copied != bytes && n > 0);

	return copied;
}
EXPORT_SYMBOL(copy_page_from_iter_atomic);

static void iov_iter_bvec_advance(struct iov_iter *i, size_t size)
{
	const struct bio_vec *bvec, *end;

	if (!i->count)
		return;
	i->count -= size;

	size += i->iov_offset;

	for (bvec = i->bvec, end = bvec + i->nr_segs; bvec < end; bvec++) {
		if (likely(size < bvec->bv_len))
			break;
		size -= bvec->bv_len;
	}
	i->iov_offset = size;
	i->nr_segs -= bvec - i->bvec;
	i->bvec = bvec;
}

static void iov_iter_iovec_advance(struct iov_iter *i, size_t size)
{
	const struct iovec *iov, *end;

	if (!i->count)
		return;
	i->count -= size;

	size += i->iov_offset; // from beginning of current segment
	for (iov = iter_iov(i), end = iov + i->nr_segs; iov < end; iov++) {
		if (likely(size < iov->iov_len))
			break;
		size -= iov->iov_len;
	}
	i->iov_offset = size;
	i->nr_segs -= iov - iter_iov(i);
	i->__iov = iov;
}

static void iov_iter_folioq_advance(struct iov_iter *i, size_t size)
{
	const struct folio_queue *folioq = i->folioq;
	unsigned int slot = i->folioq_slot;

	if (!i->count)
		return;
	i->count -= size;

	if (slot >= folioq_nr_slots(folioq)) {
		folioq = folioq->next;
		slot = 0;
	}

	size += i->iov_offset; /* From beginning of current segment. */
	do {
		size_t fsize = folioq_folio_size(folioq, slot);

		if (likely(size < fsize))
			break;
		size -= fsize;
		slot++;
		if (slot >= folioq_nr_slots(folioq) && folioq->next) {
			folioq = folioq->next;
			slot = 0;
		}
	} while (size);

	i->iov_offset = size;
	i->folioq_slot = slot;
	i->folioq = folioq;
}

void iov_iter_advance(struct iov_iter *i, size_t size)
{
	if (unlikely(i->count < size))
		size = i->count;
	if (likely(iter_is_ubuf(i)) || unlikely(iov_iter_is_xarray(i))) {
		i->iov_offset += size;
		i->count -= size;
	} else if (likely(iter_is_iovec(i) || iov_iter_is_kvec(i))) {
		/* iovec and kvec have identical layouts */
		iov_iter_iovec_advance(i, size);
	} else if (iov_iter_is_bvec(i)) {
		iov_iter_bvec_advance(i, size);
	} else if (iov_iter_is_folioq(i)) {
		iov_iter_folioq_advance(i, size);
	} else if (iov_iter_is_discard(i)) {
		i->count -= size;
	}
}
EXPORT_SYMBOL(iov_iter_advance);

static void iov_iter_folioq_revert(struct iov_iter *i, size_t unroll)
{
	const struct folio_queue *folioq = i->folioq;
	unsigned int slot = i->folioq_slot;

	for (;;) {
		size_t fsize;

		if (slot == 0) {
			folioq = folioq->prev;
			slot = folioq_nr_slots(folioq);
		}
		slot--;

		fsize = folioq_folio_size(folioq, slot);
		if (unroll <= fsize) {
			i->iov_offset = fsize - unroll;
			break;
		}
		unroll -= fsize;
	}

	i->folioq_slot = slot;
	i->folioq = folioq;
}

void iov_iter_revert(struct iov_iter *i, size_t unroll)
{
	if (!unroll)
		return;
	if (WARN_ON(unroll > MAX_RW_COUNT))
		return;
	i->count += unroll;
	if (unlikely(iov_iter_is_discard(i)))
		return;
	if (unroll <= i->iov_offset) {
		i->iov_offset -= unroll;
		return;
	}
	unroll -= i->iov_offset;
	if (iov_iter_is_xarray(i) || iter_is_ubuf(i)) {
		BUG(); /* We should never go beyond the start of the specified
			* range since we might then be straying into pages that
			* aren't pinned.
			*/
	} else if (iov_iter_is_bvec(i)) {
		const struct bio_vec *bvec = i->bvec;
		while (1) {
			size_t n = (--bvec)->bv_len;
			i->nr_segs++;
			if (unroll <= n) {
				i->bvec = bvec;
				i->iov_offset = n - unroll;
				return;
			}
			unroll -= n;
		}
	} else if (iov_iter_is_folioq(i)) {
		i->iov_offset = 0;
		iov_iter_folioq_revert(i, unroll);
	} else { /* same logics for iovec and kvec */
		const struct iovec *iov = iter_iov(i);
		while (1) {
			size_t n = (--iov)->iov_len;
			i->nr_segs++;
			if (unroll <= n) {
				i->__iov = iov;
				i->iov_offset = n - unroll;
				return;
			}
			unroll -= n;
		}
	}
}
EXPORT_SYMBOL(iov_iter_revert);

/*
 * Return the count of just the current iov_iter segment.
 */
size_t iov_iter_single_seg_count(const struct iov_iter *i)
{
	if (i->nr_segs > 1) {
		if (likely(iter_is_iovec(i) || iov_iter_is_kvec(i)))
			return min(i->count, iter_iov(i)->iov_len - i->iov_offset);
		if (iov_iter_is_bvec(i))
			return min(i->count, i->bvec->bv_len - i->iov_offset);
	}
	if (unlikely(iov_iter_is_folioq(i)))
		return !i->count ? 0 :
			umin(folioq_folio_size(i->folioq, i->folioq_slot), i->count);
	return i->count;
}
EXPORT_SYMBOL(iov_iter_single_seg_count);

void iov_iter_kvec(struct iov_iter *i, unsigned int direction,
			const struct kvec *kvec, unsigned long nr_segs,
			size_t count)
{
	WARN_ON(direction & ~(READ | WRITE));
	*i = (struct iov_iter){
		.iter_type = ITER_KVEC,
		.data_source = direction,
		.kvec = kvec,
		.nr_segs = nr_segs,
		.iov_offset = 0,
		.count = count
	};
}
EXPORT_SYMBOL(iov_iter_kvec);

void iov_iter_bvec(struct iov_iter *i, unsigned int direction,
			const struct bio_vec *bvec, unsigned long nr_segs,
			size_t count)
{
	WARN_ON(direction & ~(READ | WRITE));
	*i = (struct iov_iter){
		.iter_type = ITER_BVEC,
		.data_source = direction,
		.bvec = bvec,
		.nr_segs = nr_segs,
		.iov_offset = 0,
		.count = count
	};
}
EXPORT_SYMBOL(iov_iter_bvec);

/**
 * iov_iter_folio_queue - Initialise an I/O iterator to use the folios in a folio queue
 * @i: The iterator to initialise.
 * @direction: The direction of the transfer.
 * @folioq: The starting point in the folio queue.
 * @first_slot: The first slot in the folio queue to use
 * @offset: The offset into the folio in the first slot to start at
 * @count: The size of the I/O buffer in bytes.
 *
 * Set up an I/O iterator to either draw data out of the pages attached to an
 * inode or to inject data into those pages.  The pages *must* be prevented
 * from evaporation, either by taking a ref on them or locking them by the
 * caller.
 */
void iov_iter_folio_queue(struct iov_iter *i, unsigned int direction,
			  const struct folio_queue *folioq, unsigned int first_slot,
			  unsigned int offset, size_t count)
{
	BUG_ON(direction & ~1);
	*i = (struct iov_iter) {
		.iter_type = ITER_FOLIOQ,
		.data_source = direction,
		.folioq = folioq,
		.folioq_slot = first_slot,
		.count = count,
		.iov_offset = offset,
	};
}
EXPORT_SYMBOL(iov_iter_folio_queue);

/**
 * iov_iter_xarray - Initialise an I/O iterator to use the pages in an xarray
 * @i: The iterator to initialise.
 * @direction: The direction of the transfer.
 * @xarray: The xarray to access.
 * @start: The start file position.
 * @count: The size of the I/O buffer in bytes.
 *
 * Set up an I/O iterator to either draw data out of the pages attached to an
 * inode or to inject data into those pages.  The pages *must* be prevented
 * from evaporation, either by taking a ref on them or locking them by the
 * caller.
 */
void iov_iter_xarray(struct iov_iter *i, unsigned int direction,
		     struct xarray *xarray, loff_t start, size_t count)
{
	BUG_ON(direction & ~1);
	*i = (struct iov_iter) {
		.iter_type = ITER_XARRAY,
		.data_source = direction,
		.xarray = xarray,
		.xarray_start = start,
		.count = count,
		.iov_offset = 0
	};
}
EXPORT_SYMBOL(iov_iter_xarray);

/**
 * iov_iter_discard - Initialise an I/O iterator that discards data
 * @i: The iterator to initialise.
 * @direction: The direction of the transfer.
 * @count: The size of the I/O buffer in bytes.
 *
 * Set up an I/O iterator that just discards everything that's written to it.
 * It's only available as a READ iterator.
 */
void iov_iter_discard(struct iov_iter *i, unsigned int direction, size_t count)
{
	BUG_ON(direction != READ);
	*i = (struct iov_iter){
		.iter_type = ITER_DISCARD,
		.data_source = false,
		.count = count,
		.iov_offset = 0
	};
}
EXPORT_SYMBOL(iov_iter_discard);

static bool iov_iter_aligned_iovec(const struct iov_iter *i, unsigned addr_mask,
				   unsigned len_mask)
{
	const struct iovec *iov = iter_iov(i);
	size_t size = i->count;
	size_t skip = i->iov_offset;

	do {
		size_t len = iov->iov_len - skip;

		if (len > size)
			len = size;
		if (len & len_mask)
			return false;
		if ((unsigned long)(iov->iov_base + skip) & addr_mask)
			return false;

		iov++;
		size -= len;
		skip = 0;
	} while (size);

	return true;
}

static bool iov_iter_aligned_bvec(const struct iov_iter *i, unsigned addr_mask,
				  unsigned len_mask)
{
	const struct bio_vec *bvec = i->bvec;
	unsigned skip = i->iov_offset;
	size_t size = i->count;

	do {
		size_t len = bvec->bv_len;

		if (len > size)
			len = size;
		if (len & len_mask)
			return false;
		if ((unsigned long)(bvec->bv_offset + skip) & addr_mask)
			return false;

		bvec++;
		size -= len;
		skip = 0;
	} while (size);

	return true;
}

/**
 * iov_iter_is_aligned() - Check if the addresses and lengths of each segments
 * 	are aligned to the parameters.
 *
 * @i: &struct iov_iter to restore
 * @addr_mask: bit mask to check against the iov element's addresses
 * @len_mask: bit mask to check against the iov element's lengths
 *
 * Return: false if any addresses or lengths intersect with the provided masks
 */
bool iov_iter_is_aligned(const struct iov_iter *i, unsigned addr_mask,
			 unsigned len_mask)
{
	if (likely(iter_is_ubuf(i))) {
		if (i->count & len_mask)
			return false;
		if ((unsigned long)(i->ubuf + i->iov_offset) & addr_mask)
			return false;
		return true;
	}

	if (likely(iter_is_iovec(i) || iov_iter_is_kvec(i)))
		return iov_iter_aligned_iovec(i, addr_mask, len_mask);

	if (iov_iter_is_bvec(i))
		return iov_iter_aligned_bvec(i, addr_mask, len_mask);

	/* With both xarray and folioq types, we're dealing with whole folios. */
	if (iov_iter_is_xarray(i)) {
		if (i->count & len_mask)
			return false;
		if ((i->xarray_start + i->iov_offset) & addr_mask)
			return false;
	}
	if (iov_iter_is_folioq(i)) {
		if (i->count & len_mask)
			return false;
		if (i->iov_offset & addr_mask)
			return false;
	}

	return true;
}
EXPORT_SYMBOL_GPL(iov_iter_is_aligned);

static unsigned long iov_iter_alignment_iovec(const struct iov_iter *i)
{
	const struct iovec *iov = iter_iov(i);
	unsigned long res = 0;
	size_t size = i->count;
	size_t skip = i->iov_offset;

	do {
		size_t len = iov->iov_len - skip;
		if (len) {
			res |= (unsigned long)iov->iov_base + skip;
			if (len > size)
				len = size;
			res |= len;
			size -= len;
		}
		iov++;
		skip = 0;
	} while (size);
	return res;
}

static unsigned long iov_iter_alignment_bvec(const struct iov_iter *i)
{
	const struct bio_vec *bvec = i->bvec;
	unsigned res = 0;
	size_t size = i->count;
	unsigned skip = i->iov_offset;

	do {
		size_t len = bvec->bv_len - skip;
		res |= (unsigned long)bvec->bv_offset + skip;
		if (len > size)
			len = size;
		res |= len;
		bvec++;
		size -= len;
		skip = 0;
	} while (size);

	return res;
}

unsigned long iov_iter_alignment(const struct iov_iter *i)
{
	if (likely(iter_is_ubuf(i))) {
		size_t size = i->count;
		if (size)
			return ((unsigned long)i->ubuf + i->iov_offset) | size;
		return 0;
	}

	/* iovec and kvec have identical layouts */
	if (likely(iter_is_iovec(i) || iov_iter_is_kvec(i)))
		return iov_iter_alignment_iovec(i);

	if (iov_iter_is_bvec(i))
		return iov_iter_alignment_bvec(i);

	/* With both xarray and folioq types, we're dealing with whole folios. */
	if (iov_iter_is_folioq(i))
		return i->iov_offset | i->count;
	if (iov_iter_is_xarray(i))
		return (i->xarray_start + i->iov_offset) | i->count;

	return 0;
}
EXPORT_SYMBOL(iov_iter_alignment);

unsigned long iov_iter_gap_alignment(const struct iov_iter *i)
{
	unsigned long res = 0;
	unsigned long v = 0;
	size_t size = i->count;
	unsigned k;

	if (iter_is_ubuf(i))
		return 0;

	if (WARN_ON(!iter_is_iovec(i)))
		return ~0U;

	for (k = 0; k < i->nr_segs; k++) {
		const struct iovec *iov = iter_iov(i) + k;
		if (iov->iov_len) {
			unsigned long base = (unsigned long)iov->iov_base;
			if (v) // if not the first one
				res |= base | v; // this start | previous end
			v = base + iov->iov_len;
			if (size <= iov->iov_len)
				break;
			size -= iov->iov_len;
		}
	}
	return res;
}
EXPORT_SYMBOL(iov_iter_gap_alignment);

static int want_pages_array(struct page ***res, size_t size,
			    size_t start, unsigned int maxpages)
{
	unsigned int count = DIV_ROUND_UP(size + start, PAGE_SIZE);

	if (count > maxpages)
		count = maxpages;
	WARN_ON(!count);	// caller should've prevented that
	if (!*res) {
		*res = kvmalloc_array(count, sizeof(struct page *), GFP_KERNEL);
		if (!*res)
			return 0;
	}
	return count;
}

static ssize_t iter_folioq_get_pages(struct iov_iter *iter,
				     struct page ***ppages, size_t maxsize,
				     unsigned maxpages, size_t *_start_offset)
{
	const struct folio_queue *folioq = iter->folioq;
	struct page **pages;
	unsigned int slot = iter->folioq_slot;
	size_t extracted = 0, count = iter->count, iov_offset = iter->iov_offset;

	if (slot >= folioq_nr_slots(folioq)) {
		folioq = folioq->next;
		slot = 0;
		if (WARN_ON(iov_offset != 0))
			return -EIO;
	}

	maxpages = want_pages_array(ppages, maxsize, iov_offset & ~PAGE_MASK, maxpages);
	if (!maxpages)
		return -ENOMEM;
	*_start_offset = iov_offset & ~PAGE_MASK;
	pages = *ppages;

	for (;;) {
		struct folio *folio = folioq_folio(folioq, slot);
		size_t offset = iov_offset, fsize = folioq_folio_size(folioq, slot);
		size_t part = PAGE_SIZE - offset % PAGE_SIZE;

<<<<<<< HEAD
		part = umin(part, umin(maxsize - extracted, fsize - offset));
		count -= part;
		iov_offset += part;
		extracted += part;

		*pages = folio_page(folio, offset / PAGE_SIZE);
		get_page(*pages);
		pages++;
		maxpages--;
=======
		if (offset < fsize) {
			part = umin(part, umin(maxsize - extracted, fsize - offset));
			count -= part;
			iov_offset += part;
			extracted += part;

			*pages = folio_page(folio, offset / PAGE_SIZE);
			get_page(*pages);
			pages++;
			maxpages--;
		}

>>>>>>> f7ead9e0
		if (maxpages == 0 || extracted >= maxsize)
			break;

		if (iov_offset >= fsize) {
			iov_offset = 0;
			slot++;
			if (slot == folioq_nr_slots(folioq) && folioq->next) {
				folioq = folioq->next;
				slot = 0;
			}
		}
	}

	iter->count = count;
	iter->iov_offset = iov_offset;
	iter->folioq = folioq;
	iter->folioq_slot = slot;
	return extracted;
}

static ssize_t iter_xarray_populate_pages(struct page **pages, struct xarray *xa,
					  pgoff_t index, unsigned int nr_pages)
{
	XA_STATE(xas, xa, index);
	struct page *page;
	unsigned int ret = 0;

	rcu_read_lock();
	for (page = xas_load(&xas); page; page = xas_next(&xas)) {
		if (xas_retry(&xas, page))
			continue;

		/* Has the page moved or been split? */
		if (unlikely(page != xas_reload(&xas))) {
			xas_reset(&xas);
			continue;
		}

		pages[ret] = find_subpage(page, xas.xa_index);
		get_page(pages[ret]);
		if (++ret == nr_pages)
			break;
	}
	rcu_read_unlock();
	return ret;
}

static ssize_t iter_xarray_get_pages(struct iov_iter *i,
				     struct page ***pages, size_t maxsize,
				     unsigned maxpages, size_t *_start_offset)
{
	unsigned nr, offset, count;
	pgoff_t index;
	loff_t pos;

	pos = i->xarray_start + i->iov_offset;
	index = pos >> PAGE_SHIFT;
	offset = pos & ~PAGE_MASK;
	*_start_offset = offset;

	count = want_pages_array(pages, maxsize, offset, maxpages);
	if (!count)
		return -ENOMEM;
	nr = iter_xarray_populate_pages(*pages, i->xarray, index, count);
	if (nr == 0)
		return 0;

	maxsize = min_t(size_t, nr * PAGE_SIZE - offset, maxsize);
	i->iov_offset += maxsize;
	i->count -= maxsize;
	return maxsize;
}

/* must be done on non-empty ITER_UBUF or ITER_IOVEC one */
static unsigned long first_iovec_segment(const struct iov_iter *i, size_t *size)
{
	size_t skip;
	long k;

	if (iter_is_ubuf(i))
		return (unsigned long)i->ubuf + i->iov_offset;

	for (k = 0, skip = i->iov_offset; k < i->nr_segs; k++, skip = 0) {
		const struct iovec *iov = iter_iov(i) + k;
		size_t len = iov->iov_len - skip;

		if (unlikely(!len))
			continue;
		if (*size > len)
			*size = len;
		return (unsigned long)iov->iov_base + skip;
	}
	BUG(); // if it had been empty, we wouldn't get called
}

/* must be done on non-empty ITER_BVEC one */
static struct page *first_bvec_segment(const struct iov_iter *i,
				       size_t *size, size_t *start)
{
	struct page *page;
	size_t skip = i->iov_offset, len;

	len = i->bvec->bv_len - skip;
	if (*size > len)
		*size = len;
	skip += i->bvec->bv_offset;
	page = i->bvec->bv_page + skip / PAGE_SIZE;
	*start = skip % PAGE_SIZE;
	return page;
}

static ssize_t __iov_iter_get_pages_alloc(struct iov_iter *i,
		   struct page ***pages, size_t maxsize,
		   unsigned int maxpages, size_t *start)
{
	unsigned int n, gup_flags = 0;

	if (maxsize > i->count)
		maxsize = i->count;
	if (!maxsize)
		return 0;
	if (maxsize > MAX_RW_COUNT)
		maxsize = MAX_RW_COUNT;

	if (likely(user_backed_iter(i))) {
		unsigned long addr;
		int res;

		if (iov_iter_rw(i) != WRITE)
			gup_flags |= FOLL_WRITE;
		if (i->nofault)
			gup_flags |= FOLL_NOFAULT;

		addr = first_iovec_segment(i, &maxsize);
		*start = addr % PAGE_SIZE;
		addr &= PAGE_MASK;
		n = want_pages_array(pages, maxsize, *start, maxpages);
		if (!n)
			return -ENOMEM;
		res = get_user_pages_fast(addr, n, gup_flags, *pages);
		if (unlikely(res <= 0))
			return res;
		maxsize = min_t(size_t, maxsize, res * PAGE_SIZE - *start);
		iov_iter_advance(i, maxsize);
		return maxsize;
	}
	if (iov_iter_is_bvec(i)) {
		struct page **p;
		struct page *page;

		page = first_bvec_segment(i, &maxsize, start);
		n = want_pages_array(pages, maxsize, *start, maxpages);
		if (!n)
			return -ENOMEM;
		p = *pages;
		for (int k = 0; k < n; k++)
			get_page(p[k] = page + k);
		maxsize = min_t(size_t, maxsize, n * PAGE_SIZE - *start);
		i->count -= maxsize;
		i->iov_offset += maxsize;
		if (i->iov_offset == i->bvec->bv_len) {
			i->iov_offset = 0;
			i->bvec++;
			i->nr_segs--;
		}
		return maxsize;
	}
	if (iov_iter_is_folioq(i))
		return iter_folioq_get_pages(i, pages, maxsize, maxpages, start);
	if (iov_iter_is_xarray(i))
		return iter_xarray_get_pages(i, pages, maxsize, maxpages, start);
	return -EFAULT;
}

ssize_t iov_iter_get_pages2(struct iov_iter *i, struct page **pages,
		size_t maxsize, unsigned maxpages, size_t *start)
{
	if (!maxpages)
		return 0;
	BUG_ON(!pages);

	return __iov_iter_get_pages_alloc(i, &pages, maxsize, maxpages, start);
}
EXPORT_SYMBOL(iov_iter_get_pages2);

ssize_t iov_iter_get_pages_alloc2(struct iov_iter *i,
		struct page ***pages, size_t maxsize, size_t *start)
{
	ssize_t len;

	*pages = NULL;

	len = __iov_iter_get_pages_alloc(i, pages, maxsize, ~0U, start);
	if (len <= 0) {
		kvfree(*pages);
		*pages = NULL;
	}
	return len;
}
EXPORT_SYMBOL(iov_iter_get_pages_alloc2);

static int iov_npages(const struct iov_iter *i, int maxpages)
{
	size_t skip = i->iov_offset, size = i->count;
	const struct iovec *p;
	int npages = 0;

	for (p = iter_iov(i); size; skip = 0, p++) {
		unsigned offs = offset_in_page(p->iov_base + skip);
		size_t len = min(p->iov_len - skip, size);

		if (len) {
			size -= len;
			npages += DIV_ROUND_UP(offs + len, PAGE_SIZE);
			if (unlikely(npages > maxpages))
				return maxpages;
		}
	}
	return npages;
}

static int bvec_npages(const struct iov_iter *i, int maxpages)
{
	size_t skip = i->iov_offset, size = i->count;
	const struct bio_vec *p;
	int npages = 0;

	for (p = i->bvec; size; skip = 0, p++) {
		unsigned offs = (p->bv_offset + skip) % PAGE_SIZE;
		size_t len = min(p->bv_len - skip, size);

		size -= len;
		npages += DIV_ROUND_UP(offs + len, PAGE_SIZE);
		if (unlikely(npages > maxpages))
			return maxpages;
	}
	return npages;
}

int iov_iter_npages(const struct iov_iter *i, int maxpages)
{
	if (unlikely(!i->count))
		return 0;
	if (likely(iter_is_ubuf(i))) {
		unsigned offs = offset_in_page(i->ubuf + i->iov_offset);
		int npages = DIV_ROUND_UP(offs + i->count, PAGE_SIZE);
		return min(npages, maxpages);
	}
	/* iovec and kvec have identical layouts */
	if (likely(iter_is_iovec(i) || iov_iter_is_kvec(i)))
		return iov_npages(i, maxpages);
	if (iov_iter_is_bvec(i))
		return bvec_npages(i, maxpages);
	if (iov_iter_is_folioq(i)) {
		unsigned offset = i->iov_offset % PAGE_SIZE;
		int npages = DIV_ROUND_UP(offset + i->count, PAGE_SIZE);
		return min(npages, maxpages);
	}
	if (iov_iter_is_xarray(i)) {
		unsigned offset = (i->xarray_start + i->iov_offset) % PAGE_SIZE;
		int npages = DIV_ROUND_UP(offset + i->count, PAGE_SIZE);
		return min(npages, maxpages);
	}
	return 0;
}
EXPORT_SYMBOL(iov_iter_npages);

const void *dup_iter(struct iov_iter *new, struct iov_iter *old, gfp_t flags)
{
	*new = *old;
	if (iov_iter_is_bvec(new))
		return new->bvec = kmemdup(new->bvec,
				    new->nr_segs * sizeof(struct bio_vec),
				    flags);
	else if (iov_iter_is_kvec(new) || iter_is_iovec(new))
		/* iovec and kvec have identical layout */
		return new->__iov = kmemdup(new->__iov,
				   new->nr_segs * sizeof(struct iovec),
				   flags);
	return NULL;
}
EXPORT_SYMBOL(dup_iter);

static __noclone int copy_compat_iovec_from_user(struct iovec *iov,
		const struct iovec __user *uvec, u32 nr_segs)
{
	const struct compat_iovec __user *uiov =
		(const struct compat_iovec __user *)uvec;
	int ret = -EFAULT;
	u32 i;

	if (!user_access_begin(uiov, nr_segs * sizeof(*uiov)))
		return -EFAULT;

	for (i = 0; i < nr_segs; i++) {
		compat_uptr_t buf;
		compat_ssize_t len;

		unsafe_get_user(len, &uiov[i].iov_len, uaccess_end);
		unsafe_get_user(buf, &uiov[i].iov_base, uaccess_end);

		/* check for compat_size_t not fitting in compat_ssize_t .. */
		if (len < 0) {
			ret = -EINVAL;
			goto uaccess_end;
		}
		iov[i].iov_base = compat_ptr(buf);
		iov[i].iov_len = len;
	}

	ret = 0;
uaccess_end:
	user_access_end();
	return ret;
}

static __noclone int copy_iovec_from_user(struct iovec *iov,
		const struct iovec __user *uiov, unsigned long nr_segs)
{
	int ret = -EFAULT;

	if (!user_access_begin(uiov, nr_segs * sizeof(*uiov)))
		return -EFAULT;

	do {
		void __user *buf;
		ssize_t len;

		unsafe_get_user(len, &uiov->iov_len, uaccess_end);
		unsafe_get_user(buf, &uiov->iov_base, uaccess_end);

		/* check for size_t not fitting in ssize_t .. */
		if (unlikely(len < 0)) {
			ret = -EINVAL;
			goto uaccess_end;
		}
		iov->iov_base = buf;
		iov->iov_len = len;

		uiov++; iov++;
	} while (--nr_segs);

	ret = 0;
uaccess_end:
	user_access_end();
	return ret;
}

struct iovec *iovec_from_user(const struct iovec __user *uvec,
		unsigned long nr_segs, unsigned long fast_segs,
		struct iovec *fast_iov, bool compat)
{
	struct iovec *iov = fast_iov;
	int ret;

	/*
	 * SuS says "The readv() function *may* fail if the iovcnt argument was
	 * less than or equal to 0, or greater than {IOV_MAX}.  Linux has
	 * traditionally returned zero for zero segments, so...
	 */
	if (nr_segs == 0)
		return iov;
	if (nr_segs > UIO_MAXIOV)
		return ERR_PTR(-EINVAL);
	if (nr_segs > fast_segs) {
		iov = kmalloc_array(nr_segs, sizeof(struct iovec), GFP_KERNEL);
		if (!iov)
			return ERR_PTR(-ENOMEM);
	}

	if (unlikely(compat))
		ret = copy_compat_iovec_from_user(iov, uvec, nr_segs);
	else
		ret = copy_iovec_from_user(iov, uvec, nr_segs);
	if (ret) {
		if (iov != fast_iov)
			kfree(iov);
		return ERR_PTR(ret);
	}

	return iov;
}

/*
 * Single segment iovec supplied by the user, import it as ITER_UBUF.
 */
static ssize_t __import_iovec_ubuf(int type, const struct iovec __user *uvec,
				   struct iovec **iovp, struct iov_iter *i,
				   bool compat)
{
	struct iovec *iov = *iovp;
	ssize_t ret;

	if (compat)
		ret = copy_compat_iovec_from_user(iov, uvec, 1);
	else
		ret = copy_iovec_from_user(iov, uvec, 1);
	if (unlikely(ret))
		return ret;

	ret = import_ubuf(type, iov->iov_base, iov->iov_len, i);
	if (unlikely(ret))
		return ret;
	*iovp = NULL;
	return i->count;
}

ssize_t __import_iovec(int type, const struct iovec __user *uvec,
		 unsigned nr_segs, unsigned fast_segs, struct iovec **iovp,
		 struct iov_iter *i, bool compat)
{
	ssize_t total_len = 0;
	unsigned long seg;
	struct iovec *iov;

	if (nr_segs == 1)
		return __import_iovec_ubuf(type, uvec, iovp, i, compat);

	iov = iovec_from_user(uvec, nr_segs, fast_segs, *iovp, compat);
	if (IS_ERR(iov)) {
		*iovp = NULL;
		return PTR_ERR(iov);
	}

	/*
	 * According to the Single Unix Specification we should return EINVAL if
	 * an element length is < 0 when cast to ssize_t or if the total length
	 * would overflow the ssize_t return value of the system call.
	 *
	 * Linux caps all read/write calls to MAX_RW_COUNT, and avoids the
	 * overflow case.
	 */
	for (seg = 0; seg < nr_segs; seg++) {
		ssize_t len = (ssize_t)iov[seg].iov_len;

		if (!access_ok(iov[seg].iov_base, len)) {
			if (iov != *iovp)
				kfree(iov);
			*iovp = NULL;
			return -EFAULT;
		}

		if (len > MAX_RW_COUNT - total_len) {
			len = MAX_RW_COUNT - total_len;
			iov[seg].iov_len = len;
		}
		total_len += len;
	}

	iov_iter_init(i, type, iov, nr_segs, total_len);
	if (iov == *iovp)
		*iovp = NULL;
	else
		*iovp = iov;
	return total_len;
}

/**
 * import_iovec() - Copy an array of &struct iovec from userspace
 *     into the kernel, check that it is valid, and initialize a new
 *     &struct iov_iter iterator to access it.
 *
 * @type: One of %READ or %WRITE.
 * @uvec: Pointer to the userspace array.
 * @nr_segs: Number of elements in userspace array.
 * @fast_segs: Number of elements in @iov.
 * @iovp: (input and output parameter) Pointer to pointer to (usually small
 *     on-stack) kernel array.
 * @i: Pointer to iterator that will be initialized on success.
 *
 * If the array pointed to by *@iov is large enough to hold all @nr_segs,
 * then this function places %NULL in *@iov on return. Otherwise, a new
 * array will be allocated and the result placed in *@iov. This means that
 * the caller may call kfree() on *@iov regardless of whether the small
 * on-stack array was used or not (and regardless of whether this function
 * returns an error or not).
 *
 * Return: Negative error code on error, bytes imported on success
 */
ssize_t import_iovec(int type, const struct iovec __user *uvec,
		 unsigned nr_segs, unsigned fast_segs,
		 struct iovec **iovp, struct iov_iter *i)
{
	return __import_iovec(type, uvec, nr_segs, fast_segs, iovp, i,
			      in_compat_syscall());
}
EXPORT_SYMBOL(import_iovec);

int import_ubuf(int rw, void __user *buf, size_t len, struct iov_iter *i)
{
	if (len > MAX_RW_COUNT)
		len = MAX_RW_COUNT;
	if (unlikely(!access_ok(buf, len)))
		return -EFAULT;

	iov_iter_ubuf(i, rw, buf, len);
	return 0;
}
EXPORT_SYMBOL_GPL(import_ubuf);

/**
 * iov_iter_restore() - Restore a &struct iov_iter to the same state as when
 *     iov_iter_save_state() was called.
 *
 * @i: &struct iov_iter to restore
 * @state: state to restore from
 *
 * Used after iov_iter_save_state() to bring restore @i, if operations may
 * have advanced it.
 *
 * Note: only works on ITER_IOVEC, ITER_BVEC, and ITER_KVEC
 */
void iov_iter_restore(struct iov_iter *i, struct iov_iter_state *state)
{
	if (WARN_ON_ONCE(!iov_iter_is_bvec(i) && !iter_is_iovec(i) &&
			 !iter_is_ubuf(i)) && !iov_iter_is_kvec(i))
		return;
	i->iov_offset = state->iov_offset;
	i->count = state->count;
	if (iter_is_ubuf(i))
		return;
	/*
	 * For the *vec iters, nr_segs + iov is constant - if we increment
	 * the vec, then we also decrement the nr_segs count. Hence we don't
	 * need to track both of these, just one is enough and we can deduct
	 * the other from that. ITER_KVEC and ITER_IOVEC are the same struct
	 * size, so we can just increment the iov pointer as they are unionzed.
	 * ITER_BVEC _may_ be the same size on some archs, but on others it is
	 * not. Be safe and handle it separately.
	 */
	BUILD_BUG_ON(sizeof(struct iovec) != sizeof(struct kvec));
	if (iov_iter_is_bvec(i))
		i->bvec -= state->nr_segs - i->nr_segs;
	else
		i->__iov -= state->nr_segs - i->nr_segs;
	i->nr_segs = state->nr_segs;
}

/*
 * Extract a list of contiguous pages from an ITER_FOLIOQ iterator.  This does
 * not get references on the pages, nor does it get a pin on them.
 */
static ssize_t iov_iter_extract_folioq_pages(struct iov_iter *i,
					     struct page ***pages, size_t maxsize,
					     unsigned int maxpages,
					     iov_iter_extraction_t extraction_flags,
					     size_t *offset0)
{
	const struct folio_queue *folioq = i->folioq;
	struct page **p;
	unsigned int nr = 0;
	size_t extracted = 0, offset, slot = i->folioq_slot;

	if (slot >= folioq_nr_slots(folioq)) {
		folioq = folioq->next;
		slot = 0;
		if (WARN_ON(i->iov_offset != 0))
			return -EIO;
	}

	offset = i->iov_offset & ~PAGE_MASK;
	*offset0 = offset;

	maxpages = want_pages_array(pages, maxsize, offset, maxpages);
	if (!maxpages)
		return -ENOMEM;
	p = *pages;

	for (;;) {
		struct folio *folio = folioq_folio(folioq, slot);
		size_t offset = i->iov_offset, fsize = folioq_folio_size(folioq, slot);
		size_t part = PAGE_SIZE - offset % PAGE_SIZE;

		if (offset < fsize) {
			part = umin(part, umin(maxsize - extracted, fsize - offset));
			i->count -= part;
			i->iov_offset += part;
			extracted += part;

			p[nr++] = folio_page(folio, offset / PAGE_SIZE);
		}

		if (nr >= maxpages || extracted >= maxsize)
			break;

		if (i->iov_offset >= fsize) {
			i->iov_offset = 0;
			slot++;
			if (slot == folioq_nr_slots(folioq) && folioq->next) {
				folioq = folioq->next;
				slot = 0;
			}
		}
	}

	i->folioq = folioq;
	i->folioq_slot = slot;
	return extracted;
}

/*
 * Extract a list of contiguous pages from an ITER_XARRAY iterator.  This does not
 * get references on the pages, nor does it get a pin on them.
 */
static ssize_t iov_iter_extract_xarray_pages(struct iov_iter *i,
					     struct page ***pages, size_t maxsize,
					     unsigned int maxpages,
					     iov_iter_extraction_t extraction_flags,
					     size_t *offset0)
{
	struct page *page, **p;
	unsigned int nr = 0, offset;
	loff_t pos = i->xarray_start + i->iov_offset;
	pgoff_t index = pos >> PAGE_SHIFT;
	XA_STATE(xas, i->xarray, index);

	offset = pos & ~PAGE_MASK;
	*offset0 = offset;

	maxpages = want_pages_array(pages, maxsize, offset, maxpages);
	if (!maxpages)
		return -ENOMEM;
	p = *pages;

	rcu_read_lock();
	for (page = xas_load(&xas); page; page = xas_next(&xas)) {
		if (xas_retry(&xas, page))
			continue;

		/* Has the page moved or been split? */
		if (unlikely(page != xas_reload(&xas))) {
			xas_reset(&xas);
			continue;
		}

		p[nr++] = find_subpage(page, xas.xa_index);
		if (nr == maxpages)
			break;
	}
	rcu_read_unlock();

	maxsize = min_t(size_t, nr * PAGE_SIZE - offset, maxsize);
	iov_iter_advance(i, maxsize);
	return maxsize;
}

/*
 * Extract a list of contiguous pages from an ITER_BVEC iterator.  This does
 * not get references on the pages, nor does it get a pin on them.
 */
static ssize_t iov_iter_extract_bvec_pages(struct iov_iter *i,
					   struct page ***pages, size_t maxsize,
					   unsigned int maxpages,
					   iov_iter_extraction_t extraction_flags,
					   size_t *offset0)
{
	struct page **p, *page;
	size_t skip = i->iov_offset, offset, size;
	int k;

	for (;;) {
		if (i->nr_segs == 0)
			return 0;
		size = min(maxsize, i->bvec->bv_len - skip);
		if (size)
			break;
		i->iov_offset = 0;
		i->nr_segs--;
		i->bvec++;
		skip = 0;
	}

	skip += i->bvec->bv_offset;
	page = i->bvec->bv_page + skip / PAGE_SIZE;
	offset = skip % PAGE_SIZE;
	*offset0 = offset;

	maxpages = want_pages_array(pages, size, offset, maxpages);
	if (!maxpages)
		return -ENOMEM;
	p = *pages;
	for (k = 0; k < maxpages; k++)
		p[k] = page + k;

	size = min_t(size_t, size, maxpages * PAGE_SIZE - offset);
	iov_iter_advance(i, size);
	return size;
}

/*
 * Extract a list of virtually contiguous pages from an ITER_KVEC iterator.
 * This does not get references on the pages, nor does it get a pin on them.
 */
static ssize_t iov_iter_extract_kvec_pages(struct iov_iter *i,
					   struct page ***pages, size_t maxsize,
					   unsigned int maxpages,
					   iov_iter_extraction_t extraction_flags,
					   size_t *offset0)
{
	struct page **p, *page;
	const void *kaddr;
	size_t skip = i->iov_offset, offset, len, size;
	int k;

	for (;;) {
		if (i->nr_segs == 0)
			return 0;
		size = min(maxsize, i->kvec->iov_len - skip);
		if (size)
			break;
		i->iov_offset = 0;
		i->nr_segs--;
		i->kvec++;
		skip = 0;
	}

	kaddr = i->kvec->iov_base + skip;
	offset = (unsigned long)kaddr & ~PAGE_MASK;
	*offset0 = offset;

	maxpages = want_pages_array(pages, size, offset, maxpages);
	if (!maxpages)
		return -ENOMEM;
	p = *pages;

	kaddr -= offset;
	len = offset + size;
	for (k = 0; k < maxpages; k++) {
		size_t seg = min_t(size_t, len, PAGE_SIZE);

		if (is_vmalloc_or_module_addr(kaddr))
			page = vmalloc_to_page(kaddr);
		else
			page = virt_to_page(kaddr);

		p[k] = page;
		len -= seg;
		kaddr += PAGE_SIZE;
	}

	size = min_t(size_t, size, maxpages * PAGE_SIZE - offset);
	iov_iter_advance(i, size);
	return size;
}

/*
 * Extract a list of contiguous pages from a user iterator and get a pin on
 * each of them.  This should only be used if the iterator is user-backed
 * (IOBUF/UBUF).
 *
 * It does not get refs on the pages, but the pages must be unpinned by the
 * caller once the transfer is complete.
 *
 * This is safe to be used where background IO/DMA *is* going to be modifying
 * the buffer; using a pin rather than a ref makes forces fork() to give the
 * child a copy of the page.
 */
static ssize_t iov_iter_extract_user_pages(struct iov_iter *i,
					   struct page ***pages,
					   size_t maxsize,
					   unsigned int maxpages,
					   iov_iter_extraction_t extraction_flags,
					   size_t *offset0)
{
	unsigned long addr;
	unsigned int gup_flags = 0;
	size_t offset;
	int res;

	if (i->data_source == ITER_DEST)
		gup_flags |= FOLL_WRITE;
	if (extraction_flags & ITER_ALLOW_P2PDMA)
		gup_flags |= FOLL_PCI_P2PDMA;
	if (i->nofault)
		gup_flags |= FOLL_NOFAULT;

	addr = first_iovec_segment(i, &maxsize);
	*offset0 = offset = addr % PAGE_SIZE;
	addr &= PAGE_MASK;
	maxpages = want_pages_array(pages, maxsize, offset, maxpages);
	if (!maxpages)
		return -ENOMEM;
	res = pin_user_pages_fast(addr, maxpages, gup_flags, *pages);
	if (unlikely(res <= 0))
		return res;
	maxsize = min_t(size_t, maxsize, res * PAGE_SIZE - offset);
	iov_iter_advance(i, maxsize);
	return maxsize;
}

/**
 * iov_iter_extract_pages - Extract a list of contiguous pages from an iterator
 * @i: The iterator to extract from
 * @pages: Where to return the list of pages
 * @maxsize: The maximum amount of iterator to extract
 * @maxpages: The maximum size of the list of pages
 * @extraction_flags: Flags to qualify request
 * @offset0: Where to return the starting offset into (*@pages)[0]
 *
 * Extract a list of contiguous pages from the current point of the iterator,
 * advancing the iterator.  The maximum number of pages and the maximum amount
 * of page contents can be set.
 *
 * If *@pages is NULL, a page list will be allocated to the required size and
 * *@pages will be set to its base.  If *@pages is not NULL, it will be assumed
 * that the caller allocated a page list at least @maxpages in size and this
 * will be filled in.
 *
 * @extraction_flags can have ITER_ALLOW_P2PDMA set to request peer-to-peer DMA
 * be allowed on the pages extracted.
 *
 * The iov_iter_extract_will_pin() function can be used to query how cleanup
 * should be performed.
 *
 * Extra refs or pins on the pages may be obtained as follows:
 *
 *  (*) If the iterator is user-backed (ITER_IOVEC/ITER_UBUF), pins will be
 *      added to the pages, but refs will not be taken.
 *      iov_iter_extract_will_pin() will return true.
 *
 *  (*) If the iterator is ITER_KVEC, ITER_BVEC, ITER_FOLIOQ or ITER_XARRAY, the
 *      pages are merely listed; no extra refs or pins are obtained.
 *      iov_iter_extract_will_pin() will return 0.
 *
 * Note also:
 *
 *  (*) Use with ITER_DISCARD is not supported as that has no content.
 *
 * On success, the function sets *@pages to the new pagelist, if allocated, and
 * sets *offset0 to the offset into the first page.
 *
 * It may also return -ENOMEM and -EFAULT.
 */
ssize_t iov_iter_extract_pages(struct iov_iter *i,
			       struct page ***pages,
			       size_t maxsize,
			       unsigned int maxpages,
			       iov_iter_extraction_t extraction_flags,
			       size_t *offset0)
{
	maxsize = min_t(size_t, min_t(size_t, maxsize, i->count), MAX_RW_COUNT);
	if (!maxsize)
		return 0;

	if (likely(user_backed_iter(i)))
		return iov_iter_extract_user_pages(i, pages, maxsize,
						   maxpages, extraction_flags,
						   offset0);
	if (iov_iter_is_kvec(i))
		return iov_iter_extract_kvec_pages(i, pages, maxsize,
						   maxpages, extraction_flags,
						   offset0);
	if (iov_iter_is_bvec(i))
		return iov_iter_extract_bvec_pages(i, pages, maxsize,
						   maxpages, extraction_flags,
						   offset0);
	if (iov_iter_is_folioq(i))
		return iov_iter_extract_folioq_pages(i, pages, maxsize,
						     maxpages, extraction_flags,
						     offset0);
	if (iov_iter_is_xarray(i))
		return iov_iter_extract_xarray_pages(i, pages, maxsize,
						     maxpages, extraction_flags,
						     offset0);
	return -EFAULT;
}
EXPORT_SYMBOL_GPL(iov_iter_extract_pages);<|MERGE_RESOLUTION|>--- conflicted
+++ resolved
@@ -1023,17 +1023,6 @@
 		size_t offset = iov_offset, fsize = folioq_folio_size(folioq, slot);
 		size_t part = PAGE_SIZE - offset % PAGE_SIZE;
 
-<<<<<<< HEAD
-		part = umin(part, umin(maxsize - extracted, fsize - offset));
-		count -= part;
-		iov_offset += part;
-		extracted += part;
-
-		*pages = folio_page(folio, offset / PAGE_SIZE);
-		get_page(*pages);
-		pages++;
-		maxpages--;
-=======
 		if (offset < fsize) {
 			part = umin(part, umin(maxsize - extracted, fsize - offset));
 			count -= part;
@@ -1046,7 +1035,6 @@
 			maxpages--;
 		}
 
->>>>>>> f7ead9e0
 		if (maxpages == 0 || extracted >= maxsize)
 			break;
 
