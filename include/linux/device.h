// SPDX-License-Identifier: GPL-2.0
/*
 * device.h - generic, centralized driver model
 *
 * Copyright (c) 2001-2003 Patrick Mochel <mochel@osdl.org>
 * Copyright (c) 2004-2009 Greg Kroah-Hartman <gregkh@suse.de>
 * Copyright (c) 2008-2009 Novell Inc.
 *
 * See Documentation/driver-api/driver-model/ for more information.
 */

#ifndef _DEVICE_H_
#define _DEVICE_H_

#include <linux/dev_printk.h>
#include <linux/energy_model.h>
#include <linux/ioport.h>
#include <linux/kobject.h>
#include <linux/klist.h>
#include <linux/list.h>
#include <linux/lockdep.h>
#include <linux/compiler.h>
#include <linux/types.h>
#include <linux/mutex.h>
#include <linux/pm.h>
#include <linux/atomic.h>
#include <linux/uidgid.h>
#include <linux/gfp.h>
#include <linux/overflow.h>
#include <linux/device/bus.h>
#include <linux/device/class.h>
#include <linux/device/driver.h>
#include <asm/device.h>

struct device;
struct device_private;
struct device_driver;
struct driver_private;
struct module;
struct class;
struct subsys_private;
struct device_node;
struct fwnode_handle;
struct iommu_ops;
struct iommu_group;
struct dev_pin_info;
struct dev_iommu;

/**
 * struct subsys_interface - interfaces to device functions
 * @name:       name of the device function
 * @subsys:     subsytem of the devices to attach to
 * @node:       the list of functions registered at the subsystem
 * @add_dev:    device hookup to device function handler
 * @remove_dev: device hookup to device function handler
 *
 * Simple interfaces attached to a subsystem. Multiple interfaces can
 * attach to a subsystem and its devices. Unlike drivers, they do not
 * exclusively claim or control devices. Interfaces usually represent
 * a specific functionality of a subsystem/class of devices.
 */
struct subsys_interface {
	const char *name;
	struct bus_type *subsys;
	struct list_head node;
	int (*add_dev)(struct device *dev, struct subsys_interface *sif);
	void (*remove_dev)(struct device *dev, struct subsys_interface *sif);
};

int subsys_interface_register(struct subsys_interface *sif);
void subsys_interface_unregister(struct subsys_interface *sif);

int subsys_system_register(struct bus_type *subsys,
			   const struct attribute_group **groups);
int subsys_virtual_register(struct bus_type *subsys,
			    const struct attribute_group **groups);

/*
 * The type of device, "struct device" is embedded in. A class
 * or bus can contain devices of different types
 * like "partitions" and "disks", "mouse" and "event".
 * This identifies the device type and carries type-specific
 * information, equivalent to the kobj_type of a kobject.
 * If "name" is specified, the uevent will contain it in
 * the DEVTYPE variable.
 */
struct device_type {
	const char *name;
	const struct attribute_group **groups;
	int (*uevent)(struct device *dev, struct kobj_uevent_env *env);
	char *(*devnode)(struct device *dev, umode_t *mode,
			 kuid_t *uid, kgid_t *gid);
	void (*release)(struct device *dev);

	const struct dev_pm_ops *pm;
};

/* interface for exporting device attributes */
struct device_attribute {
	struct attribute	attr;
	ssize_t (*show)(struct device *dev, struct device_attribute *attr,
			char *buf);
	ssize_t (*store)(struct device *dev, struct device_attribute *attr,
			 const char *buf, size_t count);
};

struct dev_ext_attribute {
	struct device_attribute attr;
	void *var;
};

ssize_t device_show_ulong(struct device *dev, struct device_attribute *attr,
			  char *buf);
ssize_t device_store_ulong(struct device *dev, struct device_attribute *attr,
			   const char *buf, size_t count);
ssize_t device_show_int(struct device *dev, struct device_attribute *attr,
			char *buf);
ssize_t device_store_int(struct device *dev, struct device_attribute *attr,
			 const char *buf, size_t count);
ssize_t device_show_bool(struct device *dev, struct device_attribute *attr,
			char *buf);
ssize_t device_store_bool(struct device *dev, struct device_attribute *attr,
			 const char *buf, size_t count);

#define DEVICE_ATTR(_name, _mode, _show, _store) \
	struct device_attribute dev_attr_##_name = __ATTR(_name, _mode, _show, _store)
#define DEVICE_ATTR_PREALLOC(_name, _mode, _show, _store) \
	struct device_attribute dev_attr_##_name = \
		__ATTR_PREALLOC(_name, _mode, _show, _store)
#define DEVICE_ATTR_RW(_name) \
	struct device_attribute dev_attr_##_name = __ATTR_RW(_name)
#define DEVICE_ATTR_ADMIN_RW(_name) \
	struct device_attribute dev_attr_##_name = __ATTR_RW_MODE(_name, 0600)
#define DEVICE_ATTR_RO(_name) \
	struct device_attribute dev_attr_##_name = __ATTR_RO(_name)
#define DEVICE_ATTR_ADMIN_RO(_name) \
	struct device_attribute dev_attr_##_name = __ATTR_RO_MODE(_name, 0400)
#define DEVICE_ATTR_WO(_name) \
	struct device_attribute dev_attr_##_name = __ATTR_WO(_name)
#define DEVICE_ULONG_ATTR(_name, _mode, _var) \
	struct dev_ext_attribute dev_attr_##_name = \
		{ __ATTR(_name, _mode, device_show_ulong, device_store_ulong), &(_var) }
#define DEVICE_INT_ATTR(_name, _mode, _var) \
	struct dev_ext_attribute dev_attr_##_name = \
		{ __ATTR(_name, _mode, device_show_int, device_store_int), &(_var) }
#define DEVICE_BOOL_ATTR(_name, _mode, _var) \
	struct dev_ext_attribute dev_attr_##_name = \
		{ __ATTR(_name, _mode, device_show_bool, device_store_bool), &(_var) }
#define DEVICE_ATTR_IGNORE_LOCKDEP(_name, _mode, _show, _store) \
	struct device_attribute dev_attr_##_name =		\
		__ATTR_IGNORE_LOCKDEP(_name, _mode, _show, _store)

int device_create_file(struct device *device,
		       const struct device_attribute *entry);
void device_remove_file(struct device *dev,
			const struct device_attribute *attr);
bool device_remove_file_self(struct device *dev,
			     const struct device_attribute *attr);
int __must_check device_create_bin_file(struct device *dev,
					const struct bin_attribute *attr);
void device_remove_bin_file(struct device *dev,
			    const struct bin_attribute *attr);

/* device resource management */
typedef void (*dr_release_t)(struct device *dev, void *res);
typedef int (*dr_match_t)(struct device *dev, void *res, void *match_data);

#ifdef CONFIG_DEBUG_DEVRES
void *__devres_alloc_node(dr_release_t release, size_t size, gfp_t gfp,
			  int nid, const char *name) __malloc;
#define devres_alloc(release, size, gfp) \
	__devres_alloc_node(release, size, gfp, NUMA_NO_NODE, #release)
#define devres_alloc_node(release, size, gfp, nid) \
	__devres_alloc_node(release, size, gfp, nid, #release)
#else
void *devres_alloc_node(dr_release_t release, size_t size,
			gfp_t gfp, int nid) __malloc;
static inline void *devres_alloc(dr_release_t release, size_t size, gfp_t gfp)
{
	return devres_alloc_node(release, size, gfp, NUMA_NO_NODE);
}
#endif

void devres_for_each_res(struct device *dev, dr_release_t release,
			 dr_match_t match, void *match_data,
			 void (*fn)(struct device *, void *, void *),
			 void *data);
void devres_free(void *res);
void devres_add(struct device *dev, void *res);
void *devres_find(struct device *dev, dr_release_t release,
		  dr_match_t match, void *match_data);
void *devres_get(struct device *dev, void *new_res,
		 dr_match_t match, void *match_data);
void *devres_remove(struct device *dev, dr_release_t release,
		    dr_match_t match, void *match_data);
int devres_destroy(struct device *dev, dr_release_t release,
		   dr_match_t match, void *match_data);
int devres_release(struct device *dev, dr_release_t release,
		   dr_match_t match, void *match_data);

/* devres group */
void * __must_check devres_open_group(struct device *dev, void *id, gfp_t gfp);
void devres_close_group(struct device *dev, void *id);
void devres_remove_group(struct device *dev, void *id);
int devres_release_group(struct device *dev, void *id);

/* managed devm_k.alloc/kfree for device drivers */
void *devm_kmalloc(struct device *dev, size_t size, gfp_t gfp) __malloc;
__printf(3, 0) char *devm_kvasprintf(struct device *dev, gfp_t gfp,
				     const char *fmt, va_list ap) __malloc;
__printf(3, 4) char *devm_kasprintf(struct device *dev, gfp_t gfp,
				    const char *fmt, ...) __malloc;
static inline void *devm_kzalloc(struct device *dev, size_t size, gfp_t gfp)
{
	return devm_kmalloc(dev, size, gfp | __GFP_ZERO);
}
static inline void *devm_kmalloc_array(struct device *dev,
				       size_t n, size_t size, gfp_t flags)
{
	size_t bytes;

	if (unlikely(check_mul_overflow(n, size, &bytes)))
		return NULL;

	return devm_kmalloc(dev, bytes, flags);
}
static inline void *devm_kcalloc(struct device *dev,
				 size_t n, size_t size, gfp_t flags)
{
	return devm_kmalloc_array(dev, n, size, flags | __GFP_ZERO);
}
void devm_kfree(struct device *dev, const void *p);
char *devm_kstrdup(struct device *dev, const char *s, gfp_t gfp) __malloc;
const char *devm_kstrdup_const(struct device *dev, const char *s, gfp_t gfp);
void *devm_kmemdup(struct device *dev, const void *src, size_t len, gfp_t gfp);

unsigned long devm_get_free_pages(struct device *dev,
				  gfp_t gfp_mask, unsigned int order);
void devm_free_pages(struct device *dev, unsigned long addr);

void __iomem *devm_ioremap_resource(struct device *dev,
				    const struct resource *res);
void __iomem *devm_ioremap_resource_wc(struct device *dev,
				       const struct resource *res);

void __iomem *devm_of_iomap(struct device *dev,
			    struct device_node *node, int index,
			    resource_size_t *size);

/* allows to add/remove a custom action to devres stack */
int devm_add_action(struct device *dev, void (*action)(void *), void *data);
void devm_remove_action(struct device *dev, void (*action)(void *), void *data);
void devm_release_action(struct device *dev, void (*action)(void *), void *data);

static inline int devm_add_action_or_reset(struct device *dev,
					   void (*action)(void *), void *data)
{
	int ret;

	ret = devm_add_action(dev, action, data);
	if (ret)
		action(data);

	return ret;
}

/**
 * devm_alloc_percpu - Resource-managed alloc_percpu
 * @dev: Device to allocate per-cpu memory for
 * @type: Type to allocate per-cpu memory for
 *
 * Managed alloc_percpu. Per-cpu memory allocated with this function is
 * automatically freed on driver detach.
 *
 * RETURNS:
 * Pointer to allocated memory on success, NULL on failure.
 */
#define devm_alloc_percpu(dev, type)      \
	((typeof(type) __percpu *)__devm_alloc_percpu((dev), sizeof(type), \
						      __alignof__(type)))

void __percpu *__devm_alloc_percpu(struct device *dev, size_t size,
				   size_t align);
void devm_free_percpu(struct device *dev, void __percpu *pdata);

struct device_dma_parameters {
	/*
	 * a low level driver may set these to teach IOMMU code about
	 * sg limitations.
	 */
	unsigned int max_segment_size;
	unsigned long segment_boundary_mask;
};

/**
 * struct device_connection - Device Connection Descriptor
 * @fwnode: The device node of the connected device
 * @endpoint: The names of the two devices connected together
 * @id: Unique identifier for the connection
 * @list: List head, private, for internal use only
 *
 * NOTE: @fwnode is not used together with @endpoint. @fwnode is used when
 * platform firmware defines the connection. When the connection is registered
 * with device_connection_add() @endpoint is used instead.
 */
struct device_connection {
	struct fwnode_handle	*fwnode;
	const char		*endpoint[2];
	const char		*id;
	struct list_head	list;
};

typedef void *(*devcon_match_fn_t)(struct device_connection *con, int ep,
				   void *data);

void *fwnode_connection_find_match(struct fwnode_handle *fwnode,
				   const char *con_id, void *data,
				   devcon_match_fn_t match);
void *device_connection_find_match(struct device *dev, const char *con_id,
				   void *data, devcon_match_fn_t match);

struct device *device_connection_find(struct device *dev, const char *con_id);

void device_connection_add(struct device_connection *con);
void device_connection_remove(struct device_connection *con);

/**
 * device_connections_add - Add multiple device connections at once
 * @cons: Zero terminated array of device connection descriptors
 */
static inline void device_connections_add(struct device_connection *cons)
{
	struct device_connection *c;

	for (c = cons; c->endpoint[0]; c++)
		device_connection_add(c);
}

/**
 * device_connections_remove - Remove multiple device connections at once
 * @cons: Zero terminated array of device connection descriptors
 */
static inline void device_connections_remove(struct device_connection *cons)
{
	struct device_connection *c;

	for (c = cons; c->endpoint[0]; c++)
		device_connection_remove(c);
}

/**
 * enum device_link_state - Device link states.
 * @DL_STATE_NONE: The presence of the drivers is not being tracked.
 * @DL_STATE_DORMANT: None of the supplier/consumer drivers is present.
 * @DL_STATE_AVAILABLE: The supplier driver is present, but the consumer is not.
 * @DL_STATE_CONSUMER_PROBE: The consumer is probing (supplier driver present).
 * @DL_STATE_ACTIVE: Both the supplier and consumer drivers are present.
 * @DL_STATE_SUPPLIER_UNBIND: The supplier driver is unbinding.
 */
enum device_link_state {
	DL_STATE_NONE = -1,
	DL_STATE_DORMANT = 0,
	DL_STATE_AVAILABLE,
	DL_STATE_CONSUMER_PROBE,
	DL_STATE_ACTIVE,
	DL_STATE_SUPPLIER_UNBIND,
};

/*
 * Device link flags.
 *
 * STATELESS: The core will not remove this link automatically.
 * AUTOREMOVE_CONSUMER: Remove the link automatically on consumer driver unbind.
 * PM_RUNTIME: If set, the runtime PM framework will use this link.
 * RPM_ACTIVE: Run pm_runtime_get_sync() on the supplier during link creation.
 * AUTOREMOVE_SUPPLIER: Remove the link automatically on supplier driver unbind.
 * AUTOPROBE_CONSUMER: Probe consumer driver automatically after supplier binds.
 * MANAGED: The core tracks presence of supplier/consumer drivers (internal).
 * SYNC_STATE_ONLY: Link only affects sync_state() behavior.
 */
#define DL_FLAG_STATELESS		BIT(0)
#define DL_FLAG_AUTOREMOVE_CONSUMER	BIT(1)
#define DL_FLAG_PM_RUNTIME		BIT(2)
#define DL_FLAG_RPM_ACTIVE		BIT(3)
#define DL_FLAG_AUTOREMOVE_SUPPLIER	BIT(4)
#define DL_FLAG_AUTOPROBE_CONSUMER	BIT(5)
#define DL_FLAG_MANAGED			BIT(6)
#define DL_FLAG_SYNC_STATE_ONLY		BIT(7)

/**
 * enum dl_dev_state - Device driver presence tracking information.
 * @DL_DEV_NO_DRIVER: There is no driver attached to the device.
 * @DL_DEV_PROBING: A driver is probing.
 * @DL_DEV_DRIVER_BOUND: The driver has been bound to the device.
 * @DL_DEV_UNBINDING: The driver is unbinding from the device.
 */
enum dl_dev_state {
	DL_DEV_NO_DRIVER = 0,
	DL_DEV_PROBING,
	DL_DEV_DRIVER_BOUND,
	DL_DEV_UNBINDING,
};

/**
 * struct dev_links_info - Device data related to device links.
 * @suppliers: List of links to supplier devices.
 * @consumers: List of links to consumer devices.
 * @needs_suppliers: Hook to global list of devices waiting for suppliers.
 * @defer_hook: Hook to global list of devices that have deferred sync_state or
 *		deferred fw_devlink.
 * @need_for_probe: If needs_suppliers is on a list, this indicates if the
 *		    suppliers are needed for probe or not.
 * @status: Driver status information.
 */
struct dev_links_info {
	struct list_head suppliers;
	struct list_head consumers;
	struct list_head needs_suppliers;
	struct list_head defer_hook;
	bool need_for_probe;
	enum dl_dev_state status;
};

/**
 * struct device - The basic device structure
 * @parent:	The device's "parent" device, the device to which it is attached.
 * 		In most cases, a parent device is some sort of bus or host
 * 		controller. If parent is NULL, the device, is a top-level device,
 * 		which is not usually what you want.
 * @p:		Holds the private data of the driver core portions of the device.
 * 		See the comment of the struct device_private for detail.
 * @kobj:	A top-level, abstract class from which other classes are derived.
 * @init_name:	Initial name of the device.
 * @type:	The type of device.
 * 		This identifies the device type and carries type-specific
 * 		information.
 * @mutex:	Mutex to synchronize calls to its driver.
 * @lockdep_mutex: An optional debug lock that a subsystem can use as a
 * 		peer lock to gain localized lockdep coverage of the device_lock.
 * @bus:	Type of bus device is on.
 * @driver:	Which driver has allocated this
 * @platform_data: Platform data specific to the device.
 * 		Example: For devices on custom boards, as typical of embedded
 * 		and SOC based hardware, Linux often uses platform_data to point
 * 		to board-specific structures describing devices and how they
 * 		are wired.  That can include what ports are available, chip
 * 		variants, which GPIO pins act in what additional roles, and so
 * 		on.  This shrinks the "Board Support Packages" (BSPs) and
 * 		minimizes board-specific #ifdefs in drivers.
 * @driver_data: Private pointer for driver specific info.
 * @links:	Links to suppliers and consumers of this device.
 * @power:	For device power management.
 *		See Documentation/driver-api/pm/devices.rst for details.
 * @pm_domain:	Provide callbacks that are executed during system suspend,
 * 		hibernation, system resume and during runtime PM transitions
 * 		along with subsystem-level and driver-level callbacks.
 * @pins:	For device pin management.
 *		See Documentation/driver-api/pinctl.rst for details.
 * @msi_list:	Hosts MSI descriptors
 * @msi_domain: The generic MSI domain this device is using.
 * @numa_node:	NUMA node this device is close to.
 * @dma_ops:    DMA mapping operations for this device.
 * @dma_mask:	Dma mask (if dma'ble device).
 * @coherent_dma_mask: Like dma_mask, but for alloc_coherent mapping as not all
 * 		hardware supports 64-bit addresses for consistent allocations
 * 		such descriptors.
 * @bus_dma_limit: Limit of an upstream bridge or bus which imposes a smaller
 *		DMA limit than the device itself supports.
 * @dma_pfn_offset: offset of DMA memory range relatively of RAM
 * @dma_parms:	A low level driver may set these to teach IOMMU code about
 * 		segment limitations.
 * @dma_pools:	Dma pools (if dma'ble device).
 * @dma_mem:	Internal for coherent mem override.
 * @cma_area:	Contiguous memory area for dma allocations
 * @archdata:	For arch-specific additions.
 * @of_node:	Associated device tree node.
 * @fwnode:	Associated device node supplied by platform firmware.
 * @devt:	For creating the sysfs "dev".
 * @id:		device instance
 * @devres_lock: Spinlock to protect the resource of the device.
 * @devres_head: The resources list of the device.
 * @knode_class: The node used to add the device to the class list.
 * @class:	The class of the device.
 * @groups:	Optional attribute groups.
 * @release:	Callback to free the device after all references have
 * 		gone away. This should be set by the allocator of the
 * 		device (i.e. the bus driver that discovered the device).
 * @iommu_group: IOMMU group the device belongs to.
 * @iommu:	Per device generic IOMMU runtime data
 *
 * @offline_disabled: If set, the device is permanently online.
 * @offline:	Set after successful invocation of bus type's .offline().
 * @of_node_reused: Set if the device-tree node is shared with an ancestor
 *              device.
 * @state_synced: The hardware state of this device has been synced to match
 *		  the software state of this device by calling the driver/bus
 *		  sync_state() callback.
 * @dma_coherent: this particular device is dma coherent, even if the
 *		architecture supports non-coherent devices.
 * @dma_ops_bypass: If set to %true then the dma_ops are bypassed for the
 *		streaming DMA operations (->map_* / ->unmap_* / ->sync_*),
 *		and optionall (if the coherent mask is large enough) also
 *		for dma allocations.  This flag is managed by the dma ops
 *		instance from ->dma_supported.
 *
 * At the lowest level, every device in a Linux system is represented by an
 * instance of struct device. The device structure contains the information
 * that the device model core needs to model the system. Most subsystems,
 * however, track additional information about the devices they host. As a
 * result, it is rare for devices to be represented by bare device structures;
 * instead, that structure, like kobject structures, is usually embedded within
 * a higher-level representation of the device.
 */
struct device {
	struct kobject kobj;
	struct device		*parent;

	struct device_private	*p;

	const char		*init_name; /* initial name of the device */
	const struct device_type *type;

	struct bus_type	*bus;		/* type of bus device is on */
	struct device_driver *driver;	/* which driver has allocated this
					   device */
	void		*platform_data;	/* Platform specific data, device
					   core doesn't touch it */
	void		*driver_data;	/* Driver data, set and get with
					   dev_set_drvdata/dev_get_drvdata */
#ifdef CONFIG_PROVE_LOCKING
	struct mutex		lockdep_mutex;
#endif
	struct mutex		mutex;	/* mutex to synchronize calls to
					 * its driver.
					 */

	struct dev_links_info	links;
	struct dev_pm_info	power;
	struct dev_pm_domain	*pm_domain;

#ifdef CONFIG_ENERGY_MODEL
	struct em_perf_domain	*em_pd;
#endif

#ifdef CONFIG_GENERIC_MSI_IRQ_DOMAIN
	struct irq_domain	*msi_domain;
#endif
#ifdef CONFIG_PINCTRL
	struct dev_pin_info	*pins;
#endif
#ifdef CONFIG_GENERIC_MSI_IRQ
	struct list_head	msi_list;
#endif
#ifdef CONFIG_DMA_OPS
	const struct dma_map_ops *dma_ops;
#endif
	u64		*dma_mask;	/* dma mask (if dma'able device) */
	u64		coherent_dma_mask;/* Like dma_mask, but for
					     alloc_coherent mappings as
					     not all hardware supports
					     64 bit addresses for consistent
					     allocations such descriptors. */
	u64		bus_dma_limit;	/* upstream dma constraint */
	unsigned long	dma_pfn_offset;

	struct device_dma_parameters *dma_parms;

	struct list_head	dma_pools;	/* dma pools (if dma'ble) */

#ifdef CONFIG_DMA_DECLARE_COHERENT
	struct dma_coherent_mem	*dma_mem; /* internal for coherent mem
					     override */
#endif
#ifdef CONFIG_DMA_CMA
	struct cma *cma_area;		/* contiguous memory area for dma
					   allocations */
#endif
	/* arch specific additions */
	struct dev_archdata	archdata;

	struct device_node	*of_node; /* associated device tree node */
	struct fwnode_handle	*fwnode; /* firmware device node */

#ifdef CONFIG_NUMA
	int		numa_node;	/* NUMA node this device is close to */
#endif
	dev_t			devt;	/* dev_t, creates the sysfs "dev" */
	u32			id;	/* device instance */

	spinlock_t		devres_lock;
	struct list_head	devres_head;

	struct class		*class;
	const struct attribute_group **groups;	/* optional groups */

	void	(*release)(struct device *dev);
	struct iommu_group	*iommu_group;
	struct dev_iommu	*iommu;

	bool			offline_disabled:1;
	bool			offline:1;
	bool			of_node_reused:1;
	bool			state_synced:1;
#if defined(CONFIG_ARCH_HAS_SYNC_DMA_FOR_DEVICE) || \
    defined(CONFIG_ARCH_HAS_SYNC_DMA_FOR_CPU) || \
    defined(CONFIG_ARCH_HAS_SYNC_DMA_FOR_CPU_ALL)
	bool			dma_coherent:1;
#endif
#ifdef CONFIG_DMA_OPS_BYPASS
	bool			dma_ops_bypass : 1;
#endif
};

/**
 * struct device_link - Device link representation.
 * @supplier: The device on the supplier end of the link.
 * @s_node: Hook to the supplier device's list of links to consumers.
 * @consumer: The device on the consumer end of the link.
 * @c_node: Hook to the consumer device's list of links to suppliers.
 * @link_dev: device used to expose link details in sysfs
 * @status: The state of the link (with respect to the presence of drivers).
 * @flags: Link flags.
 * @rpm_active: Whether or not the consumer device is runtime-PM-active.
 * @kref: Count repeated addition of the same link.
 * @rcu_head: An RCU head to use for deferred execution of SRCU callbacks.
 * @supplier_preactivated: Supplier has been made active before consumer probe.
 */
struct device_link {
	struct device *supplier;
	struct list_head s_node;
	struct device *consumer;
	struct list_head c_node;
	struct device link_dev;
	enum device_link_state status;
	u32 flags;
	refcount_t rpm_active;
	struct kref kref;
#ifdef CONFIG_SRCU
	struct rcu_head rcu_head;
#endif
	bool supplier_preactivated; /* Owned by consumer probe. */
};

static inline struct device *kobj_to_dev(struct kobject *kobj)
{
	return container_of(kobj, struct device, kobj);
}

/**
 * device_iommu_mapped - Returns true when the device DMA is translated
 *			 by an IOMMU
 * @dev: Device to perform the check on
 */
static inline bool device_iommu_mapped(struct device *dev)
{
	return (dev->iommu_group != NULL);
}

/* Get the wakeup routines, which depend on struct device */
#include <linux/pm_wakeup.h>

static inline const char *dev_name(const struct device *dev)
{
	/* Use the init name until the kobject becomes available */
	if (dev->init_name)
		return dev->init_name;

	return kobject_name(&dev->kobj);
}

__printf(2, 3) int dev_set_name(struct device *dev, const char *name, ...);

#ifdef CONFIG_NUMA
static inline int dev_to_node(struct device *dev)
{
	return dev->numa_node;
}
static inline void set_dev_node(struct device *dev, int node)
{
	dev->numa_node = node;
}
#else
static inline int dev_to_node(struct device *dev)
{
	return NUMA_NO_NODE;
}
static inline void set_dev_node(struct device *dev, int node)
{
}
#endif

static inline struct irq_domain *dev_get_msi_domain(const struct device *dev)
{
#ifdef CONFIG_GENERIC_MSI_IRQ_DOMAIN
	return dev->msi_domain;
#else
	return NULL;
#endif
}

static inline void dev_set_msi_domain(struct device *dev, struct irq_domain *d)
{
#ifdef CONFIG_GENERIC_MSI_IRQ_DOMAIN
	dev->msi_domain = d;
#endif
}

static inline void *dev_get_drvdata(const struct device *dev)
{
	return dev->driver_data;
}

static inline void dev_set_drvdata(struct device *dev, void *data)
{
	dev->driver_data = data;
}

static inline struct pm_subsys_data *dev_to_psd(struct device *dev)
{
	return dev ? dev->power.subsys_data : NULL;
}

static inline unsigned int dev_get_uevent_suppress(const struct device *dev)
{
	return dev->kobj.uevent_suppress;
}

static inline void dev_set_uevent_suppress(struct device *dev, int val)
{
	dev->kobj.uevent_suppress = val;
}

static inline int device_is_registered(struct device *dev)
{
	return dev->kobj.state_in_sysfs;
}

static inline void device_enable_async_suspend(struct device *dev)
{
	if (!dev->power.is_prepared)
		dev->power.async_suspend = true;
}

static inline void device_disable_async_suspend(struct device *dev)
{
	if (!dev->power.is_prepared)
		dev->power.async_suspend = false;
}

static inline bool device_async_suspend_enabled(struct device *dev)
{
	return !!dev->power.async_suspend;
}

static inline bool device_pm_not_required(struct device *dev)
{
	return dev->power.no_pm;
}

static inline void device_set_pm_not_required(struct device *dev)
{
	dev->power.no_pm = true;
}

static inline void dev_pm_syscore_device(struct device *dev, bool val)
{
#ifdef CONFIG_PM_SLEEP
	dev->power.syscore = val;
#endif
}

static inline void dev_pm_set_driver_flags(struct device *dev, u32 flags)
{
	dev->power.driver_flags = flags;
}

static inline bool dev_pm_test_driver_flags(struct device *dev, u32 flags)
{
	return !!(dev->power.driver_flags & flags);
}

static inline void device_lock(struct device *dev)
{
	mutex_lock(&dev->mutex);
}

static inline int device_lock_interruptible(struct device *dev)
{
	return mutex_lock_interruptible(&dev->mutex);
}

static inline int device_trylock(struct device *dev)
{
	return mutex_trylock(&dev->mutex);
}

static inline void device_unlock(struct device *dev)
{
	mutex_unlock(&dev->mutex);
}

static inline void device_lock_assert(struct device *dev)
{
	lockdep_assert_held(&dev->mutex);
}

static inline struct device_node *dev_of_node(struct device *dev)
{
	if (!IS_ENABLED(CONFIG_OF) || !dev)
		return NULL;
	return dev->of_node;
}

static inline bool dev_has_sync_state(struct device *dev)
{
	if (!dev)
		return false;
	if (dev->driver && dev->driver->sync_state)
		return true;
	if (dev->bus && dev->bus->sync_state)
		return true;
	return false;
}

/*
 * High level routines for use by the bus drivers
 */
<<<<<<< HEAD
int __must_check device_register(struct device *dev);
void device_unregister(struct device *dev);
void device_initialize(struct device *dev);
int __must_check device_add(struct device *dev);
void device_del(struct device *dev);
int device_for_each_child(struct device *dev, void *data,
			  int (*fn)(struct device *dev, void *data));
int device_for_each_child_reverse(struct device *dev, void *data,
				  int (*fn)(struct device *dev, void *data));
struct device *device_find_child(struct device *dev, void *data,
				 int (*match)(struct device *dev, void *data));
struct device *device_find_child_by_name(struct device *parent,
					 const char *name);
int device_rename(struct device *dev, const char *new_name);
int device_move(struct device *dev, struct device *new_parent,
		enum dpm_order dpm_order);
int device_change_owner(struct device *dev, kuid_t kuid, kgid_t kgid);
const char *device_get_devnode(struct device *dev, umode_t *mode, kuid_t *uid,
			       kgid_t *gid, const char **tmp);
=======
extern int __must_check device_register(struct device *dev);
extern void device_unregister(struct device *dev);
extern void device_initialize(struct device *dev);
extern int __must_check device_add(struct device *dev);
extern void device_del(struct device *dev);
extern int device_for_each_child(struct device *dev, void *data,
		     int (*fn)(struct device *dev, void *data));
extern int device_for_each_child_reverse(struct device *dev, void *data,
		     int (*fn)(struct device *dev, void *data));
extern struct device *device_find_child(struct device *dev, void *data,
				int (*match)(struct device *dev, void *data));
extern struct device *device_find_child_by_name(struct device *parent,
						const char *name);
extern int device_rename(struct device *dev, const char *new_name);
extern int device_move(struct device *dev, struct device *new_parent,
		       enum dpm_order dpm_order);
extern int device_change_owner(struct device *dev, kuid_t kuid, kgid_t kgid);
extern const char *device_get_devnode(struct device *dev,
				      umode_t *mode, kuid_t *uid, kgid_t *gid,
				      const char **tmp);
extern int device_is_dependent(struct device *dev, void *target);
>>>>>>> 6f1188b4

static inline bool device_supports_offline(struct device *dev)
{
	return dev->bus && dev->bus->offline && dev->bus->online;
}

void lock_device_hotplug(void);
void unlock_device_hotplug(void);
int lock_device_hotplug_sysfs(void);
int device_offline(struct device *dev);
int device_online(struct device *dev);
void set_primary_fwnode(struct device *dev, struct fwnode_handle *fwnode);
void set_secondary_fwnode(struct device *dev, struct fwnode_handle *fwnode);
void device_set_of_node_from_dev(struct device *dev, const struct device *dev2);

static inline int dev_num_vf(struct device *dev)
{
	if (dev->bus && dev->bus->num_vf)
		return dev->bus->num_vf(dev);
	return 0;
}

/*
 * Root device objects for grouping under /sys/devices
 */
struct device *__root_device_register(const char *name, struct module *owner);

/* This is a macro to avoid include problems with THIS_MODULE */
#define root_device_register(name) \
	__root_device_register(name, THIS_MODULE)

void root_device_unregister(struct device *root);

static inline void *dev_get_platdata(const struct device *dev)
{
	return dev->platform_data;
}

/*
 * Manual binding of a device to driver. See drivers/base/bus.c
 * for information on use.
 */
int __must_check device_bind_driver(struct device *dev);
void device_release_driver(struct device *dev);
int  __must_check device_attach(struct device *dev);
int __must_check driver_attach(struct device_driver *drv);
void device_initial_probe(struct device *dev);
int __must_check device_reprobe(struct device *dev);

bool device_is_bound(struct device *dev);

/*
 * Easy functions for dynamically creating devices on the fly
 */
__printf(5, 6) struct device *
device_create(struct class *cls, struct device *parent, dev_t devt,
	      void *drvdata, const char *fmt, ...);
__printf(6, 7) struct device *
device_create_with_groups(struct class *cls, struct device *parent, dev_t devt,
			  void *drvdata, const struct attribute_group **groups,
			  const char *fmt, ...);
void device_destroy(struct class *cls, dev_t devt);

int __must_check device_add_groups(struct device *dev,
				   const struct attribute_group **groups);
void device_remove_groups(struct device *dev,
			  const struct attribute_group **groups);

static inline int __must_check device_add_group(struct device *dev,
					const struct attribute_group *grp)
{
	const struct attribute_group *groups[] = { grp, NULL };

	return device_add_groups(dev, groups);
}

static inline void device_remove_group(struct device *dev,
				       const struct attribute_group *grp)
{
	const struct attribute_group *groups[] = { grp, NULL };

	return device_remove_groups(dev, groups);
}

int __must_check devm_device_add_groups(struct device *dev,
					const struct attribute_group **groups);
void devm_device_remove_groups(struct device *dev,
			       const struct attribute_group **groups);
int __must_check devm_device_add_group(struct device *dev,
				       const struct attribute_group *grp);
void devm_device_remove_group(struct device *dev,
			      const struct attribute_group *grp);

/*
 * Platform "fixup" functions - allow the platform to have their say
 * about devices and actions that the general device layer doesn't
 * know about.
 */
/* Notify platform of device discovery */
extern int (*platform_notify)(struct device *dev);

extern int (*platform_notify_remove)(struct device *dev);


/*
 * get_device - atomically increment the reference count for the device.
 *
 */
struct device *get_device(struct device *dev);
void put_device(struct device *dev);
bool kill_device(struct device *dev);

#ifdef CONFIG_DEVTMPFS
int devtmpfs_mount(void);
#else
static inline int devtmpfs_mount(void) { return 0; }
#endif

/* drivers/base/power/shutdown.c */
void device_shutdown(void);

/* debugging and troubleshooting/diagnostic helpers. */
const char *dev_driver_string(const struct device *dev);

/* Device links interface. */
struct device_link *device_link_add(struct device *consumer,
				    struct device *supplier, u32 flags);
void device_link_del(struct device_link *link);
void device_link_remove(void *consumer, struct device *supplier);
void device_links_supplier_sync_state_pause(void);
void device_links_supplier_sync_state_resume(void);

extern __printf(3, 4)
int dev_err_probe(const struct device *dev, int err, const char *fmt, ...);

/* Create alias, so I can be autoloaded. */
#define MODULE_ALIAS_CHARDEV(major,minor) \
	MODULE_ALIAS("char-major-" __stringify(major) "-" __stringify(minor))
#define MODULE_ALIAS_CHARDEV_MAJOR(major) \
	MODULE_ALIAS("char-major-" __stringify(major) "-*")

#ifdef CONFIG_SYSFS_DEPRECATED
extern long sysfs_deprecated;
#else
#define sysfs_deprecated 0
#endif

#endif /* _DEVICE_H_ */<|MERGE_RESOLUTION|>--- conflicted
+++ resolved
@@ -825,7 +825,6 @@
 /*
  * High level routines for use by the bus drivers
  */
-<<<<<<< HEAD
 int __must_check device_register(struct device *dev);
 void device_unregister(struct device *dev);
 void device_initialize(struct device *dev);
@@ -845,29 +844,7 @@
 int device_change_owner(struct device *dev, kuid_t kuid, kgid_t kgid);
 const char *device_get_devnode(struct device *dev, umode_t *mode, kuid_t *uid,
 			       kgid_t *gid, const char **tmp);
-=======
-extern int __must_check device_register(struct device *dev);
-extern void device_unregister(struct device *dev);
-extern void device_initialize(struct device *dev);
-extern int __must_check device_add(struct device *dev);
-extern void device_del(struct device *dev);
-extern int device_for_each_child(struct device *dev, void *data,
-		     int (*fn)(struct device *dev, void *data));
-extern int device_for_each_child_reverse(struct device *dev, void *data,
-		     int (*fn)(struct device *dev, void *data));
-extern struct device *device_find_child(struct device *dev, void *data,
-				int (*match)(struct device *dev, void *data));
-extern struct device *device_find_child_by_name(struct device *parent,
-						const char *name);
-extern int device_rename(struct device *dev, const char *new_name);
-extern int device_move(struct device *dev, struct device *new_parent,
-		       enum dpm_order dpm_order);
-extern int device_change_owner(struct device *dev, kuid_t kuid, kgid_t kgid);
-extern const char *device_get_devnode(struct device *dev,
-				      umode_t *mode, kuid_t *uid, kgid_t *gid,
-				      const char **tmp);
-extern int device_is_dependent(struct device *dev, void *target);
->>>>>>> 6f1188b4
+int device_is_dependent(struct device *dev, void *target);
 
 static inline bool device_supports_offline(struct device *dev)
 {
