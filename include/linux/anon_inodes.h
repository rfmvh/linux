--- conflicted
+++ resolved
@@ -17,12 +17,9 @@
 struct file *anon_inode_getfile(const char *name,
 				const struct file_operations *fops,
 				void *priv, int flags);
-<<<<<<< HEAD
-=======
 struct file *anon_inode_getfile_fmode(const char *name,
 				const struct file_operations *fops,
 				void *priv, int flags, fmode_t f_mode);
->>>>>>> 0c383648
 struct file *anon_inode_create_getfile(const char *name,
 				       const struct file_operations *fops,
 				       void *priv, int flags,
