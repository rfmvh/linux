// SPDX-License-Identifier: GPL-2.0

#include <linux/frame.h>
#include <linux/percpu.h>

#include <asm/debugreg.h>
#include <asm/mmu_context.h>

#include "cpuid.h"
#include "hyperv.h"
#include "mmu.h"
#include "nested.h"
#include "trace.h"
#include "x86.h"

static bool __read_mostly enable_shadow_vmcs = 1;
module_param_named(enable_shadow_vmcs, enable_shadow_vmcs, bool, S_IRUGO);

static bool __read_mostly nested_early_check = 0;
module_param(nested_early_check, bool, S_IRUGO);

/*
 * Hyper-V requires all of these, so mark them as supported even though
 * they are just treated the same as all-context.
 */
#define VMX_VPID_EXTENT_SUPPORTED_MASK		\
	(VMX_VPID_EXTENT_INDIVIDUAL_ADDR_BIT |	\
	VMX_VPID_EXTENT_SINGLE_CONTEXT_BIT |	\
	VMX_VPID_EXTENT_GLOBAL_CONTEXT_BIT |	\
	VMX_VPID_EXTENT_SINGLE_NON_GLOBAL_BIT)

#define VMX_MISC_EMULATED_PREEMPTION_TIMER_RATE 5

enum {
	VMX_VMREAD_BITMAP,
	VMX_VMWRITE_BITMAP,
	VMX_BITMAP_NR
};
static unsigned long *vmx_bitmap[VMX_BITMAP_NR];

#define vmx_vmread_bitmap                    (vmx_bitmap[VMX_VMREAD_BITMAP])
#define vmx_vmwrite_bitmap                   (vmx_bitmap[VMX_VMWRITE_BITMAP])

static u16 shadow_read_only_fields[] = {
#define SHADOW_FIELD_RO(x) x,
#include "vmcs_shadow_fields.h"
};
static int max_shadow_read_only_fields =
	ARRAY_SIZE(shadow_read_only_fields);

static u16 shadow_read_write_fields[] = {
#define SHADOW_FIELD_RW(x) x,
#include "vmcs_shadow_fields.h"
};
static int max_shadow_read_write_fields =
	ARRAY_SIZE(shadow_read_write_fields);

static void init_vmcs_shadow_fields(void)
{
	int i, j;

	memset(vmx_vmread_bitmap, 0xff, PAGE_SIZE);
	memset(vmx_vmwrite_bitmap, 0xff, PAGE_SIZE);

	for (i = j = 0; i < max_shadow_read_only_fields; i++) {
		u16 field = shadow_read_only_fields[i];

		if (vmcs_field_width(field) == VMCS_FIELD_WIDTH_U64 &&
		    (i + 1 == max_shadow_read_only_fields ||
		     shadow_read_only_fields[i + 1] != field + 1))
			pr_err("Missing field from shadow_read_only_field %x\n",
			       field + 1);

		clear_bit(field, vmx_vmread_bitmap);
#ifdef CONFIG_X86_64
		if (field & 1)
			continue;
#endif
		if (j < i)
			shadow_read_only_fields[j] = field;
		j++;
	}
	max_shadow_read_only_fields = j;

	for (i = j = 0; i < max_shadow_read_write_fields; i++) {
		u16 field = shadow_read_write_fields[i];

		if (vmcs_field_width(field) == VMCS_FIELD_WIDTH_U64 &&
		    (i + 1 == max_shadow_read_write_fields ||
		     shadow_read_write_fields[i + 1] != field + 1))
			pr_err("Missing field from shadow_read_write_field %x\n",
			       field + 1);

		/*
		 * PML and the preemption timer can be emulated, but the
		 * processor cannot vmwrite to fields that don't exist
		 * on bare metal.
		 */
		switch (field) {
		case GUEST_PML_INDEX:
			if (!cpu_has_vmx_pml())
				continue;
			break;
		case VMX_PREEMPTION_TIMER_VALUE:
			if (!cpu_has_vmx_preemption_timer())
				continue;
			break;
		case GUEST_INTR_STATUS:
			if (!cpu_has_vmx_apicv())
				continue;
			break;
		default:
			break;
		}

		clear_bit(field, vmx_vmwrite_bitmap);
		clear_bit(field, vmx_vmread_bitmap);
#ifdef CONFIG_X86_64
		if (field & 1)
			continue;
#endif
		if (j < i)
			shadow_read_write_fields[j] = field;
		j++;
	}
	max_shadow_read_write_fields = j;
}

/*
 * The following 3 functions, nested_vmx_succeed()/failValid()/failInvalid(),
 * set the success or error code of an emulated VMX instruction (as specified
 * by Vol 2B, VMX Instruction Reference, "Conventions"), and skip the emulated
 * instruction.
 */
static int nested_vmx_succeed(struct kvm_vcpu *vcpu)
{
	vmx_set_rflags(vcpu, vmx_get_rflags(vcpu)
			& ~(X86_EFLAGS_CF | X86_EFLAGS_PF | X86_EFLAGS_AF |
			    X86_EFLAGS_ZF | X86_EFLAGS_SF | X86_EFLAGS_OF));
	return kvm_skip_emulated_instruction(vcpu);
}

static int nested_vmx_failInvalid(struct kvm_vcpu *vcpu)
{
	vmx_set_rflags(vcpu, (vmx_get_rflags(vcpu)
			& ~(X86_EFLAGS_PF | X86_EFLAGS_AF | X86_EFLAGS_ZF |
			    X86_EFLAGS_SF | X86_EFLAGS_OF))
			| X86_EFLAGS_CF);
	return kvm_skip_emulated_instruction(vcpu);
}

static int nested_vmx_failValid(struct kvm_vcpu *vcpu,
				u32 vm_instruction_error)
{
	struct vcpu_vmx *vmx = to_vmx(vcpu);

	/*
	 * failValid writes the error number to the current VMCS, which
	 * can't be done if there isn't a current VMCS.
	 */
	if (vmx->nested.current_vmptr == -1ull && !vmx->nested.hv_evmcs)
		return nested_vmx_failInvalid(vcpu);

	vmx_set_rflags(vcpu, (vmx_get_rflags(vcpu)
			& ~(X86_EFLAGS_CF | X86_EFLAGS_PF | X86_EFLAGS_AF |
			    X86_EFLAGS_SF | X86_EFLAGS_OF))
			| X86_EFLAGS_ZF);
	get_vmcs12(vcpu)->vm_instruction_error = vm_instruction_error;
	/*
	 * We don't need to force a shadow sync because
	 * VM_INSTRUCTION_ERROR is not shadowed
	 */
	return kvm_skip_emulated_instruction(vcpu);
}

static void nested_vmx_abort(struct kvm_vcpu *vcpu, u32 indicator)
{
	/* TODO: not to reset guest simply here. */
	kvm_make_request(KVM_REQ_TRIPLE_FAULT, vcpu);
	pr_debug_ratelimited("kvm: nested vmx abort, indicator %d\n", indicator);
}

static void vmx_disable_shadow_vmcs(struct vcpu_vmx *vmx)
{
	vmcs_clear_bits(SECONDARY_VM_EXEC_CONTROL, SECONDARY_EXEC_SHADOW_VMCS);
	vmcs_write64(VMCS_LINK_POINTER, -1ull);
}

static inline void nested_release_evmcs(struct kvm_vcpu *vcpu)
{
	struct vcpu_vmx *vmx = to_vmx(vcpu);

	if (!vmx->nested.hv_evmcs)
		return;

	kvm_vcpu_unmap(vcpu, &vmx->nested.hv_evmcs_map, true);
	vmx->nested.hv_evmcs_vmptr = -1ull;
	vmx->nested.hv_evmcs = NULL;
}

/*
 * Free whatever needs to be freed from vmx->nested when L1 goes down, or
 * just stops using VMX.
 */
static void free_nested(struct kvm_vcpu *vcpu)
{
	struct vcpu_vmx *vmx = to_vmx(vcpu);

	if (!vmx->nested.vmxon && !vmx->nested.smm.vmxon)
		return;

	vmx->nested.vmxon = false;
	vmx->nested.smm.vmxon = false;
	free_vpid(vmx->nested.vpid02);
	vmx->nested.posted_intr_nv = -1;
	vmx->nested.current_vmptr = -1ull;
	if (enable_shadow_vmcs) {
		vmx_disable_shadow_vmcs(vmx);
		vmcs_clear(vmx->vmcs01.shadow_vmcs);
		free_vmcs(vmx->vmcs01.shadow_vmcs);
		vmx->vmcs01.shadow_vmcs = NULL;
	}
	kfree(vmx->nested.cached_vmcs12);
	kfree(vmx->nested.cached_shadow_vmcs12);
	/* Unpin physical memory we referred to in the vmcs02 */
	if (vmx->nested.apic_access_page) {
		kvm_release_page_dirty(vmx->nested.apic_access_page);
		vmx->nested.apic_access_page = NULL;
	}
	kvm_vcpu_unmap(vcpu, &vmx->nested.virtual_apic_map, true);
	kvm_vcpu_unmap(vcpu, &vmx->nested.pi_desc_map, true);
	vmx->nested.pi_desc = NULL;

	kvm_mmu_free_roots(vcpu, &vcpu->arch.guest_mmu, KVM_MMU_ROOTS_ALL);

	nested_release_evmcs(vcpu);

	free_loaded_vmcs(&vmx->nested.vmcs02);
}

static void vmx_switch_vmcs(struct kvm_vcpu *vcpu, struct loaded_vmcs *vmcs)
{
	struct vcpu_vmx *vmx = to_vmx(vcpu);
	int cpu;

	if (vmx->loaded_vmcs == vmcs)
		return;

	cpu = get_cpu();
	vmx_vcpu_put(vcpu);
	vmx->loaded_vmcs = vmcs;
	vmx_vcpu_load(vcpu, cpu);
	put_cpu();

	vm_entry_controls_reset_shadow(vmx);
	vm_exit_controls_reset_shadow(vmx);
	vmx_segment_cache_clear(vmx);
}

/*
 * Ensure that the current vmcs of the logical processor is the
 * vmcs01 of the vcpu before calling free_nested().
 */
void nested_vmx_free_vcpu(struct kvm_vcpu *vcpu)
{
	vcpu_load(vcpu);
	vmx_leave_nested(vcpu);
	vmx_switch_vmcs(vcpu, &to_vmx(vcpu)->vmcs01);
	free_nested(vcpu);
	vcpu_put(vcpu);
}

static void nested_ept_inject_page_fault(struct kvm_vcpu *vcpu,
		struct x86_exception *fault)
{
	struct vmcs12 *vmcs12 = get_vmcs12(vcpu);
	struct vcpu_vmx *vmx = to_vmx(vcpu);
	u32 exit_reason;
	unsigned long exit_qualification = vcpu->arch.exit_qualification;

	if (vmx->nested.pml_full) {
		exit_reason = EXIT_REASON_PML_FULL;
		vmx->nested.pml_full = false;
		exit_qualification &= INTR_INFO_UNBLOCK_NMI;
	} else if (fault->error_code & PFERR_RSVD_MASK)
		exit_reason = EXIT_REASON_EPT_MISCONFIG;
	else
		exit_reason = EXIT_REASON_EPT_VIOLATION;

	nested_vmx_vmexit(vcpu, exit_reason, 0, exit_qualification);
	vmcs12->guest_physical_address = fault->address;
}

static void nested_ept_init_mmu_context(struct kvm_vcpu *vcpu)
{
	WARN_ON(mmu_is_nested(vcpu));

	vcpu->arch.mmu = &vcpu->arch.guest_mmu;
	kvm_init_shadow_ept_mmu(vcpu,
			to_vmx(vcpu)->nested.msrs.ept_caps &
			VMX_EPT_EXECUTE_ONLY_BIT,
			nested_ept_ad_enabled(vcpu),
			nested_ept_get_cr3(vcpu));
	vcpu->arch.mmu->set_cr3           = vmx_set_cr3;
	vcpu->arch.mmu->get_cr3           = nested_ept_get_cr3;
	vcpu->arch.mmu->inject_page_fault = nested_ept_inject_page_fault;
	vcpu->arch.mmu->get_pdptr         = kvm_pdptr_read;

	vcpu->arch.walk_mmu              = &vcpu->arch.nested_mmu;
}

static void nested_ept_uninit_mmu_context(struct kvm_vcpu *vcpu)
{
	vcpu->arch.mmu = &vcpu->arch.root_mmu;
	vcpu->arch.walk_mmu = &vcpu->arch.root_mmu;
}

static bool nested_vmx_is_page_fault_vmexit(struct vmcs12 *vmcs12,
					    u16 error_code)
{
	bool inequality, bit;

	bit = (vmcs12->exception_bitmap & (1u << PF_VECTOR)) != 0;
	inequality =
		(error_code & vmcs12->page_fault_error_code_mask) !=
		 vmcs12->page_fault_error_code_match;
	return inequality ^ bit;
}


/*
 * KVM wants to inject page-faults which it got to the guest. This function
 * checks whether in a nested guest, we need to inject them to L1 or L2.
 */
static int nested_vmx_check_exception(struct kvm_vcpu *vcpu, unsigned long *exit_qual)
{
	struct vmcs12 *vmcs12 = get_vmcs12(vcpu);
	unsigned int nr = vcpu->arch.exception.nr;
	bool has_payload = vcpu->arch.exception.has_payload;
	unsigned long payload = vcpu->arch.exception.payload;

	if (nr == PF_VECTOR) {
		if (vcpu->arch.exception.nested_apf) {
			*exit_qual = vcpu->arch.apf.nested_apf_token;
			return 1;
		}
		if (nested_vmx_is_page_fault_vmexit(vmcs12,
						    vcpu->arch.exception.error_code)) {
			*exit_qual = has_payload ? payload : vcpu->arch.cr2;
			return 1;
		}
	} else if (vmcs12->exception_bitmap & (1u << nr)) {
		if (nr == DB_VECTOR) {
			if (!has_payload) {
				payload = vcpu->arch.dr6;
				payload &= ~(DR6_FIXED_1 | DR6_BT);
				payload ^= DR6_RTM;
			}
			*exit_qual = payload;
		} else
			*exit_qual = 0;
		return 1;
	}

	return 0;
}


static void vmx_inject_page_fault_nested(struct kvm_vcpu *vcpu,
		struct x86_exception *fault)
{
	struct vmcs12 *vmcs12 = get_vmcs12(vcpu);

	WARN_ON(!is_guest_mode(vcpu));

	if (nested_vmx_is_page_fault_vmexit(vmcs12, fault->error_code) &&
		!to_vmx(vcpu)->nested.nested_run_pending) {
		vmcs12->vm_exit_intr_error_code = fault->error_code;
		nested_vmx_vmexit(vcpu, EXIT_REASON_EXCEPTION_NMI,
				  PF_VECTOR | INTR_TYPE_HARD_EXCEPTION |
				  INTR_INFO_DELIVER_CODE_MASK | INTR_INFO_VALID_MASK,
				  fault->address);
	} else {
		kvm_inject_page_fault(vcpu, fault);
	}
}

static bool page_address_valid(struct kvm_vcpu *vcpu, gpa_t gpa)
{
	return PAGE_ALIGNED(gpa) && !(gpa >> cpuid_maxphyaddr(vcpu));
}

static int nested_vmx_check_io_bitmap_controls(struct kvm_vcpu *vcpu,
					       struct vmcs12 *vmcs12)
{
	if (!nested_cpu_has(vmcs12, CPU_BASED_USE_IO_BITMAPS))
		return 0;

	if (!page_address_valid(vcpu, vmcs12->io_bitmap_a) ||
	    !page_address_valid(vcpu, vmcs12->io_bitmap_b))
		return -EINVAL;

	return 0;
}

static int nested_vmx_check_msr_bitmap_controls(struct kvm_vcpu *vcpu,
						struct vmcs12 *vmcs12)
{
	if (!nested_cpu_has(vmcs12, CPU_BASED_USE_MSR_BITMAPS))
		return 0;

	if (!page_address_valid(vcpu, vmcs12->msr_bitmap))
		return -EINVAL;

	return 0;
}

static int nested_vmx_check_tpr_shadow_controls(struct kvm_vcpu *vcpu,
						struct vmcs12 *vmcs12)
{
	if (!nested_cpu_has(vmcs12, CPU_BASED_TPR_SHADOW))
		return 0;

	if (!page_address_valid(vcpu, vmcs12->virtual_apic_page_addr))
		return -EINVAL;

	return 0;
}

/*
 * Check if MSR is intercepted for L01 MSR bitmap.
 */
static bool msr_write_intercepted_l01(struct kvm_vcpu *vcpu, u32 msr)
{
	unsigned long *msr_bitmap;
	int f = sizeof(unsigned long);

	if (!cpu_has_vmx_msr_bitmap())
		return true;

	msr_bitmap = to_vmx(vcpu)->vmcs01.msr_bitmap;

	if (msr <= 0x1fff) {
		return !!test_bit(msr, msr_bitmap + 0x800 / f);
	} else if ((msr >= 0xc0000000) && (msr <= 0xc0001fff)) {
		msr &= 0x1fff;
		return !!test_bit(msr, msr_bitmap + 0xc00 / f);
	}

	return true;
}

/*
 * If a msr is allowed by L0, we should check whether it is allowed by L1.
 * The corresponding bit will be cleared unless both of L0 and L1 allow it.
 */
static void nested_vmx_disable_intercept_for_msr(unsigned long *msr_bitmap_l1,
					       unsigned long *msr_bitmap_nested,
					       u32 msr, int type)
{
	int f = sizeof(unsigned long);

	/*
	 * See Intel PRM Vol. 3, 20.6.9 (MSR-Bitmap Address). Early manuals
	 * have the write-low and read-high bitmap offsets the wrong way round.
	 * We can control MSRs 0x00000000-0x00001fff and 0xc0000000-0xc0001fff.
	 */
	if (msr <= 0x1fff) {
		if (type & MSR_TYPE_R &&
		   !test_bit(msr, msr_bitmap_l1 + 0x000 / f))
			/* read-low */
			__clear_bit(msr, msr_bitmap_nested + 0x000 / f);

		if (type & MSR_TYPE_W &&
		   !test_bit(msr, msr_bitmap_l1 + 0x800 / f))
			/* write-low */
			__clear_bit(msr, msr_bitmap_nested + 0x800 / f);

	} else if ((msr >= 0xc0000000) && (msr <= 0xc0001fff)) {
		msr &= 0x1fff;
		if (type & MSR_TYPE_R &&
		   !test_bit(msr, msr_bitmap_l1 + 0x400 / f))
			/* read-high */
			__clear_bit(msr, msr_bitmap_nested + 0x400 / f);

		if (type & MSR_TYPE_W &&
		   !test_bit(msr, msr_bitmap_l1 + 0xc00 / f))
			/* write-high */
			__clear_bit(msr, msr_bitmap_nested + 0xc00 / f);

	}
}

static inline void enable_x2apic_msr_intercepts(unsigned long *msr_bitmap) {
	int msr;

	for (msr = 0x800; msr <= 0x8ff; msr += BITS_PER_LONG) {
		unsigned word = msr / BITS_PER_LONG;

		msr_bitmap[word] = ~0;
		msr_bitmap[word + (0x800 / sizeof(long))] = ~0;
	}
}

/*
 * Merge L0's and L1's MSR bitmap, return false to indicate that
 * we do not use the hardware.
 */
static inline bool nested_vmx_prepare_msr_bitmap(struct kvm_vcpu *vcpu,
						 struct vmcs12 *vmcs12)
{
	int msr;
	unsigned long *msr_bitmap_l1;
	unsigned long *msr_bitmap_l0 = to_vmx(vcpu)->nested.vmcs02.msr_bitmap;
	struct kvm_host_map *map = &to_vmx(vcpu)->nested.msr_bitmap_map;

	/* Nothing to do if the MSR bitmap is not in use.  */
	if (!cpu_has_vmx_msr_bitmap() ||
	    !nested_cpu_has(vmcs12, CPU_BASED_USE_MSR_BITMAPS))
		return false;

	if (kvm_vcpu_map(vcpu, gpa_to_gfn(vmcs12->msr_bitmap), map))
		return false;

	msr_bitmap_l1 = (unsigned long *)map->hva;

	/*
	 * To keep the control flow simple, pay eight 8-byte writes (sixteen
	 * 4-byte writes on 32-bit systems) up front to enable intercepts for
	 * the x2APIC MSR range and selectively disable them below.
	 */
	enable_x2apic_msr_intercepts(msr_bitmap_l0);

	if (nested_cpu_has_virt_x2apic_mode(vmcs12)) {
		if (nested_cpu_has_apic_reg_virt(vmcs12)) {
			/*
			 * L0 need not intercept reads for MSRs between 0x800
			 * and 0x8ff, it just lets the processor take the value
			 * from the virtual-APIC page; take those 256 bits
			 * directly from the L1 bitmap.
			 */
			for (msr = 0x800; msr <= 0x8ff; msr += BITS_PER_LONG) {
				unsigned word = msr / BITS_PER_LONG;

				msr_bitmap_l0[word] = msr_bitmap_l1[word];
			}
		}

		nested_vmx_disable_intercept_for_msr(
			msr_bitmap_l1, msr_bitmap_l0,
			X2APIC_MSR(APIC_TASKPRI),
			MSR_TYPE_R | MSR_TYPE_W);

		if (nested_cpu_has_vid(vmcs12)) {
			nested_vmx_disable_intercept_for_msr(
				msr_bitmap_l1, msr_bitmap_l0,
				X2APIC_MSR(APIC_EOI),
				MSR_TYPE_W);
			nested_vmx_disable_intercept_for_msr(
				msr_bitmap_l1, msr_bitmap_l0,
				X2APIC_MSR(APIC_SELF_IPI),
				MSR_TYPE_W);
		}
	}

	/* KVM unconditionally exposes the FS/GS base MSRs to L1. */
	nested_vmx_disable_intercept_for_msr(msr_bitmap_l1, msr_bitmap_l0,
					     MSR_FS_BASE, MSR_TYPE_RW);

	nested_vmx_disable_intercept_for_msr(msr_bitmap_l1, msr_bitmap_l0,
					     MSR_GS_BASE, MSR_TYPE_RW);

	nested_vmx_disable_intercept_for_msr(msr_bitmap_l1, msr_bitmap_l0,
					     MSR_KERNEL_GS_BASE, MSR_TYPE_RW);

	/*
	 * Checking the L0->L1 bitmap is trying to verify two things:
	 *
	 * 1. L0 gave a permission to L1 to actually passthrough the MSR. This
	 *    ensures that we do not accidentally generate an L02 MSR bitmap
	 *    from the L12 MSR bitmap that is too permissive.
	 * 2. That L1 or L2s have actually used the MSR. This avoids
	 *    unnecessarily merging of the bitmap if the MSR is unused. This
	 *    works properly because we only update the L01 MSR bitmap lazily.
	 *    So even if L0 should pass L1 these MSRs, the L01 bitmap is only
	 *    updated to reflect this when L1 (or its L2s) actually write to
	 *    the MSR.
	 */
	if (!msr_write_intercepted_l01(vcpu, MSR_IA32_SPEC_CTRL))
		nested_vmx_disable_intercept_for_msr(
					msr_bitmap_l1, msr_bitmap_l0,
					MSR_IA32_SPEC_CTRL,
					MSR_TYPE_R | MSR_TYPE_W);

	if (!msr_write_intercepted_l01(vcpu, MSR_IA32_PRED_CMD))
		nested_vmx_disable_intercept_for_msr(
					msr_bitmap_l1, msr_bitmap_l0,
					MSR_IA32_PRED_CMD,
					MSR_TYPE_W);

	kvm_vcpu_unmap(vcpu, &to_vmx(vcpu)->nested.msr_bitmap_map, false);

	return true;
}

static void nested_cache_shadow_vmcs12(struct kvm_vcpu *vcpu,
				       struct vmcs12 *vmcs12)
{
	struct kvm_host_map map;
	struct vmcs12 *shadow;

	if (!nested_cpu_has_shadow_vmcs(vmcs12) ||
	    vmcs12->vmcs_link_pointer == -1ull)
		return;

	shadow = get_shadow_vmcs12(vcpu);

	if (kvm_vcpu_map(vcpu, gpa_to_gfn(vmcs12->vmcs_link_pointer), &map))
		return;

	memcpy(shadow, map.hva, VMCS12_SIZE);
	kvm_vcpu_unmap(vcpu, &map, false);
}

static void nested_flush_cached_shadow_vmcs12(struct kvm_vcpu *vcpu,
					      struct vmcs12 *vmcs12)
{
	struct vcpu_vmx *vmx = to_vmx(vcpu);

	if (!nested_cpu_has_shadow_vmcs(vmcs12) ||
	    vmcs12->vmcs_link_pointer == -1ull)
		return;

	kvm_write_guest(vmx->vcpu.kvm, vmcs12->vmcs_link_pointer,
			get_shadow_vmcs12(vcpu), VMCS12_SIZE);
}

/*
 * In nested virtualization, check if L1 has set
 * VM_EXIT_ACK_INTR_ON_EXIT
 */
static bool nested_exit_intr_ack_set(struct kvm_vcpu *vcpu)
{
	return get_vmcs12(vcpu)->vm_exit_controls &
		VM_EXIT_ACK_INTR_ON_EXIT;
}

static bool nested_exit_on_nmi(struct kvm_vcpu *vcpu)
{
	return nested_cpu_has_nmi_exiting(get_vmcs12(vcpu));
}

static int nested_vmx_check_apic_access_controls(struct kvm_vcpu *vcpu,
					  struct vmcs12 *vmcs12)
{
	if (nested_cpu_has2(vmcs12, SECONDARY_EXEC_VIRTUALIZE_APIC_ACCESSES) &&
	    !page_address_valid(vcpu, vmcs12->apic_access_addr))
		return -EINVAL;
	else
		return 0;
}

static int nested_vmx_check_apicv_controls(struct kvm_vcpu *vcpu,
					   struct vmcs12 *vmcs12)
{
	if (!nested_cpu_has_virt_x2apic_mode(vmcs12) &&
	    !nested_cpu_has_apic_reg_virt(vmcs12) &&
	    !nested_cpu_has_vid(vmcs12) &&
	    !nested_cpu_has_posted_intr(vmcs12))
		return 0;

	/*
	 * If virtualize x2apic mode is enabled,
	 * virtualize apic access must be disabled.
	 */
	if (nested_cpu_has_virt_x2apic_mode(vmcs12) &&
	    nested_cpu_has2(vmcs12, SECONDARY_EXEC_VIRTUALIZE_APIC_ACCESSES))
		return -EINVAL;

	/*
	 * If virtual interrupt delivery is enabled,
	 * we must exit on external interrupts.
	 */
	if (nested_cpu_has_vid(vmcs12) &&
	   !nested_exit_on_intr(vcpu))
		return -EINVAL;

	/*
	 * bits 15:8 should be zero in posted_intr_nv,
	 * the descriptor address has been already checked
	 * in nested_get_vmcs12_pages.
	 *
	 * bits 5:0 of posted_intr_desc_addr should be zero.
	 */
	if (nested_cpu_has_posted_intr(vmcs12) &&
	   (!nested_cpu_has_vid(vmcs12) ||
	    !nested_exit_intr_ack_set(vcpu) ||
	    (vmcs12->posted_intr_nv & 0xff00) ||
	    (vmcs12->posted_intr_desc_addr & 0x3f) ||
	    (vmcs12->posted_intr_desc_addr >> cpuid_maxphyaddr(vcpu))))
		return -EINVAL;

	/* tpr shadow is needed by all apicv features. */
	if (!nested_cpu_has(vmcs12, CPU_BASED_TPR_SHADOW))
		return -EINVAL;

	return 0;
}

static int nested_vmx_check_msr_switch(struct kvm_vcpu *vcpu,
				       u32 count, u64 addr)
{
	int maxphyaddr;

	if (count == 0)
		return 0;
	maxphyaddr = cpuid_maxphyaddr(vcpu);
	if (!IS_ALIGNED(addr, 16) || addr >> maxphyaddr ||
	    (addr + count * sizeof(struct vmx_msr_entry) - 1) >> maxphyaddr)
		return -EINVAL;

	return 0;
}

static int nested_vmx_check_exit_msr_switch_controls(struct kvm_vcpu *vcpu,
						     struct vmcs12 *vmcs12)
{
	if (nested_vmx_check_msr_switch(vcpu, vmcs12->vm_exit_msr_load_count,
					vmcs12->vm_exit_msr_load_addr) ||
	    nested_vmx_check_msr_switch(vcpu, vmcs12->vm_exit_msr_store_count,
					vmcs12->vm_exit_msr_store_addr))
		return -EINVAL;

	return 0;
}

static int nested_vmx_check_entry_msr_switch_controls(struct kvm_vcpu *vcpu,
                                                      struct vmcs12 *vmcs12)
{
	if (nested_vmx_check_msr_switch(vcpu, vmcs12->vm_entry_msr_load_count,
                                        vmcs12->vm_entry_msr_load_addr))
                return -EINVAL;

	return 0;
}

static int nested_vmx_check_pml_controls(struct kvm_vcpu *vcpu,
					 struct vmcs12 *vmcs12)
{
	if (!nested_cpu_has_pml(vmcs12))
		return 0;

	if (!nested_cpu_has_ept(vmcs12) ||
	    !page_address_valid(vcpu, vmcs12->pml_address))
		return -EINVAL;

	return 0;
}

static int nested_vmx_check_unrestricted_guest_controls(struct kvm_vcpu *vcpu,
							struct vmcs12 *vmcs12)
{
	if (nested_cpu_has2(vmcs12, SECONDARY_EXEC_UNRESTRICTED_GUEST) &&
	    !nested_cpu_has_ept(vmcs12))
		return -EINVAL;
	return 0;
}

static int nested_vmx_check_mode_based_ept_exec_controls(struct kvm_vcpu *vcpu,
							 struct vmcs12 *vmcs12)
{
	if (nested_cpu_has2(vmcs12, SECONDARY_EXEC_MODE_BASED_EPT_EXEC) &&
	    !nested_cpu_has_ept(vmcs12))
		return -EINVAL;
	return 0;
}

static int nested_vmx_check_shadow_vmcs_controls(struct kvm_vcpu *vcpu,
						 struct vmcs12 *vmcs12)
{
	if (!nested_cpu_has_shadow_vmcs(vmcs12))
		return 0;

	if (!page_address_valid(vcpu, vmcs12->vmread_bitmap) ||
	    !page_address_valid(vcpu, vmcs12->vmwrite_bitmap))
		return -EINVAL;

	return 0;
}

static int nested_vmx_msr_check_common(struct kvm_vcpu *vcpu,
				       struct vmx_msr_entry *e)
{
	/* x2APIC MSR accesses are not allowed */
	if (vcpu->arch.apic_base & X2APIC_ENABLE && e->index >> 8 == 0x8)
		return -EINVAL;
	if (e->index == MSR_IA32_UCODE_WRITE || /* SDM Table 35-2 */
	    e->index == MSR_IA32_UCODE_REV)
		return -EINVAL;
	if (e->reserved != 0)
		return -EINVAL;
	return 0;
}

static int nested_vmx_load_msr_check(struct kvm_vcpu *vcpu,
				     struct vmx_msr_entry *e)
{
	if (e->index == MSR_FS_BASE ||
	    e->index == MSR_GS_BASE ||
	    e->index == MSR_IA32_SMM_MONITOR_CTL || /* SMM is not supported */
	    nested_vmx_msr_check_common(vcpu, e))
		return -EINVAL;
	return 0;
}

static int nested_vmx_store_msr_check(struct kvm_vcpu *vcpu,
				      struct vmx_msr_entry *e)
{
	if (e->index == MSR_IA32_SMBASE || /* SMM is not supported */
	    nested_vmx_msr_check_common(vcpu, e))
		return -EINVAL;
	return 0;
}

/*
 * Load guest's/host's msr at nested entry/exit.
 * return 0 for success, entry index for failure.
 */
static u32 nested_vmx_load_msr(struct kvm_vcpu *vcpu, u64 gpa, u32 count)
{
	u32 i;
	struct vmx_msr_entry e;
	struct msr_data msr;

	msr.host_initiated = false;
	for (i = 0; i < count; i++) {
		if (kvm_vcpu_read_guest(vcpu, gpa + i * sizeof(e),
					&e, sizeof(e))) {
			pr_debug_ratelimited(
				"%s cannot read MSR entry (%u, 0x%08llx)\n",
				__func__, i, gpa + i * sizeof(e));
			goto fail;
		}
		if (nested_vmx_load_msr_check(vcpu, &e)) {
			pr_debug_ratelimited(
				"%s check failed (%u, 0x%x, 0x%x)\n",
				__func__, i, e.index, e.reserved);
			goto fail;
		}
		msr.index = e.index;
		msr.data = e.value;
		if (kvm_set_msr(vcpu, &msr)) {
			pr_debug_ratelimited(
				"%s cannot write MSR (%u, 0x%x, 0x%llx)\n",
				__func__, i, e.index, e.value);
			goto fail;
		}
	}
	return 0;
fail:
	return i + 1;
}

static int nested_vmx_store_msr(struct kvm_vcpu *vcpu, u64 gpa, u32 count)
{
	u32 i;
	struct vmx_msr_entry e;

	for (i = 0; i < count; i++) {
		struct msr_data msr_info;
		if (kvm_vcpu_read_guest(vcpu,
					gpa + i * sizeof(e),
					&e, 2 * sizeof(u32))) {
			pr_debug_ratelimited(
				"%s cannot read MSR entry (%u, 0x%08llx)\n",
				__func__, i, gpa + i * sizeof(e));
			return -EINVAL;
		}
		if (nested_vmx_store_msr_check(vcpu, &e)) {
			pr_debug_ratelimited(
				"%s check failed (%u, 0x%x, 0x%x)\n",
				__func__, i, e.index, e.reserved);
			return -EINVAL;
		}
		msr_info.host_initiated = false;
		msr_info.index = e.index;
		if (kvm_get_msr(vcpu, &msr_info)) {
			pr_debug_ratelimited(
				"%s cannot read MSR (%u, 0x%x)\n",
				__func__, i, e.index);
			return -EINVAL;
		}
		if (kvm_vcpu_write_guest(vcpu,
					 gpa + i * sizeof(e) +
					     offsetof(struct vmx_msr_entry, value),
					 &msr_info.data, sizeof(msr_info.data))) {
			pr_debug_ratelimited(
				"%s cannot write MSR (%u, 0x%x, 0x%llx)\n",
				__func__, i, e.index, msr_info.data);
			return -EINVAL;
		}
	}
	return 0;
}

static bool nested_cr3_valid(struct kvm_vcpu *vcpu, unsigned long val)
{
	unsigned long invalid_mask;

	invalid_mask = (~0ULL) << cpuid_maxphyaddr(vcpu);
	return (val & invalid_mask) == 0;
}

/*
 * Load guest's/host's cr3 at nested entry/exit. nested_ept is true if we are
 * emulating VM entry into a guest with EPT enabled.
 * Returns 0 on success, 1 on failure. Invalid state exit qualification code
 * is assigned to entry_failure_code on failure.
 */
static int nested_vmx_load_cr3(struct kvm_vcpu *vcpu, unsigned long cr3, bool nested_ept,
			       u32 *entry_failure_code)
{
	if (cr3 != kvm_read_cr3(vcpu) || (!nested_ept && pdptrs_changed(vcpu))) {
		if (!nested_cr3_valid(vcpu, cr3)) {
			*entry_failure_code = ENTRY_FAIL_DEFAULT;
			return -EINVAL;
		}

		/*
		 * If PAE paging and EPT are both on, CR3 is not used by the CPU and
		 * must not be dereferenced.
		 */
		if (!is_long_mode(vcpu) && is_pae(vcpu) && is_paging(vcpu) &&
		    !nested_ept) {
			if (!load_pdptrs(vcpu, vcpu->arch.walk_mmu, cr3)) {
				*entry_failure_code = ENTRY_FAIL_PDPTE;
				return -EINVAL;
			}
		}
	}

	if (!nested_ept)
		kvm_mmu_new_cr3(vcpu, cr3, false);

	vcpu->arch.cr3 = cr3;
	__set_bit(VCPU_EXREG_CR3, (ulong *)&vcpu->arch.regs_avail);

	kvm_init_mmu(vcpu, false);

	return 0;
}

/*
 * Returns if KVM is able to config CPU to tag TLB entries
 * populated by L2 differently than TLB entries populated
 * by L1.
 *
 * If L1 uses EPT, then TLB entries are tagged with different EPTP.
 *
 * If L1 uses VPID and we allocated a vpid02, TLB entries are tagged
 * with different VPID (L1 entries are tagged with vmx->vpid
 * while L2 entries are tagged with vmx->nested.vpid02).
 */
static bool nested_has_guest_tlb_tag(struct kvm_vcpu *vcpu)
{
	struct vmcs12 *vmcs12 = get_vmcs12(vcpu);

	return nested_cpu_has_ept(vmcs12) ||
	       (nested_cpu_has_vpid(vmcs12) && to_vmx(vcpu)->nested.vpid02);
}

static u16 nested_get_vpid02(struct kvm_vcpu *vcpu)
{
	struct vcpu_vmx *vmx = to_vmx(vcpu);

	return vmx->nested.vpid02 ? vmx->nested.vpid02 : vmx->vpid;
}


static inline bool vmx_control_verify(u32 control, u32 low, u32 high)
{
	return fixed_bits_valid(control, low, high);
}

static inline u64 vmx_control_msr(u32 low, u32 high)
{
	return low | ((u64)high << 32);
}

static bool is_bitwise_subset(u64 superset, u64 subset, u64 mask)
{
	superset &= mask;
	subset &= mask;

	return (superset | subset) == superset;
}

static int vmx_restore_vmx_basic(struct vcpu_vmx *vmx, u64 data)
{
	const u64 feature_and_reserved =
		/* feature (except bit 48; see below) */
		BIT_ULL(49) | BIT_ULL(54) | BIT_ULL(55) |
		/* reserved */
		BIT_ULL(31) | GENMASK_ULL(47, 45) | GENMASK_ULL(63, 56);
	u64 vmx_basic = vmx->nested.msrs.basic;

	if (!is_bitwise_subset(vmx_basic, data, feature_and_reserved))
		return -EINVAL;

	/*
	 * KVM does not emulate a version of VMX that constrains physical
	 * addresses of VMX structures (e.g. VMCS) to 32-bits.
	 */
	if (data & BIT_ULL(48))
		return -EINVAL;

	if (vmx_basic_vmcs_revision_id(vmx_basic) !=
	    vmx_basic_vmcs_revision_id(data))
		return -EINVAL;

	if (vmx_basic_vmcs_size(vmx_basic) > vmx_basic_vmcs_size(data))
		return -EINVAL;

	vmx->nested.msrs.basic = data;
	return 0;
}

static int
vmx_restore_control_msr(struct vcpu_vmx *vmx, u32 msr_index, u64 data)
{
	u64 supported;
	u32 *lowp, *highp;

	switch (msr_index) {
	case MSR_IA32_VMX_TRUE_PINBASED_CTLS:
		lowp = &vmx->nested.msrs.pinbased_ctls_low;
		highp = &vmx->nested.msrs.pinbased_ctls_high;
		break;
	case MSR_IA32_VMX_TRUE_PROCBASED_CTLS:
		lowp = &vmx->nested.msrs.procbased_ctls_low;
		highp = &vmx->nested.msrs.procbased_ctls_high;
		break;
	case MSR_IA32_VMX_TRUE_EXIT_CTLS:
		lowp = &vmx->nested.msrs.exit_ctls_low;
		highp = &vmx->nested.msrs.exit_ctls_high;
		break;
	case MSR_IA32_VMX_TRUE_ENTRY_CTLS:
		lowp = &vmx->nested.msrs.entry_ctls_low;
		highp = &vmx->nested.msrs.entry_ctls_high;
		break;
	case MSR_IA32_VMX_PROCBASED_CTLS2:
		lowp = &vmx->nested.msrs.secondary_ctls_low;
		highp = &vmx->nested.msrs.secondary_ctls_high;
		break;
	default:
		BUG();
	}

	supported = vmx_control_msr(*lowp, *highp);

	/* Check must-be-1 bits are still 1. */
	if (!is_bitwise_subset(data, supported, GENMASK_ULL(31, 0)))
		return -EINVAL;

	/* Check must-be-0 bits are still 0. */
	if (!is_bitwise_subset(supported, data, GENMASK_ULL(63, 32)))
		return -EINVAL;

	*lowp = data;
	*highp = data >> 32;
	return 0;
}

static int vmx_restore_vmx_misc(struct vcpu_vmx *vmx, u64 data)
{
	const u64 feature_and_reserved_bits =
		/* feature */
		BIT_ULL(5) | GENMASK_ULL(8, 6) | BIT_ULL(14) | BIT_ULL(15) |
		BIT_ULL(28) | BIT_ULL(29) | BIT_ULL(30) |
		/* reserved */
		GENMASK_ULL(13, 9) | BIT_ULL(31);
	u64 vmx_misc;

	vmx_misc = vmx_control_msr(vmx->nested.msrs.misc_low,
				   vmx->nested.msrs.misc_high);

	if (!is_bitwise_subset(vmx_misc, data, feature_and_reserved_bits))
		return -EINVAL;

	if ((vmx->nested.msrs.pinbased_ctls_high &
	     PIN_BASED_VMX_PREEMPTION_TIMER) &&
	    vmx_misc_preemption_timer_rate(data) !=
	    vmx_misc_preemption_timer_rate(vmx_misc))
		return -EINVAL;

	if (vmx_misc_cr3_count(data) > vmx_misc_cr3_count(vmx_misc))
		return -EINVAL;

	if (vmx_misc_max_msr(data) > vmx_misc_max_msr(vmx_misc))
		return -EINVAL;

	if (vmx_misc_mseg_revid(data) != vmx_misc_mseg_revid(vmx_misc))
		return -EINVAL;

	vmx->nested.msrs.misc_low = data;
	vmx->nested.msrs.misc_high = data >> 32;

	/*
	 * If L1 has read-only VM-exit information fields, use the
	 * less permissive vmx_vmwrite_bitmap to specify write
	 * permissions for the shadow VMCS.
	 */
	if (enable_shadow_vmcs && !nested_cpu_has_vmwrite_any_field(&vmx->vcpu))
		vmcs_write64(VMWRITE_BITMAP, __pa(vmx_vmwrite_bitmap));

	return 0;
}

static int vmx_restore_vmx_ept_vpid_cap(struct vcpu_vmx *vmx, u64 data)
{
	u64 vmx_ept_vpid_cap;

	vmx_ept_vpid_cap = vmx_control_msr(vmx->nested.msrs.ept_caps,
					   vmx->nested.msrs.vpid_caps);

	/* Every bit is either reserved or a feature bit. */
	if (!is_bitwise_subset(vmx_ept_vpid_cap, data, -1ULL))
		return -EINVAL;

	vmx->nested.msrs.ept_caps = data;
	vmx->nested.msrs.vpid_caps = data >> 32;
	return 0;
}

static int vmx_restore_fixed0_msr(struct vcpu_vmx *vmx, u32 msr_index, u64 data)
{
	u64 *msr;

	switch (msr_index) {
	case MSR_IA32_VMX_CR0_FIXED0:
		msr = &vmx->nested.msrs.cr0_fixed0;
		break;
	case MSR_IA32_VMX_CR4_FIXED0:
		msr = &vmx->nested.msrs.cr4_fixed0;
		break;
	default:
		BUG();
	}

	/*
	 * 1 bits (which indicates bits which "must-be-1" during VMX operation)
	 * must be 1 in the restored value.
	 */
	if (!is_bitwise_subset(data, *msr, -1ULL))
		return -EINVAL;

	*msr = data;
	return 0;
}

/*
 * Called when userspace is restoring VMX MSRs.
 *
 * Returns 0 on success, non-0 otherwise.
 */
int vmx_set_vmx_msr(struct kvm_vcpu *vcpu, u32 msr_index, u64 data)
{
	struct vcpu_vmx *vmx = to_vmx(vcpu);

	/*
	 * Don't allow changes to the VMX capability MSRs while the vCPU
	 * is in VMX operation.
	 */
	if (vmx->nested.vmxon)
		return -EBUSY;

	switch (msr_index) {
	case MSR_IA32_VMX_BASIC:
		return vmx_restore_vmx_basic(vmx, data);
	case MSR_IA32_VMX_PINBASED_CTLS:
	case MSR_IA32_VMX_PROCBASED_CTLS:
	case MSR_IA32_VMX_EXIT_CTLS:
	case MSR_IA32_VMX_ENTRY_CTLS:
		/*
		 * The "non-true" VMX capability MSRs are generated from the
		 * "true" MSRs, so we do not support restoring them directly.
		 *
		 * If userspace wants to emulate VMX_BASIC[55]=0, userspace
		 * should restore the "true" MSRs with the must-be-1 bits
		 * set according to the SDM Vol 3. A.2 "RESERVED CONTROLS AND
		 * DEFAULT SETTINGS".
		 */
		return -EINVAL;
	case MSR_IA32_VMX_TRUE_PINBASED_CTLS:
	case MSR_IA32_VMX_TRUE_PROCBASED_CTLS:
	case MSR_IA32_VMX_TRUE_EXIT_CTLS:
	case MSR_IA32_VMX_TRUE_ENTRY_CTLS:
	case MSR_IA32_VMX_PROCBASED_CTLS2:
		return vmx_restore_control_msr(vmx, msr_index, data);
	case MSR_IA32_VMX_MISC:
		return vmx_restore_vmx_misc(vmx, data);
	case MSR_IA32_VMX_CR0_FIXED0:
	case MSR_IA32_VMX_CR4_FIXED0:
		return vmx_restore_fixed0_msr(vmx, msr_index, data);
	case MSR_IA32_VMX_CR0_FIXED1:
	case MSR_IA32_VMX_CR4_FIXED1:
		/*
		 * These MSRs are generated based on the vCPU's CPUID, so we
		 * do not support restoring them directly.
		 */
		return -EINVAL;
	case MSR_IA32_VMX_EPT_VPID_CAP:
		return vmx_restore_vmx_ept_vpid_cap(vmx, data);
	case MSR_IA32_VMX_VMCS_ENUM:
		vmx->nested.msrs.vmcs_enum = data;
		return 0;
	default:
		/*
		 * The rest of the VMX capability MSRs do not support restore.
		 */
		return -EINVAL;
	}
}

/* Returns 0 on success, non-0 otherwise. */
int vmx_get_vmx_msr(struct nested_vmx_msrs *msrs, u32 msr_index, u64 *pdata)
{
	switch (msr_index) {
	case MSR_IA32_VMX_BASIC:
		*pdata = msrs->basic;
		break;
	case MSR_IA32_VMX_TRUE_PINBASED_CTLS:
	case MSR_IA32_VMX_PINBASED_CTLS:
		*pdata = vmx_control_msr(
			msrs->pinbased_ctls_low,
			msrs->pinbased_ctls_high);
		if (msr_index == MSR_IA32_VMX_PINBASED_CTLS)
			*pdata |= PIN_BASED_ALWAYSON_WITHOUT_TRUE_MSR;
		break;
	case MSR_IA32_VMX_TRUE_PROCBASED_CTLS:
	case MSR_IA32_VMX_PROCBASED_CTLS:
		*pdata = vmx_control_msr(
			msrs->procbased_ctls_low,
			msrs->procbased_ctls_high);
		if (msr_index == MSR_IA32_VMX_PROCBASED_CTLS)
			*pdata |= CPU_BASED_ALWAYSON_WITHOUT_TRUE_MSR;
		break;
	case MSR_IA32_VMX_TRUE_EXIT_CTLS:
	case MSR_IA32_VMX_EXIT_CTLS:
		*pdata = vmx_control_msr(
			msrs->exit_ctls_low,
			msrs->exit_ctls_high);
		if (msr_index == MSR_IA32_VMX_EXIT_CTLS)
			*pdata |= VM_EXIT_ALWAYSON_WITHOUT_TRUE_MSR;
		break;
	case MSR_IA32_VMX_TRUE_ENTRY_CTLS:
	case MSR_IA32_VMX_ENTRY_CTLS:
		*pdata = vmx_control_msr(
			msrs->entry_ctls_low,
			msrs->entry_ctls_high);
		if (msr_index == MSR_IA32_VMX_ENTRY_CTLS)
			*pdata |= VM_ENTRY_ALWAYSON_WITHOUT_TRUE_MSR;
		break;
	case MSR_IA32_VMX_MISC:
		*pdata = vmx_control_msr(
			msrs->misc_low,
			msrs->misc_high);
		break;
	case MSR_IA32_VMX_CR0_FIXED0:
		*pdata = msrs->cr0_fixed0;
		break;
	case MSR_IA32_VMX_CR0_FIXED1:
		*pdata = msrs->cr0_fixed1;
		break;
	case MSR_IA32_VMX_CR4_FIXED0:
		*pdata = msrs->cr4_fixed0;
		break;
	case MSR_IA32_VMX_CR4_FIXED1:
		*pdata = msrs->cr4_fixed1;
		break;
	case MSR_IA32_VMX_VMCS_ENUM:
		*pdata = msrs->vmcs_enum;
		break;
	case MSR_IA32_VMX_PROCBASED_CTLS2:
		*pdata = vmx_control_msr(
			msrs->secondary_ctls_low,
			msrs->secondary_ctls_high);
		break;
	case MSR_IA32_VMX_EPT_VPID_CAP:
		*pdata = msrs->ept_caps |
			((u64)msrs->vpid_caps << 32);
		break;
	case MSR_IA32_VMX_VMFUNC:
		*pdata = msrs->vmfunc_controls;
		break;
	default:
		return 1;
	}

	return 0;
}

/*
 * Copy the writable VMCS shadow fields back to the VMCS12, in case
 * they have been modified by the L1 guest. Note that the "read-only"
 * VM-exit information fields are actually writable if the vCPU is
 * configured to support "VMWRITE to any supported field in the VMCS."
 */
static void copy_shadow_to_vmcs12(struct vcpu_vmx *vmx)
{
	const u16 *fields[] = {
		shadow_read_write_fields,
		shadow_read_only_fields
	};
	const int max_fields[] = {
		max_shadow_read_write_fields,
		max_shadow_read_only_fields
	};
	int i, q;
	unsigned long field;
	u64 field_value;
	struct vmcs *shadow_vmcs = vmx->vmcs01.shadow_vmcs;

	preempt_disable();

	vmcs_load(shadow_vmcs);

	for (q = 0; q < ARRAY_SIZE(fields); q++) {
		for (i = 0; i < max_fields[q]; i++) {
			field = fields[q][i];
			field_value = __vmcs_readl(field);
			vmcs12_write_any(get_vmcs12(&vmx->vcpu), field, field_value);
		}
		/*
		 * Skip the VM-exit information fields if they are read-only.
		 */
		if (!nested_cpu_has_vmwrite_any_field(&vmx->vcpu))
			break;
	}

	vmcs_clear(shadow_vmcs);
	vmcs_load(vmx->loaded_vmcs->vmcs);

	preempt_enable();
}

static void copy_vmcs12_to_shadow(struct vcpu_vmx *vmx)
{
	const u16 *fields[] = {
		shadow_read_write_fields,
		shadow_read_only_fields
	};
	const int max_fields[] = {
		max_shadow_read_write_fields,
		max_shadow_read_only_fields
	};
	int i, q;
	unsigned long field;
	u64 field_value = 0;
	struct vmcs *shadow_vmcs = vmx->vmcs01.shadow_vmcs;

	vmcs_load(shadow_vmcs);

	for (q = 0; q < ARRAY_SIZE(fields); q++) {
		for (i = 0; i < max_fields[q]; i++) {
			field = fields[q][i];
			vmcs12_read_any(get_vmcs12(&vmx->vcpu), field, &field_value);
			__vmcs_writel(field, field_value);
		}
	}

	vmcs_clear(shadow_vmcs);
	vmcs_load(vmx->loaded_vmcs->vmcs);
}

static int copy_enlightened_to_vmcs12(struct vcpu_vmx *vmx)
{
	struct vmcs12 *vmcs12 = vmx->nested.cached_vmcs12;
	struct hv_enlightened_vmcs *evmcs = vmx->nested.hv_evmcs;

	/* HV_VMX_ENLIGHTENED_CLEAN_FIELD_NONE */
	vmcs12->tpr_threshold = evmcs->tpr_threshold;
	vmcs12->guest_rip = evmcs->guest_rip;

	if (unlikely(!(evmcs->hv_clean_fields &
		       HV_VMX_ENLIGHTENED_CLEAN_FIELD_GUEST_BASIC))) {
		vmcs12->guest_rsp = evmcs->guest_rsp;
		vmcs12->guest_rflags = evmcs->guest_rflags;
		vmcs12->guest_interruptibility_info =
			evmcs->guest_interruptibility_info;
	}

	if (unlikely(!(evmcs->hv_clean_fields &
		       HV_VMX_ENLIGHTENED_CLEAN_FIELD_CONTROL_PROC))) {
		vmcs12->cpu_based_vm_exec_control =
			evmcs->cpu_based_vm_exec_control;
	}

	if (unlikely(!(evmcs->hv_clean_fields &
		       HV_VMX_ENLIGHTENED_CLEAN_FIELD_CONTROL_EXCPN))) {
		vmcs12->exception_bitmap = evmcs->exception_bitmap;
	}

	if (unlikely(!(evmcs->hv_clean_fields &
		       HV_VMX_ENLIGHTENED_CLEAN_FIELD_CONTROL_ENTRY))) {
		vmcs12->vm_entry_controls = evmcs->vm_entry_controls;
	}

	if (unlikely(!(evmcs->hv_clean_fields &
		       HV_VMX_ENLIGHTENED_CLEAN_FIELD_CONTROL_EVENT))) {
		vmcs12->vm_entry_intr_info_field =
			evmcs->vm_entry_intr_info_field;
		vmcs12->vm_entry_exception_error_code =
			evmcs->vm_entry_exception_error_code;
		vmcs12->vm_entry_instruction_len =
			evmcs->vm_entry_instruction_len;
	}

	if (unlikely(!(evmcs->hv_clean_fields &
		       HV_VMX_ENLIGHTENED_CLEAN_FIELD_HOST_GRP1))) {
		vmcs12->host_ia32_pat = evmcs->host_ia32_pat;
		vmcs12->host_ia32_efer = evmcs->host_ia32_efer;
		vmcs12->host_cr0 = evmcs->host_cr0;
		vmcs12->host_cr3 = evmcs->host_cr3;
		vmcs12->host_cr4 = evmcs->host_cr4;
		vmcs12->host_ia32_sysenter_esp = evmcs->host_ia32_sysenter_esp;
		vmcs12->host_ia32_sysenter_eip = evmcs->host_ia32_sysenter_eip;
		vmcs12->host_rip = evmcs->host_rip;
		vmcs12->host_ia32_sysenter_cs = evmcs->host_ia32_sysenter_cs;
		vmcs12->host_es_selector = evmcs->host_es_selector;
		vmcs12->host_cs_selector = evmcs->host_cs_selector;
		vmcs12->host_ss_selector = evmcs->host_ss_selector;
		vmcs12->host_ds_selector = evmcs->host_ds_selector;
		vmcs12->host_fs_selector = evmcs->host_fs_selector;
		vmcs12->host_gs_selector = evmcs->host_gs_selector;
		vmcs12->host_tr_selector = evmcs->host_tr_selector;
	}

	if (unlikely(!(evmcs->hv_clean_fields &
		       HV_VMX_ENLIGHTENED_CLEAN_FIELD_CONTROL_GRP1))) {
		vmcs12->pin_based_vm_exec_control =
			evmcs->pin_based_vm_exec_control;
		vmcs12->vm_exit_controls = evmcs->vm_exit_controls;
		vmcs12->secondary_vm_exec_control =
			evmcs->secondary_vm_exec_control;
	}

	if (unlikely(!(evmcs->hv_clean_fields &
		       HV_VMX_ENLIGHTENED_CLEAN_FIELD_IO_BITMAP))) {
		vmcs12->io_bitmap_a = evmcs->io_bitmap_a;
		vmcs12->io_bitmap_b = evmcs->io_bitmap_b;
	}

	if (unlikely(!(evmcs->hv_clean_fields &
		       HV_VMX_ENLIGHTENED_CLEAN_FIELD_MSR_BITMAP))) {
		vmcs12->msr_bitmap = evmcs->msr_bitmap;
	}

	if (unlikely(!(evmcs->hv_clean_fields &
		       HV_VMX_ENLIGHTENED_CLEAN_FIELD_GUEST_GRP2))) {
		vmcs12->guest_es_base = evmcs->guest_es_base;
		vmcs12->guest_cs_base = evmcs->guest_cs_base;
		vmcs12->guest_ss_base = evmcs->guest_ss_base;
		vmcs12->guest_ds_base = evmcs->guest_ds_base;
		vmcs12->guest_fs_base = evmcs->guest_fs_base;
		vmcs12->guest_gs_base = evmcs->guest_gs_base;
		vmcs12->guest_ldtr_base = evmcs->guest_ldtr_base;
		vmcs12->guest_tr_base = evmcs->guest_tr_base;
		vmcs12->guest_gdtr_base = evmcs->guest_gdtr_base;
		vmcs12->guest_idtr_base = evmcs->guest_idtr_base;
		vmcs12->guest_es_limit = evmcs->guest_es_limit;
		vmcs12->guest_cs_limit = evmcs->guest_cs_limit;
		vmcs12->guest_ss_limit = evmcs->guest_ss_limit;
		vmcs12->guest_ds_limit = evmcs->guest_ds_limit;
		vmcs12->guest_fs_limit = evmcs->guest_fs_limit;
		vmcs12->guest_gs_limit = evmcs->guest_gs_limit;
		vmcs12->guest_ldtr_limit = evmcs->guest_ldtr_limit;
		vmcs12->guest_tr_limit = evmcs->guest_tr_limit;
		vmcs12->guest_gdtr_limit = evmcs->guest_gdtr_limit;
		vmcs12->guest_idtr_limit = evmcs->guest_idtr_limit;
		vmcs12->guest_es_ar_bytes = evmcs->guest_es_ar_bytes;
		vmcs12->guest_cs_ar_bytes = evmcs->guest_cs_ar_bytes;
		vmcs12->guest_ss_ar_bytes = evmcs->guest_ss_ar_bytes;
		vmcs12->guest_ds_ar_bytes = evmcs->guest_ds_ar_bytes;
		vmcs12->guest_fs_ar_bytes = evmcs->guest_fs_ar_bytes;
		vmcs12->guest_gs_ar_bytes = evmcs->guest_gs_ar_bytes;
		vmcs12->guest_ldtr_ar_bytes = evmcs->guest_ldtr_ar_bytes;
		vmcs12->guest_tr_ar_bytes = evmcs->guest_tr_ar_bytes;
		vmcs12->guest_es_selector = evmcs->guest_es_selector;
		vmcs12->guest_cs_selector = evmcs->guest_cs_selector;
		vmcs12->guest_ss_selector = evmcs->guest_ss_selector;
		vmcs12->guest_ds_selector = evmcs->guest_ds_selector;
		vmcs12->guest_fs_selector = evmcs->guest_fs_selector;
		vmcs12->guest_gs_selector = evmcs->guest_gs_selector;
		vmcs12->guest_ldtr_selector = evmcs->guest_ldtr_selector;
		vmcs12->guest_tr_selector = evmcs->guest_tr_selector;
	}

	if (unlikely(!(evmcs->hv_clean_fields &
		       HV_VMX_ENLIGHTENED_CLEAN_FIELD_CONTROL_GRP2))) {
		vmcs12->tsc_offset = evmcs->tsc_offset;
		vmcs12->virtual_apic_page_addr = evmcs->virtual_apic_page_addr;
		vmcs12->xss_exit_bitmap = evmcs->xss_exit_bitmap;
	}

	if (unlikely(!(evmcs->hv_clean_fields &
		       HV_VMX_ENLIGHTENED_CLEAN_FIELD_CRDR))) {
		vmcs12->cr0_guest_host_mask = evmcs->cr0_guest_host_mask;
		vmcs12->cr4_guest_host_mask = evmcs->cr4_guest_host_mask;
		vmcs12->cr0_read_shadow = evmcs->cr0_read_shadow;
		vmcs12->cr4_read_shadow = evmcs->cr4_read_shadow;
		vmcs12->guest_cr0 = evmcs->guest_cr0;
		vmcs12->guest_cr3 = evmcs->guest_cr3;
		vmcs12->guest_cr4 = evmcs->guest_cr4;
		vmcs12->guest_dr7 = evmcs->guest_dr7;
	}

	if (unlikely(!(evmcs->hv_clean_fields &
		       HV_VMX_ENLIGHTENED_CLEAN_FIELD_HOST_POINTER))) {
		vmcs12->host_fs_base = evmcs->host_fs_base;
		vmcs12->host_gs_base = evmcs->host_gs_base;
		vmcs12->host_tr_base = evmcs->host_tr_base;
		vmcs12->host_gdtr_base = evmcs->host_gdtr_base;
		vmcs12->host_idtr_base = evmcs->host_idtr_base;
		vmcs12->host_rsp = evmcs->host_rsp;
	}

	if (unlikely(!(evmcs->hv_clean_fields &
		       HV_VMX_ENLIGHTENED_CLEAN_FIELD_CONTROL_XLAT))) {
		vmcs12->ept_pointer = evmcs->ept_pointer;
		vmcs12->virtual_processor_id = evmcs->virtual_processor_id;
	}

	if (unlikely(!(evmcs->hv_clean_fields &
		       HV_VMX_ENLIGHTENED_CLEAN_FIELD_GUEST_GRP1))) {
		vmcs12->vmcs_link_pointer = evmcs->vmcs_link_pointer;
		vmcs12->guest_ia32_debugctl = evmcs->guest_ia32_debugctl;
		vmcs12->guest_ia32_pat = evmcs->guest_ia32_pat;
		vmcs12->guest_ia32_efer = evmcs->guest_ia32_efer;
		vmcs12->guest_pdptr0 = evmcs->guest_pdptr0;
		vmcs12->guest_pdptr1 = evmcs->guest_pdptr1;
		vmcs12->guest_pdptr2 = evmcs->guest_pdptr2;
		vmcs12->guest_pdptr3 = evmcs->guest_pdptr3;
		vmcs12->guest_pending_dbg_exceptions =
			evmcs->guest_pending_dbg_exceptions;
		vmcs12->guest_sysenter_esp = evmcs->guest_sysenter_esp;
		vmcs12->guest_sysenter_eip = evmcs->guest_sysenter_eip;
		vmcs12->guest_bndcfgs = evmcs->guest_bndcfgs;
		vmcs12->guest_activity_state = evmcs->guest_activity_state;
		vmcs12->guest_sysenter_cs = evmcs->guest_sysenter_cs;
	}

	/*
	 * Not used?
	 * vmcs12->vm_exit_msr_store_addr = evmcs->vm_exit_msr_store_addr;
	 * vmcs12->vm_exit_msr_load_addr = evmcs->vm_exit_msr_load_addr;
	 * vmcs12->vm_entry_msr_load_addr = evmcs->vm_entry_msr_load_addr;
	 * vmcs12->cr3_target_value0 = evmcs->cr3_target_value0;
	 * vmcs12->cr3_target_value1 = evmcs->cr3_target_value1;
	 * vmcs12->cr3_target_value2 = evmcs->cr3_target_value2;
	 * vmcs12->cr3_target_value3 = evmcs->cr3_target_value3;
	 * vmcs12->page_fault_error_code_mask =
	 *		evmcs->page_fault_error_code_mask;
	 * vmcs12->page_fault_error_code_match =
	 *		evmcs->page_fault_error_code_match;
	 * vmcs12->cr3_target_count = evmcs->cr3_target_count;
	 * vmcs12->vm_exit_msr_store_count = evmcs->vm_exit_msr_store_count;
	 * vmcs12->vm_exit_msr_load_count = evmcs->vm_exit_msr_load_count;
	 * vmcs12->vm_entry_msr_load_count = evmcs->vm_entry_msr_load_count;
	 */

	/*
	 * Read only fields:
	 * vmcs12->guest_physical_address = evmcs->guest_physical_address;
	 * vmcs12->vm_instruction_error = evmcs->vm_instruction_error;
	 * vmcs12->vm_exit_reason = evmcs->vm_exit_reason;
	 * vmcs12->vm_exit_intr_info = evmcs->vm_exit_intr_info;
	 * vmcs12->vm_exit_intr_error_code = evmcs->vm_exit_intr_error_code;
	 * vmcs12->idt_vectoring_info_field = evmcs->idt_vectoring_info_field;
	 * vmcs12->idt_vectoring_error_code = evmcs->idt_vectoring_error_code;
	 * vmcs12->vm_exit_instruction_len = evmcs->vm_exit_instruction_len;
	 * vmcs12->vmx_instruction_info = evmcs->vmx_instruction_info;
	 * vmcs12->exit_qualification = evmcs->exit_qualification;
	 * vmcs12->guest_linear_address = evmcs->guest_linear_address;
	 *
	 * Not present in struct vmcs12:
	 * vmcs12->exit_io_instruction_ecx = evmcs->exit_io_instruction_ecx;
	 * vmcs12->exit_io_instruction_esi = evmcs->exit_io_instruction_esi;
	 * vmcs12->exit_io_instruction_edi = evmcs->exit_io_instruction_edi;
	 * vmcs12->exit_io_instruction_eip = evmcs->exit_io_instruction_eip;
	 */

	return 0;
}

static int copy_vmcs12_to_enlightened(struct vcpu_vmx *vmx)
{
	struct vmcs12 *vmcs12 = vmx->nested.cached_vmcs12;
	struct hv_enlightened_vmcs *evmcs = vmx->nested.hv_evmcs;

	/*
	 * Should not be changed by KVM:
	 *
	 * evmcs->host_es_selector = vmcs12->host_es_selector;
	 * evmcs->host_cs_selector = vmcs12->host_cs_selector;
	 * evmcs->host_ss_selector = vmcs12->host_ss_selector;
	 * evmcs->host_ds_selector = vmcs12->host_ds_selector;
	 * evmcs->host_fs_selector = vmcs12->host_fs_selector;
	 * evmcs->host_gs_selector = vmcs12->host_gs_selector;
	 * evmcs->host_tr_selector = vmcs12->host_tr_selector;
	 * evmcs->host_ia32_pat = vmcs12->host_ia32_pat;
	 * evmcs->host_ia32_efer = vmcs12->host_ia32_efer;
	 * evmcs->host_cr0 = vmcs12->host_cr0;
	 * evmcs->host_cr3 = vmcs12->host_cr3;
	 * evmcs->host_cr4 = vmcs12->host_cr4;
	 * evmcs->host_ia32_sysenter_esp = vmcs12->host_ia32_sysenter_esp;
	 * evmcs->host_ia32_sysenter_eip = vmcs12->host_ia32_sysenter_eip;
	 * evmcs->host_rip = vmcs12->host_rip;
	 * evmcs->host_ia32_sysenter_cs = vmcs12->host_ia32_sysenter_cs;
	 * evmcs->host_fs_base = vmcs12->host_fs_base;
	 * evmcs->host_gs_base = vmcs12->host_gs_base;
	 * evmcs->host_tr_base = vmcs12->host_tr_base;
	 * evmcs->host_gdtr_base = vmcs12->host_gdtr_base;
	 * evmcs->host_idtr_base = vmcs12->host_idtr_base;
	 * evmcs->host_rsp = vmcs12->host_rsp;
	 * sync_vmcs12() doesn't read these:
	 * evmcs->io_bitmap_a = vmcs12->io_bitmap_a;
	 * evmcs->io_bitmap_b = vmcs12->io_bitmap_b;
	 * evmcs->msr_bitmap = vmcs12->msr_bitmap;
	 * evmcs->ept_pointer = vmcs12->ept_pointer;
	 * evmcs->xss_exit_bitmap = vmcs12->xss_exit_bitmap;
	 * evmcs->vm_exit_msr_store_addr = vmcs12->vm_exit_msr_store_addr;
	 * evmcs->vm_exit_msr_load_addr = vmcs12->vm_exit_msr_load_addr;
	 * evmcs->vm_entry_msr_load_addr = vmcs12->vm_entry_msr_load_addr;
	 * evmcs->cr3_target_value0 = vmcs12->cr3_target_value0;
	 * evmcs->cr3_target_value1 = vmcs12->cr3_target_value1;
	 * evmcs->cr3_target_value2 = vmcs12->cr3_target_value2;
	 * evmcs->cr3_target_value3 = vmcs12->cr3_target_value3;
	 * evmcs->tpr_threshold = vmcs12->tpr_threshold;
	 * evmcs->virtual_processor_id = vmcs12->virtual_processor_id;
	 * evmcs->exception_bitmap = vmcs12->exception_bitmap;
	 * evmcs->vmcs_link_pointer = vmcs12->vmcs_link_pointer;
	 * evmcs->pin_based_vm_exec_control = vmcs12->pin_based_vm_exec_control;
	 * evmcs->vm_exit_controls = vmcs12->vm_exit_controls;
	 * evmcs->secondary_vm_exec_control = vmcs12->secondary_vm_exec_control;
	 * evmcs->page_fault_error_code_mask =
	 *		vmcs12->page_fault_error_code_mask;
	 * evmcs->page_fault_error_code_match =
	 *		vmcs12->page_fault_error_code_match;
	 * evmcs->cr3_target_count = vmcs12->cr3_target_count;
	 * evmcs->virtual_apic_page_addr = vmcs12->virtual_apic_page_addr;
	 * evmcs->tsc_offset = vmcs12->tsc_offset;
	 * evmcs->guest_ia32_debugctl = vmcs12->guest_ia32_debugctl;
	 * evmcs->cr0_guest_host_mask = vmcs12->cr0_guest_host_mask;
	 * evmcs->cr4_guest_host_mask = vmcs12->cr4_guest_host_mask;
	 * evmcs->cr0_read_shadow = vmcs12->cr0_read_shadow;
	 * evmcs->cr4_read_shadow = vmcs12->cr4_read_shadow;
	 * evmcs->vm_exit_msr_store_count = vmcs12->vm_exit_msr_store_count;
	 * evmcs->vm_exit_msr_load_count = vmcs12->vm_exit_msr_load_count;
	 * evmcs->vm_entry_msr_load_count = vmcs12->vm_entry_msr_load_count;
	 *
	 * Not present in struct vmcs12:
	 * evmcs->exit_io_instruction_ecx = vmcs12->exit_io_instruction_ecx;
	 * evmcs->exit_io_instruction_esi = vmcs12->exit_io_instruction_esi;
	 * evmcs->exit_io_instruction_edi = vmcs12->exit_io_instruction_edi;
	 * evmcs->exit_io_instruction_eip = vmcs12->exit_io_instruction_eip;
	 */

	evmcs->guest_es_selector = vmcs12->guest_es_selector;
	evmcs->guest_cs_selector = vmcs12->guest_cs_selector;
	evmcs->guest_ss_selector = vmcs12->guest_ss_selector;
	evmcs->guest_ds_selector = vmcs12->guest_ds_selector;
	evmcs->guest_fs_selector = vmcs12->guest_fs_selector;
	evmcs->guest_gs_selector = vmcs12->guest_gs_selector;
	evmcs->guest_ldtr_selector = vmcs12->guest_ldtr_selector;
	evmcs->guest_tr_selector = vmcs12->guest_tr_selector;

	evmcs->guest_es_limit = vmcs12->guest_es_limit;
	evmcs->guest_cs_limit = vmcs12->guest_cs_limit;
	evmcs->guest_ss_limit = vmcs12->guest_ss_limit;
	evmcs->guest_ds_limit = vmcs12->guest_ds_limit;
	evmcs->guest_fs_limit = vmcs12->guest_fs_limit;
	evmcs->guest_gs_limit = vmcs12->guest_gs_limit;
	evmcs->guest_ldtr_limit = vmcs12->guest_ldtr_limit;
	evmcs->guest_tr_limit = vmcs12->guest_tr_limit;
	evmcs->guest_gdtr_limit = vmcs12->guest_gdtr_limit;
	evmcs->guest_idtr_limit = vmcs12->guest_idtr_limit;

	evmcs->guest_es_ar_bytes = vmcs12->guest_es_ar_bytes;
	evmcs->guest_cs_ar_bytes = vmcs12->guest_cs_ar_bytes;
	evmcs->guest_ss_ar_bytes = vmcs12->guest_ss_ar_bytes;
	evmcs->guest_ds_ar_bytes = vmcs12->guest_ds_ar_bytes;
	evmcs->guest_fs_ar_bytes = vmcs12->guest_fs_ar_bytes;
	evmcs->guest_gs_ar_bytes = vmcs12->guest_gs_ar_bytes;
	evmcs->guest_ldtr_ar_bytes = vmcs12->guest_ldtr_ar_bytes;
	evmcs->guest_tr_ar_bytes = vmcs12->guest_tr_ar_bytes;

	evmcs->guest_es_base = vmcs12->guest_es_base;
	evmcs->guest_cs_base = vmcs12->guest_cs_base;
	evmcs->guest_ss_base = vmcs12->guest_ss_base;
	evmcs->guest_ds_base = vmcs12->guest_ds_base;
	evmcs->guest_fs_base = vmcs12->guest_fs_base;
	evmcs->guest_gs_base = vmcs12->guest_gs_base;
	evmcs->guest_ldtr_base = vmcs12->guest_ldtr_base;
	evmcs->guest_tr_base = vmcs12->guest_tr_base;
	evmcs->guest_gdtr_base = vmcs12->guest_gdtr_base;
	evmcs->guest_idtr_base = vmcs12->guest_idtr_base;

	evmcs->guest_ia32_pat = vmcs12->guest_ia32_pat;
	evmcs->guest_ia32_efer = vmcs12->guest_ia32_efer;

	evmcs->guest_pdptr0 = vmcs12->guest_pdptr0;
	evmcs->guest_pdptr1 = vmcs12->guest_pdptr1;
	evmcs->guest_pdptr2 = vmcs12->guest_pdptr2;
	evmcs->guest_pdptr3 = vmcs12->guest_pdptr3;

	evmcs->guest_pending_dbg_exceptions =
		vmcs12->guest_pending_dbg_exceptions;
	evmcs->guest_sysenter_esp = vmcs12->guest_sysenter_esp;
	evmcs->guest_sysenter_eip = vmcs12->guest_sysenter_eip;

	evmcs->guest_activity_state = vmcs12->guest_activity_state;
	evmcs->guest_sysenter_cs = vmcs12->guest_sysenter_cs;

	evmcs->guest_cr0 = vmcs12->guest_cr0;
	evmcs->guest_cr3 = vmcs12->guest_cr3;
	evmcs->guest_cr4 = vmcs12->guest_cr4;
	evmcs->guest_dr7 = vmcs12->guest_dr7;

	evmcs->guest_physical_address = vmcs12->guest_physical_address;

	evmcs->vm_instruction_error = vmcs12->vm_instruction_error;
	evmcs->vm_exit_reason = vmcs12->vm_exit_reason;
	evmcs->vm_exit_intr_info = vmcs12->vm_exit_intr_info;
	evmcs->vm_exit_intr_error_code = vmcs12->vm_exit_intr_error_code;
	evmcs->idt_vectoring_info_field = vmcs12->idt_vectoring_info_field;
	evmcs->idt_vectoring_error_code = vmcs12->idt_vectoring_error_code;
	evmcs->vm_exit_instruction_len = vmcs12->vm_exit_instruction_len;
	evmcs->vmx_instruction_info = vmcs12->vmx_instruction_info;

	evmcs->exit_qualification = vmcs12->exit_qualification;

	evmcs->guest_linear_address = vmcs12->guest_linear_address;
	evmcs->guest_rsp = vmcs12->guest_rsp;
	evmcs->guest_rflags = vmcs12->guest_rflags;

	evmcs->guest_interruptibility_info =
		vmcs12->guest_interruptibility_info;
	evmcs->cpu_based_vm_exec_control = vmcs12->cpu_based_vm_exec_control;
	evmcs->vm_entry_controls = vmcs12->vm_entry_controls;
	evmcs->vm_entry_intr_info_field = vmcs12->vm_entry_intr_info_field;
	evmcs->vm_entry_exception_error_code =
		vmcs12->vm_entry_exception_error_code;
	evmcs->vm_entry_instruction_len = vmcs12->vm_entry_instruction_len;

	evmcs->guest_rip = vmcs12->guest_rip;

	evmcs->guest_bndcfgs = vmcs12->guest_bndcfgs;

	return 0;
}

/*
 * This is an equivalent of the nested hypervisor executing the vmptrld
 * instruction.
 */
static int nested_vmx_handle_enlightened_vmptrld(struct kvm_vcpu *vcpu,
						 bool from_launch)
{
	struct vcpu_vmx *vmx = to_vmx(vcpu);
	struct hv_vp_assist_page assist_page;

	if (likely(!vmx->nested.enlightened_vmcs_enabled))
		return 1;

	if (unlikely(!kvm_hv_get_assist_page(vcpu, &assist_page)))
		return 1;

	if (unlikely(!assist_page.enlighten_vmentry))
		return 1;

	if (unlikely(assist_page.current_nested_vmcs !=
		     vmx->nested.hv_evmcs_vmptr)) {

		if (!vmx->nested.hv_evmcs)
			vmx->nested.current_vmptr = -1ull;

		nested_release_evmcs(vcpu);

		if (kvm_vcpu_map(vcpu, gpa_to_gfn(assist_page.current_nested_vmcs),
				 &vmx->nested.hv_evmcs_map))
			return 0;

		vmx->nested.hv_evmcs = vmx->nested.hv_evmcs_map.hva;

		/*
		 * Currently, KVM only supports eVMCS version 1
		 * (== KVM_EVMCS_VERSION) and thus we expect guest to set this
		 * value to first u32 field of eVMCS which should specify eVMCS
		 * VersionNumber.
		 *
		 * Guest should be aware of supported eVMCS versions by host by
		 * examining CPUID.0x4000000A.EAX[0:15]. Host userspace VMM is
		 * expected to set this CPUID leaf according to the value
		 * returned in vmcs_version from nested_enable_evmcs().
		 *
		 * However, it turns out that Microsoft Hyper-V fails to comply
		 * to their own invented interface: When Hyper-V use eVMCS, it
		 * just sets first u32 field of eVMCS to revision_id specified
		 * in MSR_IA32_VMX_BASIC. Instead of used eVMCS version number
		 * which is one of the supported versions specified in
		 * CPUID.0x4000000A.EAX[0:15].
		 *
		 * To overcome Hyper-V bug, we accept here either a supported
		 * eVMCS version or VMCS12 revision_id as valid values for first
		 * u32 field of eVMCS.
		 */
		if ((vmx->nested.hv_evmcs->revision_id != KVM_EVMCS_VERSION) &&
		    (vmx->nested.hv_evmcs->revision_id != VMCS12_REVISION)) {
			nested_release_evmcs(vcpu);
			return 0;
		}

		vmx->nested.dirty_vmcs12 = true;
		/*
		 * As we keep L2 state for one guest only 'hv_clean_fields' mask
		 * can't be used when we switch between them. Reset it here for
		 * simplicity.
		 */
		vmx->nested.hv_evmcs->hv_clean_fields &=
			~HV_VMX_ENLIGHTENED_CLEAN_FIELD_ALL;
		vmx->nested.hv_evmcs_vmptr = assist_page.current_nested_vmcs;

		/*
		 * Unlike normal vmcs12, enlightened vmcs12 is not fully
		 * reloaded from guest's memory (read only fields, fields not
		 * present in struct hv_enlightened_vmcs, ...). Make sure there
		 * are no leftovers.
		 */
		if (from_launch) {
			struct vmcs12 *vmcs12 = get_vmcs12(vcpu);
			memset(vmcs12, 0, sizeof(*vmcs12));
			vmcs12->hdr.revision_id = VMCS12_REVISION;
		}

	}
	return 1;
}

void nested_sync_from_vmcs12(struct kvm_vcpu *vcpu)
{
	struct vcpu_vmx *vmx = to_vmx(vcpu);

	/*
	 * hv_evmcs may end up being not mapped after migration (when
	 * L2 was running), map it here to make sure vmcs12 changes are
	 * properly reflected.
	 */
	if (vmx->nested.enlightened_vmcs_enabled && !vmx->nested.hv_evmcs)
		nested_vmx_handle_enlightened_vmptrld(vcpu, false);

	if (vmx->nested.hv_evmcs) {
		copy_vmcs12_to_enlightened(vmx);
		/* All fields are clean */
		vmx->nested.hv_evmcs->hv_clean_fields |=
			HV_VMX_ENLIGHTENED_CLEAN_FIELD_ALL;
	} else {
		copy_vmcs12_to_shadow(vmx);
	}

	vmx->nested.need_vmcs12_sync = false;
}

static enum hrtimer_restart vmx_preemption_timer_fn(struct hrtimer *timer)
{
	struct vcpu_vmx *vmx =
		container_of(timer, struct vcpu_vmx, nested.preemption_timer);

	vmx->nested.preemption_timer_expired = true;
	kvm_make_request(KVM_REQ_EVENT, &vmx->vcpu);
	kvm_vcpu_kick(&vmx->vcpu);

	return HRTIMER_NORESTART;
}

static void vmx_start_preemption_timer(struct kvm_vcpu *vcpu)
{
	u64 preemption_timeout = get_vmcs12(vcpu)->vmx_preemption_timer_value;
	struct vcpu_vmx *vmx = to_vmx(vcpu);

	/*
	 * A timer value of zero is architecturally guaranteed to cause
	 * a VMExit prior to executing any instructions in the guest.
	 */
	if (preemption_timeout == 0) {
		vmx_preemption_timer_fn(&vmx->nested.preemption_timer);
		return;
	}

	if (vcpu->arch.virtual_tsc_khz == 0)
		return;

	preemption_timeout <<= VMX_MISC_EMULATED_PREEMPTION_TIMER_RATE;
	preemption_timeout *= 1000000;
	do_div(preemption_timeout, vcpu->arch.virtual_tsc_khz);
	hrtimer_start(&vmx->nested.preemption_timer,
		      ns_to_ktime(preemption_timeout), HRTIMER_MODE_REL);
}

static u64 nested_vmx_calc_efer(struct vcpu_vmx *vmx, struct vmcs12 *vmcs12)
{
	if (vmx->nested.nested_run_pending &&
	    (vmcs12->vm_entry_controls & VM_ENTRY_LOAD_IA32_EFER))
		return vmcs12->guest_ia32_efer;
	else if (vmcs12->vm_entry_controls & VM_ENTRY_IA32E_MODE)
		return vmx->vcpu.arch.efer | (EFER_LMA | EFER_LME);
	else
		return vmx->vcpu.arch.efer & ~(EFER_LMA | EFER_LME);
}

static void prepare_vmcs02_constant_state(struct vcpu_vmx *vmx)
{
	/*
	 * If vmcs02 hasn't been initialized, set the constant vmcs02 state
	 * according to L0's settings (vmcs12 is irrelevant here).  Host
	 * fields that come from L0 and are not constant, e.g. HOST_CR3,
	 * will be set as needed prior to VMLAUNCH/VMRESUME.
	 */
	if (vmx->nested.vmcs02_initialized)
		return;
	vmx->nested.vmcs02_initialized = true;

	/*
	 * We don't care what the EPTP value is we just need to guarantee
	 * it's valid so we don't get a false positive when doing early
	 * consistency checks.
	 */
	if (enable_ept && nested_early_check)
		vmcs_write64(EPT_POINTER, construct_eptp(&vmx->vcpu, 0));

	/* All VMFUNCs are currently emulated through L0 vmexits.  */
	if (cpu_has_vmx_vmfunc())
		vmcs_write64(VM_FUNCTION_CONTROL, 0);

	if (cpu_has_vmx_posted_intr())
		vmcs_write16(POSTED_INTR_NV, POSTED_INTR_NESTED_VECTOR);

	if (cpu_has_vmx_msr_bitmap())
		vmcs_write64(MSR_BITMAP, __pa(vmx->nested.vmcs02.msr_bitmap));

	if (enable_pml)
		vmcs_write64(PML_ADDRESS, page_to_phys(vmx->pml_pg));

	/*
	 * Set the MSR load/store lists to match L0's settings.  Only the
	 * addresses are constant (for vmcs02), the counts can change based
	 * on L2's behavior, e.g. switching to/from long mode.
	 */
	vmcs_write32(VM_EXIT_MSR_STORE_COUNT, 0);
	vmcs_write64(VM_EXIT_MSR_LOAD_ADDR, __pa(vmx->msr_autoload.host.val));
	vmcs_write64(VM_ENTRY_MSR_LOAD_ADDR, __pa(vmx->msr_autoload.guest.val));

	vmx_set_constant_host_state(vmx);
}

static void prepare_vmcs02_early_full(struct vcpu_vmx *vmx,
				      struct vmcs12 *vmcs12)
{
	prepare_vmcs02_constant_state(vmx);

	vmcs_write64(VMCS_LINK_POINTER, -1ull);

	if (enable_vpid) {
		if (nested_cpu_has_vpid(vmcs12) && vmx->nested.vpid02)
			vmcs_write16(VIRTUAL_PROCESSOR_ID, vmx->nested.vpid02);
		else
			vmcs_write16(VIRTUAL_PROCESSOR_ID, vmx->vpid);
	}
}

static void prepare_vmcs02_early(struct vcpu_vmx *vmx, struct vmcs12 *vmcs12)
{
	u32 exec_control, vmcs12_exec_ctrl;
	u64 guest_efer = nested_vmx_calc_efer(vmx, vmcs12);

	if (vmx->nested.dirty_vmcs12 || vmx->nested.hv_evmcs)
		prepare_vmcs02_early_full(vmx, vmcs12);

	/*
	 * PIN CONTROLS
	 */
	exec_control = vmcs12->pin_based_vm_exec_control;

	/* Preemption timer setting is computed directly in vmx_vcpu_run.  */
	exec_control |= vmcs_config.pin_based_exec_ctrl;
	exec_control &= ~PIN_BASED_VMX_PREEMPTION_TIMER;
	vmx->loaded_vmcs->hv_timer_armed = false;

	/* Posted interrupts setting is only taken from vmcs12.  */
	if (nested_cpu_has_posted_intr(vmcs12)) {
		vmx->nested.posted_intr_nv = vmcs12->posted_intr_nv;
		vmx->nested.pi_pending = false;
	} else {
		exec_control &= ~PIN_BASED_POSTED_INTR;
	}
	vmcs_write32(PIN_BASED_VM_EXEC_CONTROL, exec_control);

	/*
	 * EXEC CONTROLS
	 */
	exec_control = vmx_exec_control(vmx); /* L0's desires */
	exec_control &= ~CPU_BASED_VIRTUAL_INTR_PENDING;
	exec_control &= ~CPU_BASED_VIRTUAL_NMI_PENDING;
	exec_control &= ~CPU_BASED_TPR_SHADOW;
	exec_control |= vmcs12->cpu_based_vm_exec_control;

	/*
	 * Write an illegal value to VIRTUAL_APIC_PAGE_ADDR. Later, if
	 * nested_get_vmcs12_pages can't fix it up, the illegal value
	 * will result in a VM entry failure.
	 */
	if (exec_control & CPU_BASED_TPR_SHADOW) {
		vmcs_write64(VIRTUAL_APIC_PAGE_ADDR, -1ull);
		vmcs_write32(TPR_THRESHOLD, vmcs12->tpr_threshold);
	} else {
#ifdef CONFIG_X86_64
		exec_control |= CPU_BASED_CR8_LOAD_EXITING |
				CPU_BASED_CR8_STORE_EXITING;
#endif
	}

	/*
	 * A vmexit (to either L1 hypervisor or L0 userspace) is always needed
	 * for I/O port accesses.
	 */
	exec_control &= ~CPU_BASED_USE_IO_BITMAPS;
	exec_control |= CPU_BASED_UNCOND_IO_EXITING;
	vmcs_write32(CPU_BASED_VM_EXEC_CONTROL, exec_control);

	/*
	 * SECONDARY EXEC CONTROLS
	 */
	if (cpu_has_secondary_exec_ctrls()) {
		exec_control = vmx->secondary_exec_control;

		/* Take the following fields only from vmcs12 */
		exec_control &= ~(SECONDARY_EXEC_VIRTUALIZE_APIC_ACCESSES |
				  SECONDARY_EXEC_ENABLE_INVPCID |
				  SECONDARY_EXEC_RDTSCP |
				  SECONDARY_EXEC_XSAVES |
				  SECONDARY_EXEC_VIRTUAL_INTR_DELIVERY |
				  SECONDARY_EXEC_APIC_REGISTER_VIRT |
				  SECONDARY_EXEC_ENABLE_VMFUNC);
		if (nested_cpu_has(vmcs12,
				   CPU_BASED_ACTIVATE_SECONDARY_CONTROLS)) {
			vmcs12_exec_ctrl = vmcs12->secondary_vm_exec_control &
				~SECONDARY_EXEC_ENABLE_PML;
			exec_control |= vmcs12_exec_ctrl;
		}

		/* VMCS shadowing for L2 is emulated for now */
		exec_control &= ~SECONDARY_EXEC_SHADOW_VMCS;

		if (exec_control & SECONDARY_EXEC_VIRTUAL_INTR_DELIVERY)
			vmcs_write16(GUEST_INTR_STATUS,
				vmcs12->guest_intr_status);

		/*
		 * Write an illegal value to APIC_ACCESS_ADDR. Later,
		 * nested_get_vmcs12_pages will either fix it up or
		 * remove the VM execution control.
		 */
		if (exec_control & SECONDARY_EXEC_VIRTUALIZE_APIC_ACCESSES)
			vmcs_write64(APIC_ACCESS_ADDR, -1ull);

		if (exec_control & SECONDARY_EXEC_ENCLS_EXITING)
			vmcs_write64(ENCLS_EXITING_BITMAP, -1ull);

		vmcs_write32(SECONDARY_VM_EXEC_CONTROL, exec_control);
	}

	/*
	 * ENTRY CONTROLS
	 *
	 * vmcs12's VM_{ENTRY,EXIT}_LOAD_IA32_EFER and VM_ENTRY_IA32E_MODE
	 * are emulated by vmx_set_efer() in prepare_vmcs02(), but speculate
	 * on the related bits (if supported by the CPU) in the hope that
	 * we can avoid VMWrites during vmx_set_efer().
	 */
	exec_control = (vmcs12->vm_entry_controls | vmx_vmentry_ctrl()) &
			~VM_ENTRY_IA32E_MODE & ~VM_ENTRY_LOAD_IA32_EFER;
	if (cpu_has_load_ia32_efer()) {
		if (guest_efer & EFER_LMA)
			exec_control |= VM_ENTRY_IA32E_MODE;
		if (guest_efer != host_efer)
			exec_control |= VM_ENTRY_LOAD_IA32_EFER;
	}
	vm_entry_controls_init(vmx, exec_control);

	/*
	 * EXIT CONTROLS
	 *
	 * L2->L1 exit controls are emulated - the hardware exit is to L0 so
	 * we should use its exit controls. Note that VM_EXIT_LOAD_IA32_EFER
	 * bits may be modified by vmx_set_efer() in prepare_vmcs02().
	 */
	exec_control = vmx_vmexit_ctrl();
	if (cpu_has_load_ia32_efer() && guest_efer != host_efer)
		exec_control |= VM_EXIT_LOAD_IA32_EFER;
	vm_exit_controls_init(vmx, exec_control);

	/*
	 * Conceptually we want to copy the PML address and index from
	 * vmcs01 here, and then back to vmcs01 on nested vmexit. But,
	 * since we always flush the log on each vmexit and never change
	 * the PML address (once set), this happens to be equivalent to
	 * simply resetting the index in vmcs02.
	 */
	if (enable_pml)
		vmcs_write16(GUEST_PML_INDEX, PML_ENTITY_NUM - 1);

	/*
	 * Interrupt/Exception Fields
	 */
	if (vmx->nested.nested_run_pending) {
		vmcs_write32(VM_ENTRY_INTR_INFO_FIELD,
			     vmcs12->vm_entry_intr_info_field);
		vmcs_write32(VM_ENTRY_EXCEPTION_ERROR_CODE,
			     vmcs12->vm_entry_exception_error_code);
		vmcs_write32(VM_ENTRY_INSTRUCTION_LEN,
			     vmcs12->vm_entry_instruction_len);
		vmcs_write32(GUEST_INTERRUPTIBILITY_INFO,
			     vmcs12->guest_interruptibility_info);
		vmx->loaded_vmcs->nmi_known_unmasked =
			!(vmcs12->guest_interruptibility_info & GUEST_INTR_STATE_NMI);
	} else {
		vmcs_write32(VM_ENTRY_INTR_INFO_FIELD, 0);
	}
}

static void prepare_vmcs02_full(struct vcpu_vmx *vmx, struct vmcs12 *vmcs12)
{
	struct hv_enlightened_vmcs *hv_evmcs = vmx->nested.hv_evmcs;

	if (!hv_evmcs || !(hv_evmcs->hv_clean_fields &
			   HV_VMX_ENLIGHTENED_CLEAN_FIELD_GUEST_GRP2)) {
		vmcs_write16(GUEST_ES_SELECTOR, vmcs12->guest_es_selector);
		vmcs_write16(GUEST_CS_SELECTOR, vmcs12->guest_cs_selector);
		vmcs_write16(GUEST_SS_SELECTOR, vmcs12->guest_ss_selector);
		vmcs_write16(GUEST_DS_SELECTOR, vmcs12->guest_ds_selector);
		vmcs_write16(GUEST_FS_SELECTOR, vmcs12->guest_fs_selector);
		vmcs_write16(GUEST_GS_SELECTOR, vmcs12->guest_gs_selector);
		vmcs_write16(GUEST_LDTR_SELECTOR, vmcs12->guest_ldtr_selector);
		vmcs_write16(GUEST_TR_SELECTOR, vmcs12->guest_tr_selector);
		vmcs_write32(GUEST_ES_LIMIT, vmcs12->guest_es_limit);
		vmcs_write32(GUEST_CS_LIMIT, vmcs12->guest_cs_limit);
		vmcs_write32(GUEST_SS_LIMIT, vmcs12->guest_ss_limit);
		vmcs_write32(GUEST_DS_LIMIT, vmcs12->guest_ds_limit);
		vmcs_write32(GUEST_FS_LIMIT, vmcs12->guest_fs_limit);
		vmcs_write32(GUEST_GS_LIMIT, vmcs12->guest_gs_limit);
		vmcs_write32(GUEST_LDTR_LIMIT, vmcs12->guest_ldtr_limit);
		vmcs_write32(GUEST_TR_LIMIT, vmcs12->guest_tr_limit);
		vmcs_write32(GUEST_GDTR_LIMIT, vmcs12->guest_gdtr_limit);
		vmcs_write32(GUEST_IDTR_LIMIT, vmcs12->guest_idtr_limit);
		vmcs_write32(GUEST_ES_AR_BYTES, vmcs12->guest_es_ar_bytes);
		vmcs_write32(GUEST_DS_AR_BYTES, vmcs12->guest_ds_ar_bytes);
		vmcs_write32(GUEST_FS_AR_BYTES, vmcs12->guest_fs_ar_bytes);
		vmcs_write32(GUEST_GS_AR_BYTES, vmcs12->guest_gs_ar_bytes);
		vmcs_write32(GUEST_LDTR_AR_BYTES, vmcs12->guest_ldtr_ar_bytes);
		vmcs_write32(GUEST_TR_AR_BYTES, vmcs12->guest_tr_ar_bytes);
		vmcs_writel(GUEST_ES_BASE, vmcs12->guest_es_base);
		vmcs_writel(GUEST_CS_BASE, vmcs12->guest_cs_base);
		vmcs_writel(GUEST_SS_BASE, vmcs12->guest_ss_base);
		vmcs_writel(GUEST_DS_BASE, vmcs12->guest_ds_base);
		vmcs_writel(GUEST_FS_BASE, vmcs12->guest_fs_base);
		vmcs_writel(GUEST_GS_BASE, vmcs12->guest_gs_base);
		vmcs_writel(GUEST_LDTR_BASE, vmcs12->guest_ldtr_base);
		vmcs_writel(GUEST_TR_BASE, vmcs12->guest_tr_base);
		vmcs_writel(GUEST_GDTR_BASE, vmcs12->guest_gdtr_base);
		vmcs_writel(GUEST_IDTR_BASE, vmcs12->guest_idtr_base);
	}

	if (!hv_evmcs || !(hv_evmcs->hv_clean_fields &
			   HV_VMX_ENLIGHTENED_CLEAN_FIELD_GUEST_GRP1)) {
		vmcs_write32(GUEST_SYSENTER_CS, vmcs12->guest_sysenter_cs);
		vmcs_writel(GUEST_PENDING_DBG_EXCEPTIONS,
			    vmcs12->guest_pending_dbg_exceptions);
		vmcs_writel(GUEST_SYSENTER_ESP, vmcs12->guest_sysenter_esp);
		vmcs_writel(GUEST_SYSENTER_EIP, vmcs12->guest_sysenter_eip);

		/*
		 * L1 may access the L2's PDPTR, so save them to construct
		 * vmcs12
		 */
		if (enable_ept) {
			vmcs_write64(GUEST_PDPTR0, vmcs12->guest_pdptr0);
			vmcs_write64(GUEST_PDPTR1, vmcs12->guest_pdptr1);
			vmcs_write64(GUEST_PDPTR2, vmcs12->guest_pdptr2);
			vmcs_write64(GUEST_PDPTR3, vmcs12->guest_pdptr3);
		}
	}

	if (nested_cpu_has_xsaves(vmcs12))
		vmcs_write64(XSS_EXIT_BITMAP, vmcs12->xss_exit_bitmap);

	/*
	 * Whether page-faults are trapped is determined by a combination of
	 * 3 settings: PFEC_MASK, PFEC_MATCH and EXCEPTION_BITMAP.PF.
	 * If enable_ept, L0 doesn't care about page faults and we should
	 * set all of these to L1's desires. However, if !enable_ept, L0 does
	 * care about (at least some) page faults, and because it is not easy
	 * (if at all possible?) to merge L0 and L1's desires, we simply ask
	 * to exit on each and every L2 page fault. This is done by setting
	 * MASK=MATCH=0 and (see below) EB.PF=1.
	 * Note that below we don't need special code to set EB.PF beyond the
	 * "or"ing of the EB of vmcs01 and vmcs12, because when enable_ept,
	 * vmcs01's EB.PF is 0 so the "or" will take vmcs12's value, and when
	 * !enable_ept, EB.PF is 1, so the "or" will always be 1.
	 */
	vmcs_write32(PAGE_FAULT_ERROR_CODE_MASK,
		enable_ept ? vmcs12->page_fault_error_code_mask : 0);
	vmcs_write32(PAGE_FAULT_ERROR_CODE_MATCH,
		enable_ept ? vmcs12->page_fault_error_code_match : 0);

	if (cpu_has_vmx_apicv()) {
		vmcs_write64(EOI_EXIT_BITMAP0, vmcs12->eoi_exit_bitmap0);
		vmcs_write64(EOI_EXIT_BITMAP1, vmcs12->eoi_exit_bitmap1);
		vmcs_write64(EOI_EXIT_BITMAP2, vmcs12->eoi_exit_bitmap2);
		vmcs_write64(EOI_EXIT_BITMAP3, vmcs12->eoi_exit_bitmap3);
	}

	vmcs_write32(VM_EXIT_MSR_LOAD_COUNT, vmx->msr_autoload.host.nr);
	vmcs_write32(VM_ENTRY_MSR_LOAD_COUNT, vmx->msr_autoload.guest.nr);

	set_cr4_guest_host_mask(vmx);

	if (kvm_mpx_supported()) {
		if (vmx->nested.nested_run_pending &&
			(vmcs12->vm_entry_controls & VM_ENTRY_LOAD_BNDCFGS))
			vmcs_write64(GUEST_BNDCFGS, vmcs12->guest_bndcfgs);
		else
			vmcs_write64(GUEST_BNDCFGS, vmx->nested.vmcs01_guest_bndcfgs);
	}
}

/*
 * prepare_vmcs02 is called when the L1 guest hypervisor runs its nested
 * L2 guest. L1 has a vmcs for L2 (vmcs12), and this function "merges" it
 * with L0's requirements for its guest (a.k.a. vmcs01), so we can run the L2
 * guest in a way that will both be appropriate to L1's requests, and our
 * needs. In addition to modifying the active vmcs (which is vmcs02), this
 * function also has additional necessary side-effects, like setting various
 * vcpu->arch fields.
 * Returns 0 on success, 1 on failure. Invalid state exit qualification code
 * is assigned to entry_failure_code on failure.
 */
static int prepare_vmcs02(struct kvm_vcpu *vcpu, struct vmcs12 *vmcs12,
			  u32 *entry_failure_code)
{
	struct vcpu_vmx *vmx = to_vmx(vcpu);
	struct hv_enlightened_vmcs *hv_evmcs = vmx->nested.hv_evmcs;

	if (vmx->nested.dirty_vmcs12 || vmx->nested.hv_evmcs) {
		prepare_vmcs02_full(vmx, vmcs12);
		vmx->nested.dirty_vmcs12 = false;
	}

	/*
	 * First, the fields that are shadowed.  This must be kept in sync
	 * with vmcs_shadow_fields.h.
	 */
	if (!hv_evmcs || !(hv_evmcs->hv_clean_fields &
			   HV_VMX_ENLIGHTENED_CLEAN_FIELD_GUEST_GRP2)) {
		vmcs_write32(GUEST_CS_AR_BYTES, vmcs12->guest_cs_ar_bytes);
		vmcs_write32(GUEST_SS_AR_BYTES, vmcs12->guest_ss_ar_bytes);
	}

	if (vmx->nested.nested_run_pending &&
	    (vmcs12->vm_entry_controls & VM_ENTRY_LOAD_DEBUG_CONTROLS)) {
		kvm_set_dr(vcpu, 7, vmcs12->guest_dr7);
		vmcs_write64(GUEST_IA32_DEBUGCTL, vmcs12->guest_ia32_debugctl);
	} else {
		kvm_set_dr(vcpu, 7, vcpu->arch.dr7);
		vmcs_write64(GUEST_IA32_DEBUGCTL, vmx->nested.vmcs01_debugctl);
	}
	vmx_set_rflags(vcpu, vmcs12->guest_rflags);

	/* EXCEPTION_BITMAP and CR0_GUEST_HOST_MASK should basically be the
	 * bitwise-or of what L1 wants to trap for L2, and what we want to
	 * trap. Note that CR0.TS also needs updating - we do this later.
	 */
	update_exception_bitmap(vcpu);
	vcpu->arch.cr0_guest_owned_bits &= ~vmcs12->cr0_guest_host_mask;
	vmcs_writel(CR0_GUEST_HOST_MASK, ~vcpu->arch.cr0_guest_owned_bits);

	if (vmx->nested.nested_run_pending &&
	    (vmcs12->vm_entry_controls & VM_ENTRY_LOAD_IA32_PAT)) {
		vmcs_write64(GUEST_IA32_PAT, vmcs12->guest_ia32_pat);
		vcpu->arch.pat = vmcs12->guest_ia32_pat;
	} else if (vmcs_config.vmentry_ctrl & VM_ENTRY_LOAD_IA32_PAT) {
		vmcs_write64(GUEST_IA32_PAT, vmx->vcpu.arch.pat);
	}

	vmcs_write64(TSC_OFFSET, vcpu->arch.tsc_offset);

	if (kvm_has_tsc_control)
		decache_tsc_multiplier(vmx);

	if (enable_vpid) {
		/*
		 * There is no direct mapping between vpid02 and vpid12, the
		 * vpid02 is per-vCPU for L0 and reused while the value of
		 * vpid12 is changed w/ one invvpid during nested vmentry.
		 * The vpid12 is allocated by L1 for L2, so it will not
		 * influence global bitmap(for vpid01 and vpid02 allocation)
		 * even if spawn a lot of nested vCPUs.
		 */
		if (nested_cpu_has_vpid(vmcs12) && nested_has_guest_tlb_tag(vcpu)) {
			if (vmcs12->virtual_processor_id != vmx->nested.last_vpid) {
				vmx->nested.last_vpid = vmcs12->virtual_processor_id;
				__vmx_flush_tlb(vcpu, nested_get_vpid02(vcpu), false);
			}
		} else {
			/*
			 * If L1 use EPT, then L0 needs to execute INVEPT on
			 * EPTP02 instead of EPTP01. Therefore, delay TLB
			 * flush until vmcs02->eptp is fully updated by
			 * KVM_REQ_LOAD_CR3. Note that this assumes
			 * KVM_REQ_TLB_FLUSH is evaluated after
			 * KVM_REQ_LOAD_CR3 in vcpu_enter_guest().
			 */
			kvm_make_request(KVM_REQ_TLB_FLUSH, vcpu);
		}
	}

	if (nested_cpu_has_ept(vmcs12))
		nested_ept_init_mmu_context(vcpu);
	else if (nested_cpu_has2(vmcs12,
				 SECONDARY_EXEC_VIRTUALIZE_APIC_ACCESSES))
		vmx_flush_tlb(vcpu, true);

	/*
	 * This sets GUEST_CR0 to vmcs12->guest_cr0, possibly modifying those
	 * bits which we consider mandatory enabled.
	 * The CR0_READ_SHADOW is what L2 should have expected to read given
	 * the specifications by L1; It's not enough to take
	 * vmcs12->cr0_read_shadow because on our cr0_guest_host_mask we we
	 * have more bits than L1 expected.
	 */
	vmx_set_cr0(vcpu, vmcs12->guest_cr0);
	vmcs_writel(CR0_READ_SHADOW, nested_read_cr0(vmcs12));

	vmx_set_cr4(vcpu, vmcs12->guest_cr4);
	vmcs_writel(CR4_READ_SHADOW, nested_read_cr4(vmcs12));

	vcpu->arch.efer = nested_vmx_calc_efer(vmx, vmcs12);
	/* Note: may modify VM_ENTRY/EXIT_CONTROLS and GUEST/HOST_IA32_EFER */
	vmx_set_efer(vcpu, vcpu->arch.efer);

	/*
	 * Guest state is invalid and unrestricted guest is disabled,
	 * which means L1 attempted VMEntry to L2 with invalid state.
	 * Fail the VMEntry.
	 */
	if (vmx->emulation_required) {
		*entry_failure_code = ENTRY_FAIL_DEFAULT;
		return -EINVAL;
	}

	/* Shadow page tables on either EPT or shadow page tables. */
	if (nested_vmx_load_cr3(vcpu, vmcs12->guest_cr3, nested_cpu_has_ept(vmcs12),
				entry_failure_code))
		return -EINVAL;

	if (!enable_ept)
		vcpu->arch.walk_mmu->inject_page_fault = vmx_inject_page_fault_nested;

	kvm_rsp_write(vcpu, vmcs12->guest_rsp);
	kvm_rip_write(vcpu, vmcs12->guest_rip);
	return 0;
}

static int nested_vmx_check_nmi_controls(struct vmcs12 *vmcs12)
{
	if (!nested_cpu_has_nmi_exiting(vmcs12) &&
	    nested_cpu_has_virtual_nmis(vmcs12))
		return -EINVAL;

	if (!nested_cpu_has_virtual_nmis(vmcs12) &&
	    nested_cpu_has(vmcs12, CPU_BASED_VIRTUAL_NMI_PENDING))
		return -EINVAL;

	return 0;
}

static bool valid_ept_address(struct kvm_vcpu *vcpu, u64 address)
{
	struct vcpu_vmx *vmx = to_vmx(vcpu);
	int maxphyaddr = cpuid_maxphyaddr(vcpu);

	/* Check for memory type validity */
	switch (address & VMX_EPTP_MT_MASK) {
	case VMX_EPTP_MT_UC:
		if (!(vmx->nested.msrs.ept_caps & VMX_EPTP_UC_BIT))
			return false;
		break;
	case VMX_EPTP_MT_WB:
		if (!(vmx->nested.msrs.ept_caps & VMX_EPTP_WB_BIT))
			return false;
		break;
	default:
		return false;
	}

	/* only 4 levels page-walk length are valid */
	if ((address & VMX_EPTP_PWL_MASK) != VMX_EPTP_PWL_4)
		return false;

	/* Reserved bits should not be set */
	if (address >> maxphyaddr || ((address >> 7) & 0x1f))
		return false;

	/* AD, if set, should be supported */
	if (address & VMX_EPTP_AD_ENABLE_BIT) {
		if (!(vmx->nested.msrs.ept_caps & VMX_EPT_AD_BIT))
			return false;
	}

	return true;
}

/*
 * Checks related to VM-Execution Control Fields
 */
static int nested_check_vm_execution_controls(struct kvm_vcpu *vcpu,
                                              struct vmcs12 *vmcs12)
{
	struct vcpu_vmx *vmx = to_vmx(vcpu);

	if (!vmx_control_verify(vmcs12->pin_based_vm_exec_control,
				vmx->nested.msrs.pinbased_ctls_low,
				vmx->nested.msrs.pinbased_ctls_high) ||
	    !vmx_control_verify(vmcs12->cpu_based_vm_exec_control,
				vmx->nested.msrs.procbased_ctls_low,
				vmx->nested.msrs.procbased_ctls_high))
		return -EINVAL;

	if (nested_cpu_has(vmcs12, CPU_BASED_ACTIVATE_SECONDARY_CONTROLS) &&
	    !vmx_control_verify(vmcs12->secondary_vm_exec_control,
				 vmx->nested.msrs.secondary_ctls_low,
				 vmx->nested.msrs.secondary_ctls_high))
		return -EINVAL;

	if (vmcs12->cr3_target_count > nested_cpu_vmx_misc_cr3_count(vcpu) ||
	    nested_vmx_check_io_bitmap_controls(vcpu, vmcs12) ||
	    nested_vmx_check_msr_bitmap_controls(vcpu, vmcs12) ||
	    nested_vmx_check_tpr_shadow_controls(vcpu, vmcs12) ||
	    nested_vmx_check_apic_access_controls(vcpu, vmcs12) ||
	    nested_vmx_check_apicv_controls(vcpu, vmcs12) ||
	    nested_vmx_check_nmi_controls(vmcs12) ||
	    nested_vmx_check_pml_controls(vcpu, vmcs12) ||
	    nested_vmx_check_unrestricted_guest_controls(vcpu, vmcs12) ||
	    nested_vmx_check_mode_based_ept_exec_controls(vcpu, vmcs12) ||
	    nested_vmx_check_shadow_vmcs_controls(vcpu, vmcs12) ||
	    (nested_cpu_has_vpid(vmcs12) && !vmcs12->virtual_processor_id))
		return -EINVAL;

	if (!nested_cpu_has_preemption_timer(vmcs12) &&
	    nested_cpu_has_save_preemption_timer(vmcs12))
		return -EINVAL;

	if (nested_cpu_has_ept(vmcs12) &&
	    !valid_ept_address(vcpu, vmcs12->ept_pointer))
		return -EINVAL;

	if (nested_cpu_has_vmfunc(vmcs12)) {
		if (vmcs12->vm_function_control &
		    ~vmx->nested.msrs.vmfunc_controls)
			return -EINVAL;

		if (nested_cpu_has_eptp_switching(vmcs12)) {
			if (!nested_cpu_has_ept(vmcs12) ||
			    !page_address_valid(vcpu, vmcs12->eptp_list_address))
				return -EINVAL;
		}
	}

	return 0;
}

/*
 * Checks related to VM-Exit Control Fields
 */
static int nested_check_vm_exit_controls(struct kvm_vcpu *vcpu,
                                         struct vmcs12 *vmcs12)
{
	struct vcpu_vmx *vmx = to_vmx(vcpu);

	if (!vmx_control_verify(vmcs12->vm_exit_controls,
				vmx->nested.msrs.exit_ctls_low,
				vmx->nested.msrs.exit_ctls_high) ||
	    nested_vmx_check_exit_msr_switch_controls(vcpu, vmcs12))
		return -EINVAL;

	return 0;
}

/*
 * Checks related to VM-Entry Control Fields
 */
static int nested_check_vm_entry_controls(struct kvm_vcpu *vcpu,
					  struct vmcs12 *vmcs12)
{
	struct vcpu_vmx *vmx = to_vmx(vcpu);

	if (!vmx_control_verify(vmcs12->vm_entry_controls,
				vmx->nested.msrs.entry_ctls_low,
				vmx->nested.msrs.entry_ctls_high))
		return -EINVAL;

	/*
	 * From the Intel SDM, volume 3:
	 * Fields relevant to VM-entry event injection must be set properly.
	 * These fields are the VM-entry interruption-information field, the
	 * VM-entry exception error code, and the VM-entry instruction length.
	 */
	if (vmcs12->vm_entry_intr_info_field & INTR_INFO_VALID_MASK) {
		u32 intr_info = vmcs12->vm_entry_intr_info_field;
		u8 vector = intr_info & INTR_INFO_VECTOR_MASK;
		u32 intr_type = intr_info & INTR_INFO_INTR_TYPE_MASK;
		bool has_error_code = intr_info & INTR_INFO_DELIVER_CODE_MASK;
		bool should_have_error_code;
		bool urg = nested_cpu_has2(vmcs12,
					   SECONDARY_EXEC_UNRESTRICTED_GUEST);
		bool prot_mode = !urg || vmcs12->guest_cr0 & X86_CR0_PE;

		/* VM-entry interruption-info field: interruption type */
		if (intr_type == INTR_TYPE_RESERVED ||
		    (intr_type == INTR_TYPE_OTHER_EVENT &&
		     !nested_cpu_supports_monitor_trap_flag(vcpu)))
			return -EINVAL;

		/* VM-entry interruption-info field: vector */
		if ((intr_type == INTR_TYPE_NMI_INTR && vector != NMI_VECTOR) ||
		    (intr_type == INTR_TYPE_HARD_EXCEPTION && vector > 31) ||
		    (intr_type == INTR_TYPE_OTHER_EVENT && vector != 0))
			return -EINVAL;

		/* VM-entry interruption-info field: deliver error code */
		should_have_error_code =
			intr_type == INTR_TYPE_HARD_EXCEPTION && prot_mode &&
			x86_exception_has_error_code(vector);
		if (has_error_code != should_have_error_code)
			return -EINVAL;

		/* VM-entry exception error code */
		if (has_error_code &&
		    vmcs12->vm_entry_exception_error_code & GENMASK(31, 15))
			return -EINVAL;

		/* VM-entry interruption-info field: reserved bits */
		if (intr_info & INTR_INFO_RESVD_BITS_MASK)
			return -EINVAL;

		/* VM-entry instruction length */
		switch (intr_type) {
		case INTR_TYPE_SOFT_EXCEPTION:
		case INTR_TYPE_SOFT_INTR:
		case INTR_TYPE_PRIV_SW_EXCEPTION:
			if ((vmcs12->vm_entry_instruction_len > 15) ||
			    (vmcs12->vm_entry_instruction_len == 0 &&
			     !nested_cpu_has_zero_length_injection(vcpu)))
				return -EINVAL;
		}
	}

	if (nested_vmx_check_entry_msr_switch_controls(vcpu, vmcs12))
		return -EINVAL;

	return 0;
}

static int nested_vmx_check_controls(struct kvm_vcpu *vcpu,
				     struct vmcs12 *vmcs12)
{
	if (nested_check_vm_execution_controls(vcpu, vmcs12) ||
	    nested_check_vm_exit_controls(vcpu, vmcs12) ||
	    nested_check_vm_entry_controls(vcpu, vmcs12))
		return -EINVAL;

	return 0;
}

static int nested_vmx_check_host_state(struct kvm_vcpu *vcpu,
				       struct vmcs12 *vmcs12)
{
	bool ia32e;

	if (!nested_host_cr0_valid(vcpu, vmcs12->host_cr0) ||
	    !nested_host_cr4_valid(vcpu, vmcs12->host_cr4) ||
	    !nested_cr3_valid(vcpu, vmcs12->host_cr3))
		return -EINVAL;

	if (is_noncanonical_address(vmcs12->host_ia32_sysenter_esp, vcpu) ||
	    is_noncanonical_address(vmcs12->host_ia32_sysenter_eip, vcpu))
		return -EINVAL;

	if ((vmcs12->vm_exit_controls & VM_EXIT_LOAD_IA32_PAT) &&
	    !kvm_pat_valid(vmcs12->host_ia32_pat))
		return -EINVAL;

	/*
	 * If the load IA32_EFER VM-exit control is 1, bits reserved in the
	 * IA32_EFER MSR must be 0 in the field for that register. In addition,
	 * the values of the LMA and LME bits in the field must each be that of
	 * the host address-space size VM-exit control.
	 */
	if (vmcs12->vm_exit_controls & VM_EXIT_LOAD_IA32_EFER) {
		ia32e = (vmcs12->vm_exit_controls &
			 VM_EXIT_HOST_ADDR_SPACE_SIZE) != 0;
		if (!kvm_valid_efer(vcpu, vmcs12->host_ia32_efer) ||
		    ia32e != !!(vmcs12->host_ia32_efer & EFER_LMA) ||
		    ia32e != !!(vmcs12->host_ia32_efer & EFER_LME))
			return -EINVAL;
	}

	return 0;
}

static int nested_vmx_check_vmcs_link_ptr(struct kvm_vcpu *vcpu,
					  struct vmcs12 *vmcs12)
{
	int r = 0;
	struct vmcs12 *shadow;
	struct kvm_host_map map;

	if (vmcs12->vmcs_link_pointer == -1ull)
		return 0;

	if (!page_address_valid(vcpu, vmcs12->vmcs_link_pointer))
		return -EINVAL;

	if (kvm_vcpu_map(vcpu, gpa_to_gfn(vmcs12->vmcs_link_pointer), &map))
		return -EINVAL;

	shadow = map.hva;

	if (shadow->hdr.revision_id != VMCS12_REVISION ||
	    shadow->hdr.shadow_vmcs != nested_cpu_has_shadow_vmcs(vmcs12))
		r = -EINVAL;

	kvm_vcpu_unmap(vcpu, &map, false);
	return r;
}

/*
 * Checks related to Guest Non-register State
 */
static int nested_check_guest_non_reg_state(struct vmcs12 *vmcs12)
{
	if (vmcs12->guest_activity_state != GUEST_ACTIVITY_ACTIVE &&
	    vmcs12->guest_activity_state != GUEST_ACTIVITY_HLT)
		return -EINVAL;

	return 0;
}

static int nested_vmx_check_guest_state(struct kvm_vcpu *vcpu,
					struct vmcs12 *vmcs12,
					u32 *exit_qual)
{
	bool ia32e;

	*exit_qual = ENTRY_FAIL_DEFAULT;

	if (!nested_guest_cr0_valid(vcpu, vmcs12->guest_cr0) ||
	    !nested_guest_cr4_valid(vcpu, vmcs12->guest_cr4))
		return -EINVAL;

	if ((vmcs12->vm_entry_controls & VM_ENTRY_LOAD_IA32_PAT) &&
	    !kvm_pat_valid(vmcs12->guest_ia32_pat))
		return -EINVAL;

	if (nested_vmx_check_vmcs_link_ptr(vcpu, vmcs12)) {
		*exit_qual = ENTRY_FAIL_VMCS_LINK_PTR;
		return -EINVAL;
	}

	/*
	 * If the load IA32_EFER VM-entry control is 1, the following checks
	 * are performed on the field for the IA32_EFER MSR:
	 * - Bits reserved in the IA32_EFER MSR must be 0.
	 * - Bit 10 (corresponding to IA32_EFER.LMA) must equal the value of
	 *   the IA-32e mode guest VM-exit control. It must also be identical
	 *   to bit 8 (LME) if bit 31 in the CR0 field (corresponding to
	 *   CR0.PG) is 1.
	 */
	if (to_vmx(vcpu)->nested.nested_run_pending &&
	    (vmcs12->vm_entry_controls & VM_ENTRY_LOAD_IA32_EFER)) {
		ia32e = (vmcs12->vm_entry_controls & VM_ENTRY_IA32E_MODE) != 0;
		if (!kvm_valid_efer(vcpu, vmcs12->guest_ia32_efer) ||
		    ia32e != !!(vmcs12->guest_ia32_efer & EFER_LMA) ||
		    ((vmcs12->guest_cr0 & X86_CR0_PG) &&
		     ia32e != !!(vmcs12->guest_ia32_efer & EFER_LME)))
			return -EINVAL;
	}

	if ((vmcs12->vm_entry_controls & VM_ENTRY_LOAD_BNDCFGS) &&
	    (is_noncanonical_address(vmcs12->guest_bndcfgs & PAGE_MASK, vcpu) ||
	     (vmcs12->guest_bndcfgs & MSR_IA32_BNDCFGS_RSVD)))
		return -EINVAL;

	if (nested_check_guest_non_reg_state(vmcs12))
		return -EINVAL;

	return 0;
}

static int nested_vmx_check_vmentry_hw(struct kvm_vcpu *vcpu)
{
	struct vcpu_vmx *vmx = to_vmx(vcpu);
	unsigned long cr3, cr4;
	bool vm_fail;

	if (!nested_early_check)
		return 0;

	if (vmx->msr_autoload.host.nr)
		vmcs_write32(VM_EXIT_MSR_LOAD_COUNT, 0);
	if (vmx->msr_autoload.guest.nr)
		vmcs_write32(VM_ENTRY_MSR_LOAD_COUNT, 0);

	preempt_disable();

	vmx_prepare_switch_to_guest(vcpu);

	/*
	 * Induce a consistency check VMExit by clearing bit 1 in GUEST_RFLAGS,
	 * which is reserved to '1' by hardware.  GUEST_RFLAGS is guaranteed to
	 * be written (by preparve_vmcs02()) before the "real" VMEnter, i.e.
	 * there is no need to preserve other bits or save/restore the field.
	 */
	vmcs_writel(GUEST_RFLAGS, 0);

	cr3 = __get_current_cr3_fast();
	if (unlikely(cr3 != vmx->loaded_vmcs->host_state.cr3)) {
		vmcs_writel(HOST_CR3, cr3);
		vmx->loaded_vmcs->host_state.cr3 = cr3;
	}

	cr4 = cr4_read_shadow();
	if (unlikely(cr4 != vmx->loaded_vmcs->host_state.cr4)) {
		vmcs_writel(HOST_CR4, cr4);
		vmx->loaded_vmcs->host_state.cr4 = cr4;
	}

	asm(
		"sub $%c[wordsize], %%" _ASM_SP "\n\t" /* temporarily adjust RSP for CALL */
		"cmp %%" _ASM_SP ", %c[host_state_rsp](%[loaded_vmcs]) \n\t"
		"je 1f \n\t"
		__ex("vmwrite %%" _ASM_SP ", %[HOST_RSP]") "\n\t"
		"mov %%" _ASM_SP ", %c[host_state_rsp](%[loaded_vmcs]) \n\t"
		"1: \n\t"
		"add $%c[wordsize], %%" _ASM_SP "\n\t" /* un-adjust RSP */

		/* Check if vmlaunch or vmresume is needed */
		"cmpb $0, %c[launched](%[loaded_vmcs])\n\t"

		/*
		 * VMLAUNCH and VMRESUME clear RFLAGS.{CF,ZF} on VM-Exit, set
		 * RFLAGS.CF on VM-Fail Invalid and set RFLAGS.ZF on VM-Fail
		 * Valid.  vmx_vmenter() directly "returns" RFLAGS, and so the
		 * results of VM-Enter is captured via CC_{SET,OUT} to vm_fail.
		 */
		"call vmx_vmenter\n\t"

		CC_SET(be)
	      : ASM_CALL_CONSTRAINT, CC_OUT(be) (vm_fail)
	      :	[HOST_RSP]"r"((unsigned long)HOST_RSP),
		[loaded_vmcs]"r"(vmx->loaded_vmcs),
		[launched]"i"(offsetof(struct loaded_vmcs, launched)),
		[host_state_rsp]"i"(offsetof(struct loaded_vmcs, host_state.rsp)),
		[wordsize]"i"(sizeof(ulong))
	      : "cc", "memory"
	);

	if (vmx->msr_autoload.host.nr)
		vmcs_write32(VM_EXIT_MSR_LOAD_COUNT, vmx->msr_autoload.host.nr);
	if (vmx->msr_autoload.guest.nr)
		vmcs_write32(VM_ENTRY_MSR_LOAD_COUNT, vmx->msr_autoload.guest.nr);

	if (vm_fail) {
		preempt_enable();
		WARN_ON_ONCE(vmcs_read32(VM_INSTRUCTION_ERROR) !=
			     VMXERR_ENTRY_INVALID_CONTROL_FIELD);
		return 1;
	}

	/*
	 * VMExit clears RFLAGS.IF and DR7, even on a consistency check.
	 */
	local_irq_enable();
	if (hw_breakpoint_active())
		set_debugreg(__this_cpu_read(cpu_dr7), 7);
	preempt_enable();

	/*
	 * A non-failing VMEntry means we somehow entered guest mode with
	 * an illegal RIP, and that's just the tip of the iceberg.  There
	 * is no telling what memory has been modified or what state has
	 * been exposed to unknown code.  Hitting this all but guarantees
	 * a (very critical) hardware issue.
	 */
	WARN_ON(!(vmcs_read32(VM_EXIT_REASON) &
		VMX_EXIT_REASONS_FAILED_VMENTRY));

	return 0;
}

static inline bool nested_vmx_prepare_msr_bitmap(struct kvm_vcpu *vcpu,
						 struct vmcs12 *vmcs12);

static void nested_get_vmcs12_pages(struct kvm_vcpu *vcpu)
{
	struct vmcs12 *vmcs12 = get_vmcs12(vcpu);
	struct vcpu_vmx *vmx = to_vmx(vcpu);
	struct kvm_host_map *map;
	struct page *page;
	u64 hpa;

	if (nested_cpu_has2(vmcs12, SECONDARY_EXEC_VIRTUALIZE_APIC_ACCESSES)) {
		/*
		 * Translate L1 physical address to host physical
		 * address for vmcs02. Keep the page pinned, so this
		 * physical address remains valid. We keep a reference
		 * to it so we can release it later.
		 */
		if (vmx->nested.apic_access_page) { /* shouldn't happen */
			kvm_release_page_dirty(vmx->nested.apic_access_page);
			vmx->nested.apic_access_page = NULL;
		}
		page = kvm_vcpu_gpa_to_page(vcpu, vmcs12->apic_access_addr);
		/*
		 * If translation failed, no matter: This feature asks
		 * to exit when accessing the given address, and if it
		 * can never be accessed, this feature won't do
		 * anything anyway.
		 */
		if (!is_error_page(page)) {
			vmx->nested.apic_access_page = page;
			hpa = page_to_phys(vmx->nested.apic_access_page);
			vmcs_write64(APIC_ACCESS_ADDR, hpa);
		} else {
			vmcs_clear_bits(SECONDARY_VM_EXEC_CONTROL,
					SECONDARY_EXEC_VIRTUALIZE_APIC_ACCESSES);
		}
	}

	if (nested_cpu_has(vmcs12, CPU_BASED_TPR_SHADOW)) {
		map = &vmx->nested.virtual_apic_map;

		/*
		 * If translation failed, VM entry will fail because
		 * prepare_vmcs02 set VIRTUAL_APIC_PAGE_ADDR to -1ull.
		 */
		if (!kvm_vcpu_map(vcpu, gpa_to_gfn(vmcs12->virtual_apic_page_addr), map)) {
			vmcs_write64(VIRTUAL_APIC_PAGE_ADDR, pfn_to_hpa(map->pfn));
		} else if (nested_cpu_has(vmcs12, CPU_BASED_CR8_LOAD_EXITING) &&
		           nested_cpu_has(vmcs12, CPU_BASED_CR8_STORE_EXITING) &&
			   !nested_cpu_has2(vmcs12, SECONDARY_EXEC_VIRTUALIZE_APIC_ACCESSES)) {
			/*
			 * The processor will never use the TPR shadow, simply
			 * clear the bit from the execution control.  Such a
			 * configuration is useless, but it happens in tests.
			 * For any other configuration, failing the vm entry is
			 * _not_ what the processor does but it's basically the
			 * only possibility we have.
			 */
			vmcs_clear_bits(CPU_BASED_VM_EXEC_CONTROL,
					CPU_BASED_TPR_SHADOW);
		} else {
			printk("bad virtual-APIC page address\n");
			dump_vmcs();
		}
	}

	if (nested_cpu_has_posted_intr(vmcs12)) {
		map = &vmx->nested.pi_desc_map;

		if (!kvm_vcpu_map(vcpu, gpa_to_gfn(vmcs12->posted_intr_desc_addr), map)) {
			vmx->nested.pi_desc =
				(struct pi_desc *)(((void *)map->hva) +
				offset_in_page(vmcs12->posted_intr_desc_addr));
			vmcs_write64(POSTED_INTR_DESC_ADDR,
				     pfn_to_hpa(map->pfn) + offset_in_page(vmcs12->posted_intr_desc_addr));
		}
	}
	if (nested_vmx_prepare_msr_bitmap(vcpu, vmcs12))
		vmcs_set_bits(CPU_BASED_VM_EXEC_CONTROL,
			      CPU_BASED_USE_MSR_BITMAPS);
	else
		vmcs_clear_bits(CPU_BASED_VM_EXEC_CONTROL,
				CPU_BASED_USE_MSR_BITMAPS);
}

/*
 * Intel's VMX Instruction Reference specifies a common set of prerequisites
 * for running VMX instructions (except VMXON, whose prerequisites are
 * slightly different). It also specifies what exception to inject otherwise.
 * Note that many of these exceptions have priority over VM exits, so they
 * don't have to be checked again here.
 */
static int nested_vmx_check_permission(struct kvm_vcpu *vcpu)
{
	if (!to_vmx(vcpu)->nested.vmxon) {
		kvm_queue_exception(vcpu, UD_VECTOR);
		return 0;
	}

	if (vmx_get_cpl(vcpu)) {
		kvm_inject_gp(vcpu, 0);
		return 0;
	}

	return 1;
}

static u8 vmx_has_apicv_interrupt(struct kvm_vcpu *vcpu)
{
	u8 rvi = vmx_get_rvi();
	u8 vppr = kvm_lapic_get_reg(vcpu->arch.apic, APIC_PROCPRI);

	return ((rvi & 0xf0) > (vppr & 0xf0));
}

static void load_vmcs12_host_state(struct kvm_vcpu *vcpu,
				   struct vmcs12 *vmcs12);

/*
 * If from_vmentry is false, this is being called from state restore (either RSM
 * or KVM_SET_NESTED_STATE).  Otherwise it's called from vmlaunch/vmresume.
+ *
+ * Returns:
+ *   0 - success, i.e. proceed with actual VMEnter
+ *   1 - consistency check VMExit
+ *  -1 - consistency check VMFail
 */
int nested_vmx_enter_non_root_mode(struct kvm_vcpu *vcpu, bool from_vmentry)
{
	struct vcpu_vmx *vmx = to_vmx(vcpu);
	struct vmcs12 *vmcs12 = get_vmcs12(vcpu);
	bool evaluate_pending_interrupts;
	u32 exit_reason = EXIT_REASON_INVALID_STATE;
	u32 exit_qual;

	evaluate_pending_interrupts = vmcs_read32(CPU_BASED_VM_EXEC_CONTROL) &
		(CPU_BASED_VIRTUAL_INTR_PENDING | CPU_BASED_VIRTUAL_NMI_PENDING);
	if (likely(!evaluate_pending_interrupts) && kvm_vcpu_apicv_active(vcpu))
		evaluate_pending_interrupts |= vmx_has_apicv_interrupt(vcpu);

	if (!(vmcs12->vm_entry_controls & VM_ENTRY_LOAD_DEBUG_CONTROLS))
		vmx->nested.vmcs01_debugctl = vmcs_read64(GUEST_IA32_DEBUGCTL);
	if (kvm_mpx_supported() &&
		!(vmcs12->vm_entry_controls & VM_ENTRY_LOAD_BNDCFGS))
		vmx->nested.vmcs01_guest_bndcfgs = vmcs_read64(GUEST_BNDCFGS);

	vmx_switch_vmcs(vcpu, &vmx->nested.vmcs02);

	prepare_vmcs02_early(vmx, vmcs12);

	if (from_vmentry) {
		nested_get_vmcs12_pages(vcpu);

		if (nested_vmx_check_vmentry_hw(vcpu)) {
			vmx_switch_vmcs(vcpu, &vmx->vmcs01);
			return -1;
		}

		if (nested_vmx_check_guest_state(vcpu, vmcs12, &exit_qual))
			goto vmentry_fail_vmexit;
	}

	enter_guest_mode(vcpu);
	if (vmcs12->cpu_based_vm_exec_control & CPU_BASED_USE_TSC_OFFSETING)
		vcpu->arch.tsc_offset += vmcs12->tsc_offset;

	if (prepare_vmcs02(vcpu, vmcs12, &exit_qual))
		goto vmentry_fail_vmexit_guest_mode;

	if (from_vmentry) {
		exit_reason = EXIT_REASON_MSR_LOAD_FAIL;
		exit_qual = nested_vmx_load_msr(vcpu,
						vmcs12->vm_entry_msr_load_addr,
						vmcs12->vm_entry_msr_load_count);
		if (exit_qual)
			goto vmentry_fail_vmexit_guest_mode;
	} else {
		/*
		 * The MMU is not initialized to point at the right entities yet and
		 * "get pages" would need to read data from the guest (i.e. we will
		 * need to perform gpa to hpa translation). Request a call
		 * to nested_get_vmcs12_pages before the next VM-entry.  The MSRs
		 * have already been set at vmentry time and should not be reset.
		 */
		kvm_make_request(KVM_REQ_GET_VMCS12_PAGES, vcpu);
	}

	/*
	 * If L1 had a pending IRQ/NMI until it executed
	 * VMLAUNCH/VMRESUME which wasn't delivered because it was
	 * disallowed (e.g. interrupts disabled), L0 needs to
	 * evaluate if this pending event should cause an exit from L2
	 * to L1 or delivered directly to L2 (e.g. In case L1 don't
	 * intercept EXTERNAL_INTERRUPT).
	 *
	 * Usually this would be handled by the processor noticing an
	 * IRQ/NMI window request, or checking RVI during evaluation of
	 * pending virtual interrupts.  However, this setting was done
	 * on VMCS01 and now VMCS02 is active instead. Thus, we force L0
	 * to perform pending event evaluation by requesting a KVM_REQ_EVENT.
	 */
	if (unlikely(evaluate_pending_interrupts))
		kvm_make_request(KVM_REQ_EVENT, vcpu);

	/*
	 * Do not start the preemption timer hrtimer until after we know
	 * we are successful, so that only nested_vmx_vmexit needs to cancel
	 * the timer.
	 */
	vmx->nested.preemption_timer_expired = false;
	if (nested_cpu_has_preemption_timer(vmcs12))
		vmx_start_preemption_timer(vcpu);

	/*
	 * Note no nested_vmx_succeed or nested_vmx_fail here. At this point
	 * we are no longer running L1, and VMLAUNCH/VMRESUME has not yet
	 * returned as far as L1 is concerned. It will only return (and set
	 * the success flag) when L2 exits (see nested_vmx_vmexit()).
	 */
	return 0;

	/*
	 * A failed consistency check that leads to a VMExit during L1's
	 * VMEnter to L2 is a variation of a normal VMexit, as explained in
	 * 26.7 "VM-entry failures during or after loading guest state".
	 */
vmentry_fail_vmexit_guest_mode:
	if (vmcs12->cpu_based_vm_exec_control & CPU_BASED_USE_TSC_OFFSETING)
		vcpu->arch.tsc_offset -= vmcs12->tsc_offset;
	leave_guest_mode(vcpu);

vmentry_fail_vmexit:
	vmx_switch_vmcs(vcpu, &vmx->vmcs01);

	if (!from_vmentry)
		return 1;

	load_vmcs12_host_state(vcpu, vmcs12);
	vmcs12->vm_exit_reason = exit_reason | VMX_EXIT_REASONS_FAILED_VMENTRY;
	vmcs12->exit_qualification = exit_qual;
	if (enable_shadow_vmcs || vmx->nested.hv_evmcs)
		vmx->nested.need_vmcs12_sync = true;
	return 1;
}

/*
 * nested_vmx_run() handles a nested entry, i.e., a VMLAUNCH or VMRESUME on L1
 * for running an L2 nested guest.
 */
static int nested_vmx_run(struct kvm_vcpu *vcpu, bool launch)
{
	struct vmcs12 *vmcs12;
	struct vcpu_vmx *vmx = to_vmx(vcpu);
	u32 interrupt_shadow = vmx_get_interrupt_shadow(vcpu);
	int ret;

	if (!nested_vmx_check_permission(vcpu))
		return 1;

	if (!nested_vmx_handle_enlightened_vmptrld(vcpu, true))
		return 1;

	if (!vmx->nested.hv_evmcs && vmx->nested.current_vmptr == -1ull)
		return nested_vmx_failInvalid(vcpu);

	vmcs12 = get_vmcs12(vcpu);

	/*
	 * Can't VMLAUNCH or VMRESUME a shadow VMCS. Despite the fact
	 * that there *is* a valid VMCS pointer, RFLAGS.CF is set
	 * rather than RFLAGS.ZF, and no error number is stored to the
	 * VM-instruction error field.
	 */
	if (vmcs12->hdr.shadow_vmcs)
		return nested_vmx_failInvalid(vcpu);

	if (vmx->nested.hv_evmcs) {
		copy_enlightened_to_vmcs12(vmx);
		/* Enlightened VMCS doesn't have launch state */
		vmcs12->launch_state = !launch;
	} else if (enable_shadow_vmcs) {
		copy_shadow_to_vmcs12(vmx);
	}

	/*
	 * The nested entry process starts with enforcing various prerequisites
	 * on vmcs12 as required by the Intel SDM, and act appropriately when
	 * they fail: As the SDM explains, some conditions should cause the
	 * instruction to fail, while others will cause the instruction to seem
	 * to succeed, but return an EXIT_REASON_INVALID_STATE.
	 * To speed up the normal (success) code path, we should avoid checking
	 * for misconfigurations which will anyway be caught by the processor
	 * when using the merged vmcs02.
	 */
	if (interrupt_shadow & KVM_X86_SHADOW_INT_MOV_SS)
		return nested_vmx_failValid(vcpu,
			VMXERR_ENTRY_EVENTS_BLOCKED_BY_MOV_SS);

	if (vmcs12->launch_state == launch)
		return nested_vmx_failValid(vcpu,
			launch ? VMXERR_VMLAUNCH_NONCLEAR_VMCS
			       : VMXERR_VMRESUME_NONLAUNCHED_VMCS);

	if (nested_vmx_check_controls(vcpu, vmcs12))
		return nested_vmx_failValid(vcpu, VMXERR_ENTRY_INVALID_CONTROL_FIELD);

	if (nested_vmx_check_host_state(vcpu, vmcs12))
		return nested_vmx_failValid(vcpu, VMXERR_ENTRY_INVALID_HOST_STATE_FIELD);

	/*
	 * We're finally done with prerequisite checking, and can start with
	 * the nested entry.
	 */
	vmx->nested.nested_run_pending = 1;
	ret = nested_vmx_enter_non_root_mode(vcpu, true);
	vmx->nested.nested_run_pending = !ret;
	if (ret > 0)
		return 1;
	else if (ret)
		return nested_vmx_failValid(vcpu,
			VMXERR_ENTRY_INVALID_CONTROL_FIELD);

	/* Hide L1D cache contents from the nested guest.  */
	vmx->vcpu.arch.l1tf_flush_l1d = true;

	/*
	 * Must happen outside of nested_vmx_enter_non_root_mode() as it will
	 * also be used as part of restoring nVMX state for
	 * snapshot restore (migration).
	 *
	 * In this flow, it is assumed that vmcs12 cache was
	 * trasferred as part of captured nVMX state and should
	 * therefore not be read from guest memory (which may not
	 * exist on destination host yet).
	 */
	nested_cache_shadow_vmcs12(vcpu, vmcs12);

	/*
	 * If we're entering a halted L2 vcpu and the L2 vcpu won't be
	 * awakened by event injection or by an NMI-window VM-exit or
	 * by an interrupt-window VM-exit, halt the vcpu.
	 */
	if ((vmcs12->guest_activity_state == GUEST_ACTIVITY_HLT) &&
	    !(vmcs12->vm_entry_intr_info_field & INTR_INFO_VALID_MASK) &&
	    !(vmcs12->cpu_based_vm_exec_control & CPU_BASED_VIRTUAL_NMI_PENDING) &&
	    !((vmcs12->cpu_based_vm_exec_control & CPU_BASED_VIRTUAL_INTR_PENDING) &&
	      (vmcs12->guest_rflags & X86_EFLAGS_IF))) {
		vmx->nested.nested_run_pending = 0;
		return kvm_vcpu_halt(vcpu);
	}
	return 1;
}

/*
 * On a nested exit from L2 to L1, vmcs12.guest_cr0 might not be up-to-date
 * because L2 may have changed some cr0 bits directly (CRO_GUEST_HOST_MASK).
 * This function returns the new value we should put in vmcs12.guest_cr0.
 * It's not enough to just return the vmcs02 GUEST_CR0. Rather,
 *  1. Bits that neither L0 nor L1 trapped, were set directly by L2 and are now
 *     available in vmcs02 GUEST_CR0. (Note: It's enough to check that L0
 *     didn't trap the bit, because if L1 did, so would L0).
 *  2. Bits that L1 asked to trap (and therefore L0 also did) could not have
 *     been modified by L2, and L1 knows it. So just leave the old value of
 *     the bit from vmcs12.guest_cr0. Note that the bit from vmcs02 GUEST_CR0
 *     isn't relevant, because if L0 traps this bit it can set it to anything.
 *  3. Bits that L1 didn't trap, but L0 did. L1 believes the guest could have
 *     changed these bits, and therefore they need to be updated, but L0
 *     didn't necessarily allow them to be changed in GUEST_CR0 - and rather
 *     put them in vmcs02 CR0_READ_SHADOW. So take these bits from there.
 */
static inline unsigned long
vmcs12_guest_cr0(struct kvm_vcpu *vcpu, struct vmcs12 *vmcs12)
{
	return
	/*1*/	(vmcs_readl(GUEST_CR0) & vcpu->arch.cr0_guest_owned_bits) |
	/*2*/	(vmcs12->guest_cr0 & vmcs12->cr0_guest_host_mask) |
	/*3*/	(vmcs_readl(CR0_READ_SHADOW) & ~(vmcs12->cr0_guest_host_mask |
			vcpu->arch.cr0_guest_owned_bits));
}

static inline unsigned long
vmcs12_guest_cr4(struct kvm_vcpu *vcpu, struct vmcs12 *vmcs12)
{
	return
	/*1*/	(vmcs_readl(GUEST_CR4) & vcpu->arch.cr4_guest_owned_bits) |
	/*2*/	(vmcs12->guest_cr4 & vmcs12->cr4_guest_host_mask) |
	/*3*/	(vmcs_readl(CR4_READ_SHADOW) & ~(vmcs12->cr4_guest_host_mask |
			vcpu->arch.cr4_guest_owned_bits));
}

static void vmcs12_save_pending_event(struct kvm_vcpu *vcpu,
				      struct vmcs12 *vmcs12)
{
	u32 idt_vectoring;
	unsigned int nr;

	if (vcpu->arch.exception.injected) {
		nr = vcpu->arch.exception.nr;
		idt_vectoring = nr | VECTORING_INFO_VALID_MASK;

		if (kvm_exception_is_soft(nr)) {
			vmcs12->vm_exit_instruction_len =
				vcpu->arch.event_exit_inst_len;
			idt_vectoring |= INTR_TYPE_SOFT_EXCEPTION;
		} else
			idt_vectoring |= INTR_TYPE_HARD_EXCEPTION;

		if (vcpu->arch.exception.has_error_code) {
			idt_vectoring |= VECTORING_INFO_DELIVER_CODE_MASK;
			vmcs12->idt_vectoring_error_code =
				vcpu->arch.exception.error_code;
		}

		vmcs12->idt_vectoring_info_field = idt_vectoring;
	} else if (vcpu->arch.nmi_injected) {
		vmcs12->idt_vectoring_info_field =
			INTR_TYPE_NMI_INTR | INTR_INFO_VALID_MASK | NMI_VECTOR;
	} else if (vcpu->arch.interrupt.injected) {
		nr = vcpu->arch.interrupt.nr;
		idt_vectoring = nr | VECTORING_INFO_VALID_MASK;

		if (vcpu->arch.interrupt.soft) {
			idt_vectoring |= INTR_TYPE_SOFT_INTR;
			vmcs12->vm_entry_instruction_len =
				vcpu->arch.event_exit_inst_len;
		} else
			idt_vectoring |= INTR_TYPE_EXT_INTR;

		vmcs12->idt_vectoring_info_field = idt_vectoring;
	}
}


static void nested_mark_vmcs12_pages_dirty(struct kvm_vcpu *vcpu)
{
	struct vmcs12 *vmcs12 = get_vmcs12(vcpu);
	gfn_t gfn;

	/*
	 * Don't need to mark the APIC access page dirty; it is never
	 * written to by the CPU during APIC virtualization.
	 */

	if (nested_cpu_has(vmcs12, CPU_BASED_TPR_SHADOW)) {
		gfn = vmcs12->virtual_apic_page_addr >> PAGE_SHIFT;
		kvm_vcpu_mark_page_dirty(vcpu, gfn);
	}

	if (nested_cpu_has_posted_intr(vmcs12)) {
		gfn = vmcs12->posted_intr_desc_addr >> PAGE_SHIFT;
		kvm_vcpu_mark_page_dirty(vcpu, gfn);
	}
}

static void vmx_complete_nested_posted_interrupt(struct kvm_vcpu *vcpu)
{
	struct vcpu_vmx *vmx = to_vmx(vcpu);
	int max_irr;
	void *vapic_page;
	u16 status;

	if (!vmx->nested.pi_desc || !vmx->nested.pi_pending)
		return;

	vmx->nested.pi_pending = false;
	if (!pi_test_and_clear_on(vmx->nested.pi_desc))
		return;

	max_irr = find_last_bit((unsigned long *)vmx->nested.pi_desc->pir, 256);
	if (max_irr != 256) {
		vapic_page = vmx->nested.virtual_apic_map.hva;
		if (!vapic_page)
			return;

		__kvm_apic_update_irr(vmx->nested.pi_desc->pir,
			vapic_page, &max_irr);
		status = vmcs_read16(GUEST_INTR_STATUS);
		if ((u8)max_irr > ((u8)status & 0xff)) {
			status &= ~0xff;
			status |= (u8)max_irr;
			vmcs_write16(GUEST_INTR_STATUS, status);
		}
	}

	nested_mark_vmcs12_pages_dirty(vcpu);
}

static void nested_vmx_inject_exception_vmexit(struct kvm_vcpu *vcpu,
					       unsigned long exit_qual)
{
	struct vmcs12 *vmcs12 = get_vmcs12(vcpu);
	unsigned int nr = vcpu->arch.exception.nr;
	u32 intr_info = nr | INTR_INFO_VALID_MASK;

	if (vcpu->arch.exception.has_error_code) {
		vmcs12->vm_exit_intr_error_code = vcpu->arch.exception.error_code;
		intr_info |= INTR_INFO_DELIVER_CODE_MASK;
	}

	if (kvm_exception_is_soft(nr))
		intr_info |= INTR_TYPE_SOFT_EXCEPTION;
	else
		intr_info |= INTR_TYPE_HARD_EXCEPTION;

	if (!(vmcs12->idt_vectoring_info_field & VECTORING_INFO_VALID_MASK) &&
	    vmx_get_nmi_mask(vcpu))
		intr_info |= INTR_INFO_UNBLOCK_NMI;

	nested_vmx_vmexit(vcpu, EXIT_REASON_EXCEPTION_NMI, intr_info, exit_qual);
}

static int vmx_check_nested_events(struct kvm_vcpu *vcpu, bool external_intr)
{
	struct vcpu_vmx *vmx = to_vmx(vcpu);
	unsigned long exit_qual;
	bool block_nested_events =
	    vmx->nested.nested_run_pending || kvm_event_needs_reinjection(vcpu);

	if (vcpu->arch.exception.pending &&
		nested_vmx_check_exception(vcpu, &exit_qual)) {
		if (block_nested_events)
			return -EBUSY;
		nested_vmx_inject_exception_vmexit(vcpu, exit_qual);
		return 0;
	}

	if (nested_cpu_has_preemption_timer(get_vmcs12(vcpu)) &&
	    vmx->nested.preemption_timer_expired) {
		if (block_nested_events)
			return -EBUSY;
		nested_vmx_vmexit(vcpu, EXIT_REASON_PREEMPTION_TIMER, 0, 0);
		return 0;
	}

	if (vcpu->arch.nmi_pending && nested_exit_on_nmi(vcpu)) {
		if (block_nested_events)
			return -EBUSY;
		nested_vmx_vmexit(vcpu, EXIT_REASON_EXCEPTION_NMI,
				  NMI_VECTOR | INTR_TYPE_NMI_INTR |
				  INTR_INFO_VALID_MASK, 0);
		/*
		 * The NMI-triggered VM exit counts as injection:
		 * clear this one and block further NMIs.
		 */
		vcpu->arch.nmi_pending = 0;
		vmx_set_nmi_mask(vcpu, true);
		return 0;
	}

	if ((kvm_cpu_has_interrupt(vcpu) || external_intr) &&
	    nested_exit_on_intr(vcpu)) {
		if (block_nested_events)
			return -EBUSY;
		nested_vmx_vmexit(vcpu, EXIT_REASON_EXTERNAL_INTERRUPT, 0, 0);
		return 0;
	}

	vmx_complete_nested_posted_interrupt(vcpu);
	return 0;
}

static u32 vmx_get_preemption_timer_value(struct kvm_vcpu *vcpu)
{
	ktime_t remaining =
		hrtimer_get_remaining(&to_vmx(vcpu)->nested.preemption_timer);
	u64 value;

	if (ktime_to_ns(remaining) <= 0)
		return 0;

	value = ktime_to_ns(remaining) * vcpu->arch.virtual_tsc_khz;
	do_div(value, 1000000);
	return value >> VMX_MISC_EMULATED_PREEMPTION_TIMER_RATE;
}

/*
 * Update the guest state fields of vmcs12 to reflect changes that
 * occurred while L2 was running. (The "IA-32e mode guest" bit of the
 * VM-entry controls is also updated, since this is really a guest
 * state bit.)
 */
static void sync_vmcs12(struct kvm_vcpu *vcpu, struct vmcs12 *vmcs12)
{
	vmcs12->guest_cr0 = vmcs12_guest_cr0(vcpu, vmcs12);
	vmcs12->guest_cr4 = vmcs12_guest_cr4(vcpu, vmcs12);

	vmcs12->guest_rsp = kvm_rsp_read(vcpu);
	vmcs12->guest_rip = kvm_rip_read(vcpu);
	vmcs12->guest_rflags = vmcs_readl(GUEST_RFLAGS);

	vmcs12->guest_es_selector = vmcs_read16(GUEST_ES_SELECTOR);
	vmcs12->guest_cs_selector = vmcs_read16(GUEST_CS_SELECTOR);
	vmcs12->guest_ss_selector = vmcs_read16(GUEST_SS_SELECTOR);
	vmcs12->guest_ds_selector = vmcs_read16(GUEST_DS_SELECTOR);
	vmcs12->guest_fs_selector = vmcs_read16(GUEST_FS_SELECTOR);
	vmcs12->guest_gs_selector = vmcs_read16(GUEST_GS_SELECTOR);
	vmcs12->guest_ldtr_selector = vmcs_read16(GUEST_LDTR_SELECTOR);
	vmcs12->guest_tr_selector = vmcs_read16(GUEST_TR_SELECTOR);
	vmcs12->guest_es_limit = vmcs_read32(GUEST_ES_LIMIT);
	vmcs12->guest_cs_limit = vmcs_read32(GUEST_CS_LIMIT);
	vmcs12->guest_ss_limit = vmcs_read32(GUEST_SS_LIMIT);
	vmcs12->guest_ds_limit = vmcs_read32(GUEST_DS_LIMIT);
	vmcs12->guest_fs_limit = vmcs_read32(GUEST_FS_LIMIT);
	vmcs12->guest_gs_limit = vmcs_read32(GUEST_GS_LIMIT);
	vmcs12->guest_ldtr_limit = vmcs_read32(GUEST_LDTR_LIMIT);
	vmcs12->guest_tr_limit = vmcs_read32(GUEST_TR_LIMIT);
	vmcs12->guest_gdtr_limit = vmcs_read32(GUEST_GDTR_LIMIT);
	vmcs12->guest_idtr_limit = vmcs_read32(GUEST_IDTR_LIMIT);
	vmcs12->guest_es_ar_bytes = vmcs_read32(GUEST_ES_AR_BYTES);
	vmcs12->guest_cs_ar_bytes = vmcs_read32(GUEST_CS_AR_BYTES);
	vmcs12->guest_ss_ar_bytes = vmcs_read32(GUEST_SS_AR_BYTES);
	vmcs12->guest_ds_ar_bytes = vmcs_read32(GUEST_DS_AR_BYTES);
	vmcs12->guest_fs_ar_bytes = vmcs_read32(GUEST_FS_AR_BYTES);
	vmcs12->guest_gs_ar_bytes = vmcs_read32(GUEST_GS_AR_BYTES);
	vmcs12->guest_ldtr_ar_bytes = vmcs_read32(GUEST_LDTR_AR_BYTES);
	vmcs12->guest_tr_ar_bytes = vmcs_read32(GUEST_TR_AR_BYTES);
	vmcs12->guest_es_base = vmcs_readl(GUEST_ES_BASE);
	vmcs12->guest_cs_base = vmcs_readl(GUEST_CS_BASE);
	vmcs12->guest_ss_base = vmcs_readl(GUEST_SS_BASE);
	vmcs12->guest_ds_base = vmcs_readl(GUEST_DS_BASE);
	vmcs12->guest_fs_base = vmcs_readl(GUEST_FS_BASE);
	vmcs12->guest_gs_base = vmcs_readl(GUEST_GS_BASE);
	vmcs12->guest_ldtr_base = vmcs_readl(GUEST_LDTR_BASE);
	vmcs12->guest_tr_base = vmcs_readl(GUEST_TR_BASE);
	vmcs12->guest_gdtr_base = vmcs_readl(GUEST_GDTR_BASE);
	vmcs12->guest_idtr_base = vmcs_readl(GUEST_IDTR_BASE);

	vmcs12->guest_interruptibility_info =
		vmcs_read32(GUEST_INTERRUPTIBILITY_INFO);
	vmcs12->guest_pending_dbg_exceptions =
		vmcs_readl(GUEST_PENDING_DBG_EXCEPTIONS);
	if (vcpu->arch.mp_state == KVM_MP_STATE_HALTED)
		vmcs12->guest_activity_state = GUEST_ACTIVITY_HLT;
	else
		vmcs12->guest_activity_state = GUEST_ACTIVITY_ACTIVE;

	if (nested_cpu_has_preemption_timer(vmcs12) &&
	    vmcs12->vm_exit_controls & VM_EXIT_SAVE_VMX_PREEMPTION_TIMER)
			vmcs12->vmx_preemption_timer_value =
				vmx_get_preemption_timer_value(vcpu);

	/*
	 * In some cases (usually, nested EPT), L2 is allowed to change its
	 * own CR3 without exiting. If it has changed it, we must keep it.
	 * Of course, if L0 is using shadow page tables, GUEST_CR3 was defined
	 * by L0, not L1 or L2, so we mustn't unconditionally copy it to vmcs12.
	 *
	 * Additionally, restore L2's PDPTR to vmcs12.
	 */
	if (enable_ept) {
		vmcs12->guest_cr3 = vmcs_readl(GUEST_CR3);
		vmcs12->guest_pdptr0 = vmcs_read64(GUEST_PDPTR0);
		vmcs12->guest_pdptr1 = vmcs_read64(GUEST_PDPTR1);
		vmcs12->guest_pdptr2 = vmcs_read64(GUEST_PDPTR2);
		vmcs12->guest_pdptr3 = vmcs_read64(GUEST_PDPTR3);
	}

	vmcs12->guest_linear_address = vmcs_readl(GUEST_LINEAR_ADDRESS);

	if (nested_cpu_has_vid(vmcs12))
		vmcs12->guest_intr_status = vmcs_read16(GUEST_INTR_STATUS);

	vmcs12->vm_entry_controls =
		(vmcs12->vm_entry_controls & ~VM_ENTRY_IA32E_MODE) |
		(vm_entry_controls_get(to_vmx(vcpu)) & VM_ENTRY_IA32E_MODE);

	if (vmcs12->vm_exit_controls & VM_EXIT_SAVE_DEBUG_CONTROLS) {
		kvm_get_dr(vcpu, 7, (unsigned long *)&vmcs12->guest_dr7);
		vmcs12->guest_ia32_debugctl = vmcs_read64(GUEST_IA32_DEBUGCTL);
	}

	/* TODO: These cannot have changed unless we have MSR bitmaps and
	 * the relevant bit asks not to trap the change */
	if (vmcs12->vm_exit_controls & VM_EXIT_SAVE_IA32_PAT)
		vmcs12->guest_ia32_pat = vmcs_read64(GUEST_IA32_PAT);
	if (vmcs12->vm_exit_controls & VM_EXIT_SAVE_IA32_EFER)
		vmcs12->guest_ia32_efer = vcpu->arch.efer;
	vmcs12->guest_sysenter_cs = vmcs_read32(GUEST_SYSENTER_CS);
	vmcs12->guest_sysenter_esp = vmcs_readl(GUEST_SYSENTER_ESP);
	vmcs12->guest_sysenter_eip = vmcs_readl(GUEST_SYSENTER_EIP);
	if (kvm_mpx_supported())
		vmcs12->guest_bndcfgs = vmcs_read64(GUEST_BNDCFGS);
}

/*
 * prepare_vmcs12 is part of what we need to do when the nested L2 guest exits
 * and we want to prepare to run its L1 parent. L1 keeps a vmcs for L2 (vmcs12),
 * and this function updates it to reflect the changes to the guest state while
 * L2 was running (and perhaps made some exits which were handled directly by L0
 * without going back to L1), and to reflect the exit reason.
 * Note that we do not have to copy here all VMCS fields, just those that
 * could have changed by the L2 guest or the exit - i.e., the guest-state and
 * exit-information fields only. Other fields are modified by L1 with VMWRITE,
 * which already writes to vmcs12 directly.
 */
static void prepare_vmcs12(struct kvm_vcpu *vcpu, struct vmcs12 *vmcs12,
			   u32 exit_reason, u32 exit_intr_info,
			   unsigned long exit_qualification)
{
	/* update guest state fields: */
	sync_vmcs12(vcpu, vmcs12);

	/* update exit information fields: */

	vmcs12->vm_exit_reason = exit_reason;
	vmcs12->exit_qualification = exit_qualification;
	vmcs12->vm_exit_intr_info = exit_intr_info;

	vmcs12->idt_vectoring_info_field = 0;
	vmcs12->vm_exit_instruction_len = vmcs_read32(VM_EXIT_INSTRUCTION_LEN);
	vmcs12->vmx_instruction_info = vmcs_read32(VMX_INSTRUCTION_INFO);

	if (!(vmcs12->vm_exit_reason & VMX_EXIT_REASONS_FAILED_VMENTRY)) {
		vmcs12->launch_state = 1;

		/* vm_entry_intr_info_field is cleared on exit. Emulate this
		 * instead of reading the real value. */
		vmcs12->vm_entry_intr_info_field &= ~INTR_INFO_VALID_MASK;

		/*
		 * Transfer the event that L0 or L1 may wanted to inject into
		 * L2 to IDT_VECTORING_INFO_FIELD.
		 */
		vmcs12_save_pending_event(vcpu, vmcs12);

		/*
		 * According to spec, there's no need to store the guest's
		 * MSRs if the exit is due to a VM-entry failure that occurs
		 * during or after loading the guest state. Since this exit
		 * does not fall in that category, we need to save the MSRs.
		 */
		if (nested_vmx_store_msr(vcpu,
					 vmcs12->vm_exit_msr_store_addr,
					 vmcs12->vm_exit_msr_store_count))
			nested_vmx_abort(vcpu,
					 VMX_ABORT_SAVE_GUEST_MSR_FAIL);
	}

	/*
	 * Drop what we picked up for L2 via vmx_complete_interrupts. It is
	 * preserved above and would only end up incorrectly in L1.
	 */
	vcpu->arch.nmi_injected = false;
	kvm_clear_exception_queue(vcpu);
	kvm_clear_interrupt_queue(vcpu);
}

/*
 * A part of what we need to when the nested L2 guest exits and we want to
 * run its L1 parent, is to reset L1's guest state to the host state specified
 * in vmcs12.
 * This function is to be called not only on normal nested exit, but also on
 * a nested entry failure, as explained in Intel's spec, 3B.23.7 ("VM-Entry
 * Failures During or After Loading Guest State").
 * This function should be called when the active VMCS is L1's (vmcs01).
 */
static void load_vmcs12_host_state(struct kvm_vcpu *vcpu,
				   struct vmcs12 *vmcs12)
{
	struct kvm_segment seg;
	u32 entry_failure_code;

	if (vmcs12->vm_exit_controls & VM_EXIT_LOAD_IA32_EFER)
		vcpu->arch.efer = vmcs12->host_ia32_efer;
	else if (vmcs12->vm_exit_controls & VM_EXIT_HOST_ADDR_SPACE_SIZE)
		vcpu->arch.efer |= (EFER_LMA | EFER_LME);
	else
		vcpu->arch.efer &= ~(EFER_LMA | EFER_LME);
	vmx_set_efer(vcpu, vcpu->arch.efer);

	kvm_rsp_write(vcpu, vmcs12->host_rsp);
	kvm_rip_write(vcpu, vmcs12->host_rip);
	vmx_set_rflags(vcpu, X86_EFLAGS_FIXED);
	vmx_set_interrupt_shadow(vcpu, 0);

	/*
	 * Note that calling vmx_set_cr0 is important, even if cr0 hasn't
	 * actually changed, because vmx_set_cr0 refers to efer set above.
	 *
	 * CR0_GUEST_HOST_MASK is already set in the original vmcs01
	 * (KVM doesn't change it);
	 */
	vcpu->arch.cr0_guest_owned_bits = X86_CR0_TS;
	vmx_set_cr0(vcpu, vmcs12->host_cr0);

	/* Same as above - no reason to call set_cr4_guest_host_mask().  */
	vcpu->arch.cr4_guest_owned_bits = ~vmcs_readl(CR4_GUEST_HOST_MASK);
	vmx_set_cr4(vcpu, vmcs12->host_cr4);

	nested_ept_uninit_mmu_context(vcpu);

	/*
	 * Only PDPTE load can fail as the value of cr3 was checked on entry and
	 * couldn't have changed.
	 */
	if (nested_vmx_load_cr3(vcpu, vmcs12->host_cr3, false, &entry_failure_code))
		nested_vmx_abort(vcpu, VMX_ABORT_LOAD_HOST_PDPTE_FAIL);

	if (!enable_ept)
		vcpu->arch.walk_mmu->inject_page_fault = kvm_inject_page_fault;

	/*
	 * If vmcs01 doesn't use VPID, CPU flushes TLB on every
	 * VMEntry/VMExit. Thus, no need to flush TLB.
	 *
	 * If vmcs12 doesn't use VPID, L1 expects TLB to be
	 * flushed on every VMEntry/VMExit.
	 *
	 * Otherwise, we can preserve TLB entries as long as we are
	 * able to tag L1 TLB entries differently than L2 TLB entries.
	 *
	 * If vmcs12 uses EPT, we need to execute this flush on EPTP01
	 * and therefore we request the TLB flush to happen only after VMCS EPTP
	 * has been set by KVM_REQ_LOAD_CR3.
	 */
	if (enable_vpid &&
	    (!nested_cpu_has_vpid(vmcs12) || !nested_has_guest_tlb_tag(vcpu))) {
		kvm_make_request(KVM_REQ_TLB_FLUSH, vcpu);
	}

	vmcs_write32(GUEST_SYSENTER_CS, vmcs12->host_ia32_sysenter_cs);
	vmcs_writel(GUEST_SYSENTER_ESP, vmcs12->host_ia32_sysenter_esp);
	vmcs_writel(GUEST_SYSENTER_EIP, vmcs12->host_ia32_sysenter_eip);
	vmcs_writel(GUEST_IDTR_BASE, vmcs12->host_idtr_base);
	vmcs_writel(GUEST_GDTR_BASE, vmcs12->host_gdtr_base);
	vmcs_write32(GUEST_IDTR_LIMIT, 0xFFFF);
	vmcs_write32(GUEST_GDTR_LIMIT, 0xFFFF);

	/* If not VM_EXIT_CLEAR_BNDCFGS, the L2 value propagates to L1.  */
	if (vmcs12->vm_exit_controls & VM_EXIT_CLEAR_BNDCFGS)
		vmcs_write64(GUEST_BNDCFGS, 0);

	if (vmcs12->vm_exit_controls & VM_EXIT_LOAD_IA32_PAT) {
		vmcs_write64(GUEST_IA32_PAT, vmcs12->host_ia32_pat);
		vcpu->arch.pat = vmcs12->host_ia32_pat;
	}
	if (vmcs12->vm_exit_controls & VM_EXIT_LOAD_IA32_PERF_GLOBAL_CTRL)
		vmcs_write64(GUEST_IA32_PERF_GLOBAL_CTRL,
			vmcs12->host_ia32_perf_global_ctrl);

	/* Set L1 segment info according to Intel SDM
	    27.5.2 Loading Host Segment and Descriptor-Table Registers */
	seg = (struct kvm_segment) {
		.base = 0,
		.limit = 0xFFFFFFFF,
		.selector = vmcs12->host_cs_selector,
		.type = 11,
		.present = 1,
		.s = 1,
		.g = 1
	};
	if (vmcs12->vm_exit_controls & VM_EXIT_HOST_ADDR_SPACE_SIZE)
		seg.l = 1;
	else
		seg.db = 1;
	vmx_set_segment(vcpu, &seg, VCPU_SREG_CS);
	seg = (struct kvm_segment) {
		.base = 0,
		.limit = 0xFFFFFFFF,
		.type = 3,
		.present = 1,
		.s = 1,
		.db = 1,
		.g = 1
	};
	seg.selector = vmcs12->host_ds_selector;
	vmx_set_segment(vcpu, &seg, VCPU_SREG_DS);
	seg.selector = vmcs12->host_es_selector;
	vmx_set_segment(vcpu, &seg, VCPU_SREG_ES);
	seg.selector = vmcs12->host_ss_selector;
	vmx_set_segment(vcpu, &seg, VCPU_SREG_SS);
	seg.selector = vmcs12->host_fs_selector;
	seg.base = vmcs12->host_fs_base;
	vmx_set_segment(vcpu, &seg, VCPU_SREG_FS);
	seg.selector = vmcs12->host_gs_selector;
	seg.base = vmcs12->host_gs_base;
	vmx_set_segment(vcpu, &seg, VCPU_SREG_GS);
	seg = (struct kvm_segment) {
		.base = vmcs12->host_tr_base,
		.limit = 0x67,
		.selector = vmcs12->host_tr_selector,
		.type = 11,
		.present = 1
	};
	vmx_set_segment(vcpu, &seg, VCPU_SREG_TR);

	kvm_set_dr(vcpu, 7, 0x400);
	vmcs_write64(GUEST_IA32_DEBUGCTL, 0);

	if (cpu_has_vmx_msr_bitmap())
		vmx_update_msr_bitmap(vcpu);

	if (nested_vmx_load_msr(vcpu, vmcs12->vm_exit_msr_load_addr,
				vmcs12->vm_exit_msr_load_count))
		nested_vmx_abort(vcpu, VMX_ABORT_LOAD_HOST_MSR_FAIL);
}

static inline u64 nested_vmx_get_vmcs01_guest_efer(struct vcpu_vmx *vmx)
{
	struct shared_msr_entry *efer_msr;
	unsigned int i;

	if (vm_entry_controls_get(vmx) & VM_ENTRY_LOAD_IA32_EFER)
		return vmcs_read64(GUEST_IA32_EFER);

	if (cpu_has_load_ia32_efer())
		return host_efer;

	for (i = 0; i < vmx->msr_autoload.guest.nr; ++i) {
		if (vmx->msr_autoload.guest.val[i].index == MSR_EFER)
			return vmx->msr_autoload.guest.val[i].value;
	}

	efer_msr = find_msr_entry(vmx, MSR_EFER);
	if (efer_msr)
		return efer_msr->data;

	return host_efer;
}

static void nested_vmx_restore_host_state(struct kvm_vcpu *vcpu)
{
	struct vmcs12 *vmcs12 = get_vmcs12(vcpu);
	struct vcpu_vmx *vmx = to_vmx(vcpu);
	struct vmx_msr_entry g, h;
	struct msr_data msr;
	gpa_t gpa;
	u32 i, j;

	vcpu->arch.pat = vmcs_read64(GUEST_IA32_PAT);

	if (vmcs12->vm_entry_controls & VM_ENTRY_LOAD_DEBUG_CONTROLS) {
		/*
		 * L1's host DR7 is lost if KVM_GUESTDBG_USE_HW_BP is set
		 * as vmcs01.GUEST_DR7 contains a userspace defined value
		 * and vcpu->arch.dr7 is not squirreled away before the
		 * nested VMENTER (not worth adding a variable in nested_vmx).
		 */
		if (vcpu->guest_debug & KVM_GUESTDBG_USE_HW_BP)
			kvm_set_dr(vcpu, 7, DR7_FIXED_1);
		else
			WARN_ON(kvm_set_dr(vcpu, 7, vmcs_readl(GUEST_DR7)));
	}

	/*
	 * Note that calling vmx_set_{efer,cr0,cr4} is important as they
	 * handle a variety of side effects to KVM's software model.
	 */
	vmx_set_efer(vcpu, nested_vmx_get_vmcs01_guest_efer(vmx));

	vcpu->arch.cr0_guest_owned_bits = X86_CR0_TS;
	vmx_set_cr0(vcpu, vmcs_readl(CR0_READ_SHADOW));

	vcpu->arch.cr4_guest_owned_bits = ~vmcs_readl(CR4_GUEST_HOST_MASK);
	vmx_set_cr4(vcpu, vmcs_readl(CR4_READ_SHADOW));

	nested_ept_uninit_mmu_context(vcpu);

	/*
	 * This is only valid if EPT is in use, otherwise the vmcs01 GUEST_CR3
	 * points to shadow pages!  Fortunately we only get here after a WARN_ON
	 * if EPT is disabled, so a VMabort is perfectly fine.
	 */
	if (enable_ept) {
		vcpu->arch.cr3 = vmcs_readl(GUEST_CR3);
		__set_bit(VCPU_EXREG_CR3, (ulong *)&vcpu->arch.regs_avail);
	} else {
		nested_vmx_abort(vcpu, VMX_ABORT_VMCS_CORRUPTED);
	}

	/*
	 * Use ept_save_pdptrs(vcpu) to load the MMU's cached PDPTRs
	 * from vmcs01 (if necessary).  The PDPTRs are not loaded on
	 * VMFail, like everything else we just need to ensure our
	 * software model is up-to-date.
	 */
	ept_save_pdptrs(vcpu);

	kvm_mmu_reset_context(vcpu);

	if (cpu_has_vmx_msr_bitmap())
		vmx_update_msr_bitmap(vcpu);

	/*
	 * This nasty bit of open coding is a compromise between blindly
	 * loading L1's MSRs using the exit load lists (incorrect emulation
	 * of VMFail), leaving the nested VM's MSRs in the software model
	 * (incorrect behavior) and snapshotting the modified MSRs (too
	 * expensive since the lists are unbound by hardware).  For each
	 * MSR that was (prematurely) loaded from the nested VMEntry load
	 * list, reload it from the exit load list if it exists and differs
	 * from the guest value.  The intent is to stuff host state as
	 * silently as possible, not to fully process the exit load list.
	 */
	msr.host_initiated = false;
	for (i = 0; i < vmcs12->vm_entry_msr_load_count; i++) {
		gpa = vmcs12->vm_entry_msr_load_addr + (i * sizeof(g));
		if (kvm_vcpu_read_guest(vcpu, gpa, &g, sizeof(g))) {
			pr_debug_ratelimited(
				"%s read MSR index failed (%u, 0x%08llx)\n",
				__func__, i, gpa);
			goto vmabort;
		}

		for (j = 0; j < vmcs12->vm_exit_msr_load_count; j++) {
			gpa = vmcs12->vm_exit_msr_load_addr + (j * sizeof(h));
			if (kvm_vcpu_read_guest(vcpu, gpa, &h, sizeof(h))) {
				pr_debug_ratelimited(
					"%s read MSR failed (%u, 0x%08llx)\n",
					__func__, j, gpa);
				goto vmabort;
			}
			if (h.index != g.index)
				continue;
			if (h.value == g.value)
				break;

			if (nested_vmx_load_msr_check(vcpu, &h)) {
				pr_debug_ratelimited(
					"%s check failed (%u, 0x%x, 0x%x)\n",
					__func__, j, h.index, h.reserved);
				goto vmabort;
			}

			msr.index = h.index;
			msr.data = h.value;
			if (kvm_set_msr(vcpu, &msr)) {
				pr_debug_ratelimited(
					"%s WRMSR failed (%u, 0x%x, 0x%llx)\n",
					__func__, j, h.index, h.value);
				goto vmabort;
			}
		}
	}

	return;

vmabort:
	nested_vmx_abort(vcpu, VMX_ABORT_LOAD_HOST_MSR_FAIL);
}

/*
 * Emulate an exit from nested guest (L2) to L1, i.e., prepare to run L1
 * and modify vmcs12 to make it see what it would expect to see there if
 * L2 was its real guest. Must only be called when in L2 (is_guest_mode())
 */
void nested_vmx_vmexit(struct kvm_vcpu *vcpu, u32 exit_reason,
		       u32 exit_intr_info, unsigned long exit_qualification)
{
	struct vcpu_vmx *vmx = to_vmx(vcpu);
	struct vmcs12 *vmcs12 = get_vmcs12(vcpu);

	/* trying to cancel vmlaunch/vmresume is a bug */
	WARN_ON_ONCE(vmx->nested.nested_run_pending);

	leave_guest_mode(vcpu);

	if (nested_cpu_has_preemption_timer(vmcs12))
		hrtimer_cancel(&to_vmx(vcpu)->nested.preemption_timer);

	if (vmcs12->cpu_based_vm_exec_control & CPU_BASED_USE_TSC_OFFSETING)
		vcpu->arch.tsc_offset -= vmcs12->tsc_offset;

	if (likely(!vmx->fail)) {
		if (exit_reason == -1)
			sync_vmcs12(vcpu, vmcs12);
		else
			prepare_vmcs12(vcpu, vmcs12, exit_reason, exit_intr_info,
				       exit_qualification);

		/*
		 * Must happen outside of sync_vmcs12() as it will
		 * also be used to capture vmcs12 cache as part of
		 * capturing nVMX state for snapshot (migration).
		 *
		 * Otherwise, this flush will dirty guest memory at a
		 * point it is already assumed by user-space to be
		 * immutable.
		 */
		nested_flush_cached_shadow_vmcs12(vcpu, vmcs12);
	} else {
		/*
		 * The only expected VM-instruction error is "VM entry with
		 * invalid control field(s)." Anything else indicates a
		 * problem with L0.  And we should never get here with a
		 * VMFail of any type if early consistency checks are enabled.
		 */
		WARN_ON_ONCE(vmcs_read32(VM_INSTRUCTION_ERROR) !=
			     VMXERR_ENTRY_INVALID_CONTROL_FIELD);
		WARN_ON_ONCE(nested_early_check);
	}

	vmx_switch_vmcs(vcpu, &vmx->vmcs01);

	/* Update any VMCS fields that might have changed while L2 ran */
	vmcs_write32(VM_EXIT_MSR_LOAD_COUNT, vmx->msr_autoload.host.nr);
	vmcs_write32(VM_ENTRY_MSR_LOAD_COUNT, vmx->msr_autoload.guest.nr);
	vmcs_write64(TSC_OFFSET, vcpu->arch.tsc_offset);

	if (kvm_has_tsc_control)
		decache_tsc_multiplier(vmx);

	if (vmx->nested.change_vmcs01_virtual_apic_mode) {
		vmx->nested.change_vmcs01_virtual_apic_mode = false;
		vmx_set_virtual_apic_mode(vcpu);
	} else if (!nested_cpu_has_ept(vmcs12) &&
		   nested_cpu_has2(vmcs12,
				   SECONDARY_EXEC_VIRTUALIZE_APIC_ACCESSES)) {
		vmx_flush_tlb(vcpu, true);
	}

	/* Unpin physical memory we referred to in vmcs02 */
	if (vmx->nested.apic_access_page) {
		kvm_release_page_dirty(vmx->nested.apic_access_page);
		vmx->nested.apic_access_page = NULL;
	}
	kvm_vcpu_unmap(vcpu, &vmx->nested.virtual_apic_map, true);
	kvm_vcpu_unmap(vcpu, &vmx->nested.pi_desc_map, true);
	vmx->nested.pi_desc = NULL;

	/*
	 * We are now running in L2, mmu_notifier will force to reload the
	 * page's hpa for L2 vmcs. Need to reload it for L1 before entering L1.
	 */
	kvm_make_request(KVM_REQ_APIC_PAGE_RELOAD, vcpu);

	if ((exit_reason != -1) && (enable_shadow_vmcs || vmx->nested.hv_evmcs))
		vmx->nested.need_vmcs12_sync = true;

	/* in case we halted in L2 */
	vcpu->arch.mp_state = KVM_MP_STATE_RUNNABLE;

	if (likely(!vmx->fail)) {
		/*
		 * TODO: SDM says that with acknowledge interrupt on
		 * exit, bit 31 of the VM-exit interrupt information
		 * (valid interrupt) is always set to 1 on
		 * EXIT_REASON_EXTERNAL_INTERRUPT, so we shouldn't
		 * need kvm_cpu_has_interrupt().  See the commit
		 * message for details.
		 */
		if (nested_exit_intr_ack_set(vcpu) &&
		    exit_reason == EXIT_REASON_EXTERNAL_INTERRUPT &&
		    kvm_cpu_has_interrupt(vcpu)) {
			int irq = kvm_cpu_get_interrupt(vcpu);
			WARN_ON(irq < 0);
			vmcs12->vm_exit_intr_info = irq |
				INTR_INFO_VALID_MASK | INTR_TYPE_EXT_INTR;
		}

		if (exit_reason != -1)
			trace_kvm_nested_vmexit_inject(vmcs12->vm_exit_reason,
						       vmcs12->exit_qualification,
						       vmcs12->idt_vectoring_info_field,
						       vmcs12->vm_exit_intr_info,
						       vmcs12->vm_exit_intr_error_code,
						       KVM_ISA_VMX);

		load_vmcs12_host_state(vcpu, vmcs12);

		return;
	}

	/*
	 * After an early L2 VM-entry failure, we're now back
	 * in L1 which thinks it just finished a VMLAUNCH or
	 * VMRESUME instruction, so we need to set the failure
	 * flag and the VM-instruction error field of the VMCS
	 * accordingly, and skip the emulated instruction.
	 */
	(void)nested_vmx_failValid(vcpu, VMXERR_ENTRY_INVALID_CONTROL_FIELD);

	/*
	 * Restore L1's host state to KVM's software model.  We're here
	 * because a consistency check was caught by hardware, which
	 * means some amount of guest state has been propagated to KVM's
	 * model and needs to be unwound to the host's state.
	 */
	nested_vmx_restore_host_state(vcpu);

	vmx->fail = 0;
}

/*
 * Decode the memory-address operand of a vmx instruction, as recorded on an
 * exit caused by such an instruction (run by a guest hypervisor).
 * On success, returns 0. When the operand is invalid, returns 1 and throws
 * #UD or #GP.
 */
int get_vmx_mem_address(struct kvm_vcpu *vcpu, unsigned long exit_qualification,
			u32 vmx_instruction_info, bool wr, gva_t *ret)
{
	gva_t off;
	bool exn;
	struct kvm_segment s;

	/*
	 * According to Vol. 3B, "Information for VM Exits Due to Instruction
	 * Execution", on an exit, vmx_instruction_info holds most of the
	 * addressing components of the operand. Only the displacement part
	 * is put in exit_qualification (see 3B, "Basic VM-Exit Information").
	 * For how an actual address is calculated from all these components,
	 * refer to Vol. 1, "Operand Addressing".
	 */
	int  scaling = vmx_instruction_info & 3;
	int  addr_size = (vmx_instruction_info >> 7) & 7;
	bool is_reg = vmx_instruction_info & (1u << 10);
	int  seg_reg = (vmx_instruction_info >> 15) & 7;
	int  index_reg = (vmx_instruction_info >> 18) & 0xf;
	bool index_is_valid = !(vmx_instruction_info & (1u << 22));
	int  base_reg       = (vmx_instruction_info >> 23) & 0xf;
	bool base_is_valid  = !(vmx_instruction_info & (1u << 27));

	if (is_reg) {
		kvm_queue_exception(vcpu, UD_VECTOR);
		return 1;
	}

	/* Addr = segment_base + offset */
	/* offset = base + [index * scale] + displacement */
	off = exit_qualification; /* holds the displacement */
	if (addr_size == 1)
		off = (gva_t)sign_extend64(off, 31);
	else if (addr_size == 0)
		off = (gva_t)sign_extend64(off, 15);
	if (base_is_valid)
		off += kvm_register_read(vcpu, base_reg);
	if (index_is_valid)
		off += kvm_register_read(vcpu, index_reg)<<scaling;
	vmx_get_segment(vcpu, &s, seg_reg);

	/*
	 * The effective address, i.e. @off, of a memory operand is truncated
	 * based on the address size of the instruction.  Note that this is
	 * the *effective address*, i.e. the address prior to accounting for
	 * the segment's base.
	 */
	if (addr_size == 1) /* 32 bit */
		off &= 0xffffffff;
	else if (addr_size == 0) /* 16 bit */
		off &= 0xffff;

	/* Checks for #GP/#SS exceptions. */
	exn = false;
	if (is_long_mode(vcpu)) {
		/*
		 * The virtual/linear address is never truncated in 64-bit
		 * mode, e.g. a 32-bit address size can yield a 64-bit virtual
		 * address when using FS/GS with a non-zero base.
		 */
		*ret = s.base + off;

		/* Long mode: #GP(0)/#SS(0) if the memory address is in a
		 * non-canonical form. This is the only check on the memory
		 * destination for long mode!
		 */
		exn = is_noncanonical_address(*ret, vcpu);
	} else {
		/*
		 * When not in long mode, the virtual/linear address is
		 * unconditionally truncated to 32 bits regardless of the
		 * address size.
		 */
		*ret = (s.base + off) & 0xffffffff;

		/* Protected mode: apply checks for segment validity in the
		 * following order:
		 * - segment type check (#GP(0) may be thrown)
		 * - usability check (#GP(0)/#SS(0))
		 * - limit check (#GP(0)/#SS(0))
		 */
		if (wr)
			/* #GP(0) if the destination operand is located in a
			 * read-only data segment or any code segment.
			 */
			exn = ((s.type & 0xa) == 0 || (s.type & 8));
		else
			/* #GP(0) if the source operand is located in an
			 * execute-only code segment
			 */
			exn = ((s.type & 0xa) == 8);
		if (exn) {
			kvm_queue_exception_e(vcpu, GP_VECTOR, 0);
			return 1;
		}
		/* Protected mode: #GP(0)/#SS(0) if the segment is unusable.
		 */
		exn = (s.unusable != 0);

		/*
		 * Protected mode: #GP(0)/#SS(0) if the memory operand is
		 * outside the segment limit.  All CPUs that support VMX ignore
		 * limit checks for flat segments, i.e. segments with base==0,
		 * limit==0xffffffff and of type expand-up data or code.
		 */
		if (!(s.base == 0 && s.limit == 0xffffffff &&
		     ((s.type & 8) || !(s.type & 4))))
			exn = exn || (off + sizeof(u64) > s.limit);
	}
	if (exn) {
		kvm_queue_exception_e(vcpu,
				      seg_reg == VCPU_SREG_SS ?
						SS_VECTOR : GP_VECTOR,
				      0);
		return 1;
	}

	return 0;
}

static int nested_vmx_get_vmptr(struct kvm_vcpu *vcpu, gpa_t *vmpointer)
{
	gva_t gva;
	struct x86_exception e;

	if (get_vmx_mem_address(vcpu, vmcs_readl(EXIT_QUALIFICATION),
			vmcs_read32(VMX_INSTRUCTION_INFO), false, &gva))
		return 1;

	if (kvm_read_guest_virt(vcpu, gva, vmpointer, sizeof(*vmpointer), &e)) {
		kvm_inject_page_fault(vcpu, &e);
		return 1;
	}

	return 0;
}

/*
 * Allocate a shadow VMCS and associate it with the currently loaded
 * VMCS, unless such a shadow VMCS already exists. The newly allocated
 * VMCS is also VMCLEARed, so that it is ready for use.
 */
static struct vmcs *alloc_shadow_vmcs(struct kvm_vcpu *vcpu)
{
	struct vcpu_vmx *vmx = to_vmx(vcpu);
	struct loaded_vmcs *loaded_vmcs = vmx->loaded_vmcs;

	/*
	 * We should allocate a shadow vmcs for vmcs01 only when L1
	 * executes VMXON and free it when L1 executes VMXOFF.
	 * As it is invalid to execute VMXON twice, we shouldn't reach
	 * here when vmcs01 already have an allocated shadow vmcs.
	 */
	WARN_ON(loaded_vmcs == &vmx->vmcs01 && loaded_vmcs->shadow_vmcs);

	if (!loaded_vmcs->shadow_vmcs) {
		loaded_vmcs->shadow_vmcs = alloc_vmcs(true);
		if (loaded_vmcs->shadow_vmcs)
			vmcs_clear(loaded_vmcs->shadow_vmcs);
	}
	return loaded_vmcs->shadow_vmcs;
}

static int enter_vmx_operation(struct kvm_vcpu *vcpu)
{
	struct vcpu_vmx *vmx = to_vmx(vcpu);
	int r;

	r = alloc_loaded_vmcs(&vmx->nested.vmcs02);
	if (r < 0)
		goto out_vmcs02;

	vmx->nested.cached_vmcs12 = kzalloc(VMCS12_SIZE, GFP_KERNEL_ACCOUNT);
	if (!vmx->nested.cached_vmcs12)
		goto out_cached_vmcs12;

	vmx->nested.cached_shadow_vmcs12 = kzalloc(VMCS12_SIZE, GFP_KERNEL_ACCOUNT);
	if (!vmx->nested.cached_shadow_vmcs12)
		goto out_cached_shadow_vmcs12;

	if (enable_shadow_vmcs && !alloc_shadow_vmcs(vcpu))
		goto out_shadow_vmcs;

	hrtimer_init(&vmx->nested.preemption_timer, CLOCK_MONOTONIC,
		     HRTIMER_MODE_REL_PINNED);
	vmx->nested.preemption_timer.function = vmx_preemption_timer_fn;

	vmx->nested.vpid02 = allocate_vpid();

	vmx->nested.vmcs02_initialized = false;
	vmx->nested.vmxon = true;

	if (pt_mode == PT_MODE_HOST_GUEST) {
		vmx->pt_desc.guest.ctl = 0;
		pt_update_intercept_for_msr(vmx);
	}

	return 0;

out_shadow_vmcs:
	kfree(vmx->nested.cached_shadow_vmcs12);

out_cached_shadow_vmcs12:
	kfree(vmx->nested.cached_vmcs12);

out_cached_vmcs12:
	free_loaded_vmcs(&vmx->nested.vmcs02);

out_vmcs02:
	return -ENOMEM;
}

/*
 * Emulate the VMXON instruction.
 * Currently, we just remember that VMX is active, and do not save or even
 * inspect the argument to VMXON (the so-called "VMXON pointer") because we
 * do not currently need to store anything in that guest-allocated memory
 * region. Consequently, VMCLEAR and VMPTRLD also do not verify that the their
 * argument is different from the VMXON pointer (which the spec says they do).
 */
static int handle_vmon(struct kvm_vcpu *vcpu)
{
	int ret;
	gpa_t vmptr;
	uint32_t revision;
	struct vcpu_vmx *vmx = to_vmx(vcpu);
	const u64 VMXON_NEEDED_FEATURES = FEATURE_CONTROL_LOCKED
		| FEATURE_CONTROL_VMXON_ENABLED_OUTSIDE_SMX;

	/*
	 * The Intel VMX Instruction Reference lists a bunch of bits that are
	 * prerequisite to running VMXON, most notably cr4.VMXE must be set to
	 * 1 (see vmx_set_cr4() for when we allow the guest to set this).
	 * Otherwise, we should fail with #UD.  But most faulting conditions
	 * have already been checked by hardware, prior to the VM-exit for
	 * VMXON.  We do test guest cr4.VMXE because processor CR4 always has
	 * that bit set to 1 in non-root mode.
	 */
	if (!kvm_read_cr4_bits(vcpu, X86_CR4_VMXE)) {
		kvm_queue_exception(vcpu, UD_VECTOR);
		return 1;
	}

	/* CPL=0 must be checked manually. */
	if (vmx_get_cpl(vcpu)) {
		kvm_inject_gp(vcpu, 0);
		return 1;
	}

	if (vmx->nested.vmxon)
		return nested_vmx_failValid(vcpu,
			VMXERR_VMXON_IN_VMX_ROOT_OPERATION);

	if ((vmx->msr_ia32_feature_control & VMXON_NEEDED_FEATURES)
			!= VMXON_NEEDED_FEATURES) {
		kvm_inject_gp(vcpu, 0);
		return 1;
	}

	if (nested_vmx_get_vmptr(vcpu, &vmptr))
		return 1;

	/*
	 * SDM 3: 24.11.5
	 * The first 4 bytes of VMXON region contain the supported
	 * VMCS revision identifier
	 *
	 * Note - IA32_VMX_BASIC[48] will never be 1 for the nested case;
	 * which replaces physical address width with 32
	 */
	if (!page_address_valid(vcpu, vmptr))
		return nested_vmx_failInvalid(vcpu);

	if (kvm_read_guest(vcpu->kvm, vmptr, &revision, sizeof(revision)) ||
	    revision != VMCS12_REVISION)
		return nested_vmx_failInvalid(vcpu);

	vmx->nested.vmxon_ptr = vmptr;
	ret = enter_vmx_operation(vcpu);
	if (ret)
		return ret;

	return nested_vmx_succeed(vcpu);
}

static inline void nested_release_vmcs12(struct kvm_vcpu *vcpu)
{
	struct vcpu_vmx *vmx = to_vmx(vcpu);

	if (vmx->nested.current_vmptr == -1ull)
		return;

	if (enable_shadow_vmcs) {
		/* copy to memory all shadowed fields in case
		   they were modified */
		copy_shadow_to_vmcs12(vmx);
		vmx->nested.need_vmcs12_sync = false;
		vmx_disable_shadow_vmcs(vmx);
	}
	vmx->nested.posted_intr_nv = -1;

	/* Flush VMCS12 to guest memory */
	kvm_vcpu_write_guest_page(vcpu,
				  vmx->nested.current_vmptr >> PAGE_SHIFT,
				  vmx->nested.cached_vmcs12, 0, VMCS12_SIZE);

	kvm_mmu_free_roots(vcpu, &vcpu->arch.guest_mmu, KVM_MMU_ROOTS_ALL);

	vmx->nested.current_vmptr = -1ull;
}

/* Emulate the VMXOFF instruction */
static int handle_vmoff(struct kvm_vcpu *vcpu)
{
	if (!nested_vmx_check_permission(vcpu))
		return 1;
	free_nested(vcpu);
	return nested_vmx_succeed(vcpu);
}

/* Emulate the VMCLEAR instruction */
static int handle_vmclear(struct kvm_vcpu *vcpu)
{
	struct vcpu_vmx *vmx = to_vmx(vcpu);
	u32 zero = 0;
	gpa_t vmptr;

	if (!nested_vmx_check_permission(vcpu))
		return 1;

	if (nested_vmx_get_vmptr(vcpu, &vmptr))
		return 1;

	if (!page_address_valid(vcpu, vmptr))
		return nested_vmx_failValid(vcpu,
			VMXERR_VMCLEAR_INVALID_ADDRESS);

	if (vmptr == vmx->nested.vmxon_ptr)
		return nested_vmx_failValid(vcpu,
			VMXERR_VMCLEAR_VMXON_POINTER);

	if (vmx->nested.hv_evmcs_map.hva) {
		if (vmptr == vmx->nested.hv_evmcs_vmptr)
			nested_release_evmcs(vcpu);
	} else {
		if (vmptr == vmx->nested.current_vmptr)
			nested_release_vmcs12(vcpu);

		kvm_vcpu_write_guest(vcpu,
				     vmptr + offsetof(struct vmcs12,
						      launch_state),
				     &zero, sizeof(zero));
	}

	return nested_vmx_succeed(vcpu);
}

static int nested_vmx_run(struct kvm_vcpu *vcpu, bool launch);

/* Emulate the VMLAUNCH instruction */
static int handle_vmlaunch(struct kvm_vcpu *vcpu)
{
	return nested_vmx_run(vcpu, true);
}

/* Emulate the VMRESUME instruction */
static int handle_vmresume(struct kvm_vcpu *vcpu)
{

	return nested_vmx_run(vcpu, false);
}

static int handle_vmread(struct kvm_vcpu *vcpu)
{
	unsigned long field;
	u64 field_value;
	unsigned long exit_qualification = vmcs_readl(EXIT_QUALIFICATION);
	u32 vmx_instruction_info = vmcs_read32(VMX_INSTRUCTION_INFO);
	gva_t gva = 0;
	struct vmcs12 *vmcs12;

	if (!nested_vmx_check_permission(vcpu))
		return 1;

	if (to_vmx(vcpu)->nested.current_vmptr == -1ull)
		return nested_vmx_failInvalid(vcpu);

	if (!is_guest_mode(vcpu))
		vmcs12 = get_vmcs12(vcpu);
	else {
		/*
		 * When vmcs->vmcs_link_pointer is -1ull, any VMREAD
		 * to shadowed-field sets the ALU flags for VMfailInvalid.
		 */
		if (get_vmcs12(vcpu)->vmcs_link_pointer == -1ull)
			return nested_vmx_failInvalid(vcpu);
		vmcs12 = get_shadow_vmcs12(vcpu);
	}

	/* Decode instruction info and find the field to read */
	field = kvm_register_readl(vcpu, (((vmx_instruction_info) >> 28) & 0xf));
	/* Read the field, zero-extended to a u64 field_value */
	if (vmcs12_read_any(vmcs12, field, &field_value) < 0)
		return nested_vmx_failValid(vcpu,
			VMXERR_UNSUPPORTED_VMCS_COMPONENT);

	/*
	 * Now copy part of this value to register or memory, as requested.
	 * Note that the number of bits actually copied is 32 or 64 depending
	 * on the guest's mode (32 or 64 bit), not on the given field's length.
	 */
	if (vmx_instruction_info & (1u << 10)) {
		kvm_register_writel(vcpu, (((vmx_instruction_info) >> 3) & 0xf),
			field_value);
	} else {
		if (get_vmx_mem_address(vcpu, exit_qualification,
				vmx_instruction_info, true, &gva))
			return 1;
		/* _system ok, nested_vmx_check_permission has verified cpl=0 */
		kvm_write_guest_virt_system(vcpu, gva, &field_value,
					    (is_long_mode(vcpu) ? 8 : 4), NULL);
	}

	return nested_vmx_succeed(vcpu);
}


static int handle_vmwrite(struct kvm_vcpu *vcpu)
{
	unsigned long field;
	gva_t gva;
	struct vcpu_vmx *vmx = to_vmx(vcpu);
	unsigned long exit_qualification = vmcs_readl(EXIT_QUALIFICATION);
	u32 vmx_instruction_info = vmcs_read32(VMX_INSTRUCTION_INFO);

	/* The value to write might be 32 or 64 bits, depending on L1's long
	 * mode, and eventually we need to write that into a field of several
	 * possible lengths. The code below first zero-extends the value to 64
	 * bit (field_value), and then copies only the appropriate number of
	 * bits into the vmcs12 field.
	 */
	u64 field_value = 0;
	struct x86_exception e;
	struct vmcs12 *vmcs12;

	if (!nested_vmx_check_permission(vcpu))
		return 1;

	if (vmx->nested.current_vmptr == -1ull)
		return nested_vmx_failInvalid(vcpu);

	if (vmx_instruction_info & (1u << 10))
		field_value = kvm_register_readl(vcpu,
			(((vmx_instruction_info) >> 3) & 0xf));
	else {
		if (get_vmx_mem_address(vcpu, exit_qualification,
				vmx_instruction_info, false, &gva))
			return 1;
		if (kvm_read_guest_virt(vcpu, gva, &field_value,
					(is_64_bit_mode(vcpu) ? 8 : 4), &e)) {
			kvm_inject_page_fault(vcpu, &e);
			return 1;
		}
	}


	field = kvm_register_readl(vcpu, (((vmx_instruction_info) >> 28) & 0xf));
	/*
	 * If the vCPU supports "VMWRITE to any supported field in the
	 * VMCS," then the "read-only" fields are actually read/write.
	 */
	if (vmcs_field_readonly(field) &&
	    !nested_cpu_has_vmwrite_any_field(vcpu))
		return nested_vmx_failValid(vcpu,
			VMXERR_VMWRITE_READ_ONLY_VMCS_COMPONENT);

	if (!is_guest_mode(vcpu))
		vmcs12 = get_vmcs12(vcpu);
	else {
		/*
		 * When vmcs->vmcs_link_pointer is -1ull, any VMWRITE
		 * to shadowed-field sets the ALU flags for VMfailInvalid.
		 */
		if (get_vmcs12(vcpu)->vmcs_link_pointer == -1ull)
			return nested_vmx_failInvalid(vcpu);
		vmcs12 = get_shadow_vmcs12(vcpu);
	}

	if (vmcs12_write_any(vmcs12, field, field_value) < 0)
		return nested_vmx_failValid(vcpu,
			VMXERR_UNSUPPORTED_VMCS_COMPONENT);

	/*
	 * Do not track vmcs12 dirty-state if in guest-mode
	 * as we actually dirty shadow vmcs12 instead of vmcs12.
	 */
	if (!is_guest_mode(vcpu)) {
		switch (field) {
#define SHADOW_FIELD_RW(x) case x:
#include "vmcs_shadow_fields.h"
			/*
			 * The fields that can be updated by L1 without a vmexit are
			 * always updated in the vmcs02, the others go down the slow
			 * path of prepare_vmcs02.
			 */
			break;
		default:
			vmx->nested.dirty_vmcs12 = true;
			break;
		}
	}

	return nested_vmx_succeed(vcpu);
}

static void set_current_vmptr(struct vcpu_vmx *vmx, gpa_t vmptr)
{
	vmx->nested.current_vmptr = vmptr;
	if (enable_shadow_vmcs) {
		vmcs_set_bits(SECONDARY_VM_EXEC_CONTROL,
			      SECONDARY_EXEC_SHADOW_VMCS);
		vmcs_write64(VMCS_LINK_POINTER,
			     __pa(vmx->vmcs01.shadow_vmcs));
		vmx->nested.need_vmcs12_sync = true;
	}
	vmx->nested.dirty_vmcs12 = true;
}

/* Emulate the VMPTRLD instruction */
static int handle_vmptrld(struct kvm_vcpu *vcpu)
{
	struct vcpu_vmx *vmx = to_vmx(vcpu);
	gpa_t vmptr;

	if (!nested_vmx_check_permission(vcpu))
		return 1;

	if (nested_vmx_get_vmptr(vcpu, &vmptr))
		return 1;

	if (!page_address_valid(vcpu, vmptr))
		return nested_vmx_failValid(vcpu,
			VMXERR_VMPTRLD_INVALID_ADDRESS);

	if (vmptr == vmx->nested.vmxon_ptr)
		return nested_vmx_failValid(vcpu,
			VMXERR_VMPTRLD_VMXON_POINTER);

	/* Forbid normal VMPTRLD if Enlightened version was used */
	if (vmx->nested.hv_evmcs)
		return 1;

	if (vmx->nested.current_vmptr != vmptr) {
		struct kvm_host_map map;
		struct vmcs12 *new_vmcs12;

		if (kvm_vcpu_map(vcpu, gpa_to_gfn(vmptr), &map)) {
			/*
			 * Reads from an unbacked page return all 1s,
			 * which means that the 32 bits located at the
			 * given physical address won't match the required
			 * VMCS12_REVISION identifier.
			 */
			return nested_vmx_failValid(vcpu,
				VMXERR_VMPTRLD_INCORRECT_VMCS_REVISION_ID);
		}

		new_vmcs12 = map.hva;

		if (new_vmcs12->hdr.revision_id != VMCS12_REVISION ||
		    (new_vmcs12->hdr.shadow_vmcs &&
		     !nested_cpu_has_vmx_shadow_vmcs(vcpu))) {
			kvm_vcpu_unmap(vcpu, &map, false);
			return nested_vmx_failValid(vcpu,
				VMXERR_VMPTRLD_INCORRECT_VMCS_REVISION_ID);
		}

		nested_release_vmcs12(vcpu);

		/*
		 * Load VMCS12 from guest memory since it is not already
		 * cached.
		 */
		memcpy(vmx->nested.cached_vmcs12, new_vmcs12, VMCS12_SIZE);
		kvm_vcpu_unmap(vcpu, &map, false);

		set_current_vmptr(vmx, vmptr);
	}

	return nested_vmx_succeed(vcpu);
}

/* Emulate the VMPTRST instruction */
static int handle_vmptrst(struct kvm_vcpu *vcpu)
{
	unsigned long exit_qual = vmcs_readl(EXIT_QUALIFICATION);
	u32 instr_info = vmcs_read32(VMX_INSTRUCTION_INFO);
	gpa_t current_vmptr = to_vmx(vcpu)->nested.current_vmptr;
	struct x86_exception e;
	gva_t gva;

	if (!nested_vmx_check_permission(vcpu))
		return 1;

	if (unlikely(to_vmx(vcpu)->nested.hv_evmcs))
		return 1;

	if (get_vmx_mem_address(vcpu, exit_qual, instr_info, true, &gva))
		return 1;
	/* *_system ok, nested_vmx_check_permission has verified cpl=0 */
	if (kvm_write_guest_virt_system(vcpu, gva, (void *)&current_vmptr,
					sizeof(gpa_t), &e)) {
		kvm_inject_page_fault(vcpu, &e);
		return 1;
	}
	return nested_vmx_succeed(vcpu);
}

/* Emulate the INVEPT instruction */
static int handle_invept(struct kvm_vcpu *vcpu)
{
	struct vcpu_vmx *vmx = to_vmx(vcpu);
	u32 vmx_instruction_info, types;
	unsigned long type;
	gva_t gva;
	struct x86_exception e;
	struct {
		u64 eptp, gpa;
	} operand;

	if (!(vmx->nested.msrs.secondary_ctls_high &
	      SECONDARY_EXEC_ENABLE_EPT) ||
	    !(vmx->nested.msrs.ept_caps & VMX_EPT_INVEPT_BIT)) {
		kvm_queue_exception(vcpu, UD_VECTOR);
		return 1;
	}

	if (!nested_vmx_check_permission(vcpu))
		return 1;

	vmx_instruction_info = vmcs_read32(VMX_INSTRUCTION_INFO);
	type = kvm_register_readl(vcpu, (vmx_instruction_info >> 28) & 0xf);

	types = (vmx->nested.msrs.ept_caps >> VMX_EPT_EXTENT_SHIFT) & 6;

	if (type >= 32 || !(types & (1 << type)))
		return nested_vmx_failValid(vcpu,
				VMXERR_INVALID_OPERAND_TO_INVEPT_INVVPID);

	/* According to the Intel VMX instruction reference, the memory
	 * operand is read even if it isn't needed (e.g., for type==global)
	 */
	if (get_vmx_mem_address(vcpu, vmcs_readl(EXIT_QUALIFICATION),
			vmx_instruction_info, false, &gva))
		return 1;
	if (kvm_read_guest_virt(vcpu, gva, &operand, sizeof(operand), &e)) {
		kvm_inject_page_fault(vcpu, &e);
		return 1;
	}

	switch (type) {
	case VMX_EPT_EXTENT_GLOBAL:
	/*
	 * TODO: track mappings and invalidate
	 * single context requests appropriately
	 */
	case VMX_EPT_EXTENT_CONTEXT:
		kvm_mmu_sync_roots(vcpu);
		kvm_make_request(KVM_REQ_TLB_FLUSH, vcpu);
		break;
	default:
		BUG_ON(1);
		break;
	}

	return nested_vmx_succeed(vcpu);
}

static int handle_invvpid(struct kvm_vcpu *vcpu)
{
	struct vcpu_vmx *vmx = to_vmx(vcpu);
	u32 vmx_instruction_info;
	unsigned long type, types;
	gva_t gva;
	struct x86_exception e;
	struct {
		u64 vpid;
		u64 gla;
	} operand;
	u16 vpid02;

	if (!(vmx->nested.msrs.secondary_ctls_high &
	      SECONDARY_EXEC_ENABLE_VPID) ||
			!(vmx->nested.msrs.vpid_caps & VMX_VPID_INVVPID_BIT)) {
		kvm_queue_exception(vcpu, UD_VECTOR);
		return 1;
	}

	if (!nested_vmx_check_permission(vcpu))
		return 1;

	vmx_instruction_info = vmcs_read32(VMX_INSTRUCTION_INFO);
	type = kvm_register_readl(vcpu, (vmx_instruction_info >> 28) & 0xf);

	types = (vmx->nested.msrs.vpid_caps &
			VMX_VPID_EXTENT_SUPPORTED_MASK) >> 8;

	if (type >= 32 || !(types & (1 << type)))
		return nested_vmx_failValid(vcpu,
			VMXERR_INVALID_OPERAND_TO_INVEPT_INVVPID);

	/* according to the intel vmx instruction reference, the memory
	 * operand is read even if it isn't needed (e.g., for type==global)
	 */
	if (get_vmx_mem_address(vcpu, vmcs_readl(EXIT_QUALIFICATION),
			vmx_instruction_info, false, &gva))
		return 1;
	if (kvm_read_guest_virt(vcpu, gva, &operand, sizeof(operand), &e)) {
		kvm_inject_page_fault(vcpu, &e);
		return 1;
	}
	if (operand.vpid >> 16)
		return nested_vmx_failValid(vcpu,
			VMXERR_INVALID_OPERAND_TO_INVEPT_INVVPID);

	vpid02 = nested_get_vpid02(vcpu);
	switch (type) {
	case VMX_VPID_EXTENT_INDIVIDUAL_ADDR:
		if (!operand.vpid ||
		    is_noncanonical_address(operand.gla, vcpu))
			return nested_vmx_failValid(vcpu,
				VMXERR_INVALID_OPERAND_TO_INVEPT_INVVPID);
		if (cpu_has_vmx_invvpid_individual_addr()) {
			__invvpid(VMX_VPID_EXTENT_INDIVIDUAL_ADDR,
				vpid02, operand.gla);
		} else
			__vmx_flush_tlb(vcpu, vpid02, false);
		break;
	case VMX_VPID_EXTENT_SINGLE_CONTEXT:
	case VMX_VPID_EXTENT_SINGLE_NON_GLOBAL:
		if (!operand.vpid)
			return nested_vmx_failValid(vcpu,
				VMXERR_INVALID_OPERAND_TO_INVEPT_INVVPID);
		__vmx_flush_tlb(vcpu, vpid02, false);
		break;
	case VMX_VPID_EXTENT_ALL_CONTEXT:
		__vmx_flush_tlb(vcpu, vpid02, false);
		break;
	default:
		WARN_ON_ONCE(1);
		return kvm_skip_emulated_instruction(vcpu);
	}

	return nested_vmx_succeed(vcpu);
}

static int nested_vmx_eptp_switching(struct kvm_vcpu *vcpu,
				     struct vmcs12 *vmcs12)
{
	u32 index = kvm_rcx_read(vcpu);
	u64 address;
	bool accessed_dirty;
	struct kvm_mmu *mmu = vcpu->arch.walk_mmu;

	if (!nested_cpu_has_eptp_switching(vmcs12) ||
	    !nested_cpu_has_ept(vmcs12))
		return 1;

	if (index >= VMFUNC_EPTP_ENTRIES)
		return 1;


	if (kvm_vcpu_read_guest_page(vcpu, vmcs12->eptp_list_address >> PAGE_SHIFT,
				     &address, index * 8, 8))
		return 1;

	accessed_dirty = !!(address & VMX_EPTP_AD_ENABLE_BIT);

	/*
	 * If the (L2) guest does a vmfunc to the currently
	 * active ept pointer, we don't have to do anything else
	 */
	if (vmcs12->ept_pointer != address) {
		if (!valid_ept_address(vcpu, address))
			return 1;

		kvm_mmu_unload(vcpu);
		mmu->ept_ad = accessed_dirty;
		mmu->mmu_role.base.ad_disabled = !accessed_dirty;
		vmcs12->ept_pointer = address;
		/*
		 * TODO: Check what's the correct approach in case
		 * mmu reload fails. Currently, we just let the next
		 * reload potentially fail
		 */
		kvm_mmu_reload(vcpu);
	}

	return 0;
}

static int handle_vmfunc(struct kvm_vcpu *vcpu)
{
	struct vcpu_vmx *vmx = to_vmx(vcpu);
	struct vmcs12 *vmcs12;
	u32 function = kvm_rax_read(vcpu);

	/*
	 * VMFUNC is only supported for nested guests, but we always enable the
	 * secondary control for simplicity; for non-nested mode, fake that we
	 * didn't by injecting #UD.
	 */
	if (!is_guest_mode(vcpu)) {
		kvm_queue_exception(vcpu, UD_VECTOR);
		return 1;
	}

	vmcs12 = get_vmcs12(vcpu);
	if ((vmcs12->vm_function_control & (1 << function)) == 0)
		goto fail;

	switch (function) {
	case 0:
		if (nested_vmx_eptp_switching(vcpu, vmcs12))
			goto fail;
		break;
	default:
		goto fail;
	}
	return kvm_skip_emulated_instruction(vcpu);

fail:
	nested_vmx_vmexit(vcpu, vmx->exit_reason,
			  vmcs_read32(VM_EXIT_INTR_INFO),
			  vmcs_readl(EXIT_QUALIFICATION));
	return 1;
}


static bool nested_vmx_exit_handled_io(struct kvm_vcpu *vcpu,
				       struct vmcs12 *vmcs12)
{
	unsigned long exit_qualification;
	gpa_t bitmap, last_bitmap;
	unsigned int port;
	int size;
	u8 b;

	if (!nested_cpu_has(vmcs12, CPU_BASED_USE_IO_BITMAPS))
		return nested_cpu_has(vmcs12, CPU_BASED_UNCOND_IO_EXITING);

	exit_qualification = vmcs_readl(EXIT_QUALIFICATION);

	port = exit_qualification >> 16;
	size = (exit_qualification & 7) + 1;

	last_bitmap = (gpa_t)-1;
	b = -1;

	while (size > 0) {
		if (port < 0x8000)
			bitmap = vmcs12->io_bitmap_a;
		else if (port < 0x10000)
			bitmap = vmcs12->io_bitmap_b;
		else
			return true;
		bitmap += (port & 0x7fff) / 8;

		if (last_bitmap != bitmap)
			if (kvm_vcpu_read_guest(vcpu, bitmap, &b, 1))
				return true;
		if (b & (1 << (port & 7)))
			return true;

		port++;
		size--;
		last_bitmap = bitmap;
	}

	return false;
}

/*
 * Return 1 if we should exit from L2 to L1 to handle an MSR access access,
 * rather than handle it ourselves in L0. I.e., check whether L1 expressed
 * disinterest in the current event (read or write a specific MSR) by using an
 * MSR bitmap. This may be the case even when L0 doesn't use MSR bitmaps.
 */
static bool nested_vmx_exit_handled_msr(struct kvm_vcpu *vcpu,
	struct vmcs12 *vmcs12, u32 exit_reason)
{
	u32 msr_index = kvm_rcx_read(vcpu);
	gpa_t bitmap;

	if (!nested_cpu_has(vmcs12, CPU_BASED_USE_MSR_BITMAPS))
		return true;

	/*
	 * The MSR_BITMAP page is divided into four 1024-byte bitmaps,
	 * for the four combinations of read/write and low/high MSR numbers.
	 * First we need to figure out which of the four to use:
	 */
	bitmap = vmcs12->msr_bitmap;
	if (exit_reason == EXIT_REASON_MSR_WRITE)
		bitmap += 2048;
	if (msr_index >= 0xc0000000) {
		msr_index -= 0xc0000000;
		bitmap += 1024;
	}

	/* Then read the msr_index'th bit from this bitmap: */
	if (msr_index < 1024*8) {
		unsigned char b;
		if (kvm_vcpu_read_guest(vcpu, bitmap + msr_index/8, &b, 1))
			return true;
		return 1 & (b >> (msr_index & 7));
	} else
		return true; /* let L1 handle the wrong parameter */
}

/*
 * Return 1 if we should exit from L2 to L1 to handle a CR access exit,
 * rather than handle it ourselves in L0. I.e., check if L1 wanted to
 * intercept (via guest_host_mask etc.) the current event.
 */
static bool nested_vmx_exit_handled_cr(struct kvm_vcpu *vcpu,
	struct vmcs12 *vmcs12)
{
	unsigned long exit_qualification = vmcs_readl(EXIT_QUALIFICATION);
	int cr = exit_qualification & 15;
	int reg;
	unsigned long val;

	switch ((exit_qualification >> 4) & 3) {
	case 0: /* mov to cr */
		reg = (exit_qualification >> 8) & 15;
		val = kvm_register_readl(vcpu, reg);
		switch (cr) {
		case 0:
			if (vmcs12->cr0_guest_host_mask &
			    (val ^ vmcs12->cr0_read_shadow))
				return true;
			break;
		case 3:
			if ((vmcs12->cr3_target_count >= 1 &&
					vmcs12->cr3_target_value0 == val) ||
				(vmcs12->cr3_target_count >= 2 &&
					vmcs12->cr3_target_value1 == val) ||
				(vmcs12->cr3_target_count >= 3 &&
					vmcs12->cr3_target_value2 == val) ||
				(vmcs12->cr3_target_count >= 4 &&
					vmcs12->cr3_target_value3 == val))
				return false;
			if (nested_cpu_has(vmcs12, CPU_BASED_CR3_LOAD_EXITING))
				return true;
			break;
		case 4:
			if (vmcs12->cr4_guest_host_mask &
			    (vmcs12->cr4_read_shadow ^ val))
				return true;
			break;
		case 8:
			if (nested_cpu_has(vmcs12, CPU_BASED_CR8_LOAD_EXITING))
				return true;
			break;
		}
		break;
	case 2: /* clts */
		if ((vmcs12->cr0_guest_host_mask & X86_CR0_TS) &&
		    (vmcs12->cr0_read_shadow & X86_CR0_TS))
			return true;
		break;
	case 1: /* mov from cr */
		switch (cr) {
		case 3:
			if (vmcs12->cpu_based_vm_exec_control &
			    CPU_BASED_CR3_STORE_EXITING)
				return true;
			break;
		case 8:
			if (vmcs12->cpu_based_vm_exec_control &
			    CPU_BASED_CR8_STORE_EXITING)
				return true;
			break;
		}
		break;
	case 3: /* lmsw */
		/*
		 * lmsw can change bits 1..3 of cr0, and only set bit 0 of
		 * cr0. Other attempted changes are ignored, with no exit.
		 */
		val = (exit_qualification >> LMSW_SOURCE_DATA_SHIFT) & 0x0f;
		if (vmcs12->cr0_guest_host_mask & 0xe &
		    (val ^ vmcs12->cr0_read_shadow))
			return true;
		if ((vmcs12->cr0_guest_host_mask & 0x1) &&
		    !(vmcs12->cr0_read_shadow & 0x1) &&
		    (val & 0x1))
			return true;
		break;
	}
	return false;
}

static bool nested_vmx_exit_handled_vmcs_access(struct kvm_vcpu *vcpu,
	struct vmcs12 *vmcs12, gpa_t bitmap)
{
	u32 vmx_instruction_info;
	unsigned long field;
	u8 b;

	if (!nested_cpu_has_shadow_vmcs(vmcs12))
		return true;

	/* Decode instruction info and find the field to access */
	vmx_instruction_info = vmcs_read32(VMX_INSTRUCTION_INFO);
	field = kvm_register_read(vcpu, (((vmx_instruction_info) >> 28) & 0xf));

	/* Out-of-range fields always cause a VM exit from L2 to L1 */
	if (field >> 15)
		return true;

	if (kvm_vcpu_read_guest(vcpu, bitmap + field/8, &b, 1))
		return true;

	return 1 & (b >> (field & 7));
}

/*
 * Return 1 if we should exit from L2 to L1 to handle an exit, or 0 if we
 * should handle it ourselves in L0 (and then continue L2). Only call this
 * when in is_guest_mode (L2).
 */
bool nested_vmx_exit_reflected(struct kvm_vcpu *vcpu, u32 exit_reason)
{
	u32 intr_info = vmcs_read32(VM_EXIT_INTR_INFO);
	struct vcpu_vmx *vmx = to_vmx(vcpu);
	struct vmcs12 *vmcs12 = get_vmcs12(vcpu);

	if (vmx->nested.nested_run_pending)
		return false;

	if (unlikely(vmx->fail)) {
		pr_info_ratelimited("%s failed vm entry %x\n", __func__,
				    vmcs_read32(VM_INSTRUCTION_ERROR));
		return true;
	}

	/*
	 * The host physical addresses of some pages of guest memory
	 * are loaded into the vmcs02 (e.g. vmcs12's Virtual APIC
	 * Page). The CPU may write to these pages via their host
	 * physical address while L2 is running, bypassing any
	 * address-translation-based dirty tracking (e.g. EPT write
	 * protection).
	 *
	 * Mark them dirty on every exit from L2 to prevent them from
	 * getting out of sync with dirty tracking.
	 */
	nested_mark_vmcs12_pages_dirty(vcpu);

	trace_kvm_nested_vmexit(kvm_rip_read(vcpu), exit_reason,
				vmcs_readl(EXIT_QUALIFICATION),
				vmx->idt_vectoring_info,
				intr_info,
				vmcs_read32(VM_EXIT_INTR_ERROR_CODE),
				KVM_ISA_VMX);

	switch (exit_reason) {
	case EXIT_REASON_EXCEPTION_NMI:
		if (is_nmi(intr_info))
			return false;
		else if (is_page_fault(intr_info))
			return !vmx->vcpu.arch.apf.host_apf_reason && enable_ept;
		else if (is_debug(intr_info) &&
			 vcpu->guest_debug &
			 (KVM_GUESTDBG_SINGLESTEP | KVM_GUESTDBG_USE_HW_BP))
			return false;
		else if (is_breakpoint(intr_info) &&
			 vcpu->guest_debug & KVM_GUESTDBG_USE_SW_BP)
			return false;
		return vmcs12->exception_bitmap &
				(1u << (intr_info & INTR_INFO_VECTOR_MASK));
	case EXIT_REASON_EXTERNAL_INTERRUPT:
		return false;
	case EXIT_REASON_TRIPLE_FAULT:
		return true;
	case EXIT_REASON_PENDING_INTERRUPT:
		return nested_cpu_has(vmcs12, CPU_BASED_VIRTUAL_INTR_PENDING);
	case EXIT_REASON_NMI_WINDOW:
		return nested_cpu_has(vmcs12, CPU_BASED_VIRTUAL_NMI_PENDING);
	case EXIT_REASON_TASK_SWITCH:
		return true;
	case EXIT_REASON_CPUID:
		return true;
	case EXIT_REASON_HLT:
		return nested_cpu_has(vmcs12, CPU_BASED_HLT_EXITING);
	case EXIT_REASON_INVD:
		return true;
	case EXIT_REASON_INVLPG:
		return nested_cpu_has(vmcs12, CPU_BASED_INVLPG_EXITING);
	case EXIT_REASON_RDPMC:
		return nested_cpu_has(vmcs12, CPU_BASED_RDPMC_EXITING);
	case EXIT_REASON_RDRAND:
		return nested_cpu_has2(vmcs12, SECONDARY_EXEC_RDRAND_EXITING);
	case EXIT_REASON_RDSEED:
		return nested_cpu_has2(vmcs12, SECONDARY_EXEC_RDSEED_EXITING);
	case EXIT_REASON_RDTSC: case EXIT_REASON_RDTSCP:
		return nested_cpu_has(vmcs12, CPU_BASED_RDTSC_EXITING);
	case EXIT_REASON_VMREAD:
		return nested_vmx_exit_handled_vmcs_access(vcpu, vmcs12,
			vmcs12->vmread_bitmap);
	case EXIT_REASON_VMWRITE:
		return nested_vmx_exit_handled_vmcs_access(vcpu, vmcs12,
			vmcs12->vmwrite_bitmap);
	case EXIT_REASON_VMCALL: case EXIT_REASON_VMCLEAR:
	case EXIT_REASON_VMLAUNCH: case EXIT_REASON_VMPTRLD:
	case EXIT_REASON_VMPTRST: case EXIT_REASON_VMRESUME:
	case EXIT_REASON_VMOFF: case EXIT_REASON_VMON:
	case EXIT_REASON_INVEPT: case EXIT_REASON_INVVPID:
		/*
		 * VMX instructions trap unconditionally. This allows L1 to
		 * emulate them for its L2 guest, i.e., allows 3-level nesting!
		 */
		return true;
	case EXIT_REASON_CR_ACCESS:
		return nested_vmx_exit_handled_cr(vcpu, vmcs12);
	case EXIT_REASON_DR_ACCESS:
		return nested_cpu_has(vmcs12, CPU_BASED_MOV_DR_EXITING);
	case EXIT_REASON_IO_INSTRUCTION:
		return nested_vmx_exit_handled_io(vcpu, vmcs12);
	case EXIT_REASON_GDTR_IDTR: case EXIT_REASON_LDTR_TR:
		return nested_cpu_has2(vmcs12, SECONDARY_EXEC_DESC);
	case EXIT_REASON_MSR_READ:
	case EXIT_REASON_MSR_WRITE:
		return nested_vmx_exit_handled_msr(vcpu, vmcs12, exit_reason);
	case EXIT_REASON_INVALID_STATE:
		return true;
	case EXIT_REASON_MWAIT_INSTRUCTION:
		return nested_cpu_has(vmcs12, CPU_BASED_MWAIT_EXITING);
	case EXIT_REASON_MONITOR_TRAP_FLAG:
		return nested_cpu_has(vmcs12, CPU_BASED_MONITOR_TRAP_FLAG);
	case EXIT_REASON_MONITOR_INSTRUCTION:
		return nested_cpu_has(vmcs12, CPU_BASED_MONITOR_EXITING);
	case EXIT_REASON_PAUSE_INSTRUCTION:
		return nested_cpu_has(vmcs12, CPU_BASED_PAUSE_EXITING) ||
			nested_cpu_has2(vmcs12,
				SECONDARY_EXEC_PAUSE_LOOP_EXITING);
	case EXIT_REASON_MCE_DURING_VMENTRY:
		return false;
	case EXIT_REASON_TPR_BELOW_THRESHOLD:
		return nested_cpu_has(vmcs12, CPU_BASED_TPR_SHADOW);
	case EXIT_REASON_APIC_ACCESS:
	case EXIT_REASON_APIC_WRITE:
	case EXIT_REASON_EOI_INDUCED:
		/*
		 * The controls for "virtualize APIC accesses," "APIC-
		 * register virtualization," and "virtual-interrupt
		 * delivery" only come from vmcs12.
		 */
		return true;
	case EXIT_REASON_EPT_VIOLATION:
		/*
		 * L0 always deals with the EPT violation. If nested EPT is
		 * used, and the nested mmu code discovers that the address is
		 * missing in the guest EPT table (EPT12), the EPT violation
		 * will be injected with nested_ept_inject_page_fault()
		 */
		return false;
	case EXIT_REASON_EPT_MISCONFIG:
		/*
		 * L2 never uses directly L1's EPT, but rather L0's own EPT
		 * table (shadow on EPT) or a merged EPT table that L0 built
		 * (EPT on EPT). So any problems with the structure of the
		 * table is L0's fault.
		 */
		return false;
	case EXIT_REASON_INVPCID:
		return
			nested_cpu_has2(vmcs12, SECONDARY_EXEC_ENABLE_INVPCID) &&
			nested_cpu_has(vmcs12, CPU_BASED_INVLPG_EXITING);
	case EXIT_REASON_WBINVD:
		return nested_cpu_has2(vmcs12, SECONDARY_EXEC_WBINVD_EXITING);
	case EXIT_REASON_XSETBV:
		return true;
	case EXIT_REASON_XSAVES: case EXIT_REASON_XRSTORS:
		/*
		 * This should never happen, since it is not possible to
		 * set XSS to a non-zero value---neither in L1 nor in L2.
		 * If if it were, XSS would have to be checked against
		 * the XSS exit bitmap in vmcs12.
		 */
		return nested_cpu_has2(vmcs12, SECONDARY_EXEC_XSAVES);
	case EXIT_REASON_PREEMPTION_TIMER:
		return false;
	case EXIT_REASON_PML_FULL:
		/* We emulate PML support to L1. */
		return false;
	case EXIT_REASON_VMFUNC:
		/* VM functions are emulated through L2->L0 vmexits. */
		return false;
	case EXIT_REASON_ENCLS:
		/* SGX is never exposed to L1 */
		return false;
	default:
		return true;
	}
}


static int vmx_get_nested_state(struct kvm_vcpu *vcpu,
				struct kvm_nested_state __user *user_kvm_nested_state,
				u32 user_data_size)
{
	struct vcpu_vmx *vmx;
	struct vmcs12 *vmcs12;
	struct kvm_nested_state kvm_state = {
		.flags = 0,
		.format = KVM_STATE_NESTED_FORMAT_VMX,
		.size = sizeof(kvm_state),
		.hdr.vmx.vmxon_pa = -1ull,
		.hdr.vmx.vmcs12_pa = -1ull,
	};
	struct kvm_vmx_nested_state_data __user *user_vmx_nested_state =
		&user_kvm_nested_state->data.vmx[0];

	if (!vcpu)
		return kvm_state.size + sizeof(*user_vmx_nested_state);

	vmx = to_vmx(vcpu);
	vmcs12 = get_vmcs12(vcpu);

	if (nested_vmx_allowed(vcpu) &&
	    (vmx->nested.vmxon || vmx->nested.smm.vmxon)) {
		kvm_state.hdr.vmx.vmxon_pa = vmx->nested.vmxon_ptr;
		kvm_state.hdr.vmx.vmcs12_pa = vmx->nested.current_vmptr;

		if (vmx_has_valid_vmcs12(vcpu)) {
			kvm_state.size += sizeof(user_vmx_nested_state->vmcs12);

			if (vmx->nested.hv_evmcs)
				kvm_state.flags |= KVM_STATE_NESTED_EVMCS;

			if (is_guest_mode(vcpu) &&
			    nested_cpu_has_shadow_vmcs(vmcs12) &&
			    vmcs12->vmcs_link_pointer != -1ull)
				kvm_state.size += sizeof(user_vmx_nested_state->shadow_vmcs12);
		}

		if (vmx->nested.smm.vmxon)
			kvm_state.hdr.vmx.smm.flags |= KVM_STATE_NESTED_SMM_VMXON;

		if (vmx->nested.smm.guest_mode)
			kvm_state.hdr.vmx.smm.flags |= KVM_STATE_NESTED_SMM_GUEST_MODE;

		if (is_guest_mode(vcpu)) {
			kvm_state.flags |= KVM_STATE_NESTED_GUEST_MODE;

			if (vmx->nested.nested_run_pending)
				kvm_state.flags |= KVM_STATE_NESTED_RUN_PENDING;
		}
	}

	if (user_data_size < kvm_state.size)
		goto out;

	if (copy_to_user(user_kvm_nested_state, &kvm_state, sizeof(kvm_state)))
		return -EFAULT;

	if (!vmx_has_valid_vmcs12(vcpu))
		goto out;

	/*
	 * When running L2, the authoritative vmcs12 state is in the
	 * vmcs02. When running L1, the authoritative vmcs12 state is
	 * in the shadow or enlightened vmcs linked to vmcs01, unless
	 * need_vmcs12_sync is set, in which case, the authoritative
	 * vmcs12 state is in the vmcs12 already.
	 */
	if (is_guest_mode(vcpu)) {
		sync_vmcs12(vcpu, vmcs12);
	} else if (!vmx->nested.need_vmcs12_sync) {
		if (vmx->nested.hv_evmcs)
			copy_enlightened_to_vmcs12(vmx);
		else if (enable_shadow_vmcs)
			copy_shadow_to_vmcs12(vmx);
	}

	BUILD_BUG_ON(sizeof(user_vmx_nested_state->vmcs12) < VMCS12_SIZE);
	BUILD_BUG_ON(sizeof(user_vmx_nested_state->shadow_vmcs12) < VMCS12_SIZE);

	/*
	 * Copy over the full allocated size of vmcs12 rather than just the size
	 * of the struct.
	 */
	if (copy_to_user(user_vmx_nested_state->vmcs12, vmcs12, VMCS12_SIZE))
		return -EFAULT;

	if (nested_cpu_has_shadow_vmcs(vmcs12) &&
	    vmcs12->vmcs_link_pointer != -1ull) {
		if (copy_to_user(user_vmx_nested_state->shadow_vmcs12,
				 get_shadow_vmcs12(vcpu), VMCS12_SIZE))
			return -EFAULT;
	}

out:
	return kvm_state.size;
}

/*
 * Forcibly leave nested mode in order to be able to reset the VCPU later on.
 */
void vmx_leave_nested(struct kvm_vcpu *vcpu)
{
	if (is_guest_mode(vcpu)) {
		to_vmx(vcpu)->nested.nested_run_pending = 0;
		nested_vmx_vmexit(vcpu, -1, 0, 0);
	}
	free_nested(vcpu);
}

static int vmx_set_nested_state(struct kvm_vcpu *vcpu,
				struct kvm_nested_state __user *user_kvm_nested_state,
				struct kvm_nested_state *kvm_state)
{
	struct vcpu_vmx *vmx = to_vmx(vcpu);
	struct vmcs12 *vmcs12;
	u32 exit_qual;
	struct kvm_vmx_nested_state_data __user *user_vmx_nested_state =
		&user_kvm_nested_state->data.vmx[0];
	int ret;

	if (kvm_state->format != KVM_STATE_NESTED_FORMAT_VMX)
		return -EINVAL;

<<<<<<< HEAD
	if (!nested_vmx_allowed(vcpu))
		return kvm_state->vmx.vmxon_pa == -1ull ? 0 : -EINVAL;
=======
	if (kvm_state->hdr.vmx.vmxon_pa == -1ull) {
		if (kvm_state->hdr.vmx.smm.flags)
			return -EINVAL;
>>>>>>> 4ff96fb5

		if (kvm_state->hdr.vmx.vmcs12_pa != -1ull)
			return -EINVAL;

		/*
		 * KVM_STATE_NESTED_EVMCS used to signal that KVM should
		 * enable eVMCS capability on vCPU. However, since then
		 * code was changed such that flag signals vmcs12 should
		 * be copied into eVMCS in guest memory.
		 *
		 * To preserve backwards compatability, allow user
		 * to set this flag even when there is no VMXON region.
		 */
		if (kvm_state->flags & ~KVM_STATE_NESTED_EVMCS)
			return -EINVAL;
	} else {
		if (!nested_vmx_allowed(vcpu))
			return -EINVAL;

		if (!page_address_valid(vcpu, kvm_state->hdr.vmx.vmxon_pa))
			return -EINVAL;
	}

	if ((kvm_state->hdr.vmx.smm.flags & KVM_STATE_NESTED_SMM_GUEST_MODE) &&
	    (kvm_state->flags & KVM_STATE_NESTED_GUEST_MODE))
		return -EINVAL;

	if (kvm_state->hdr.vmx.smm.flags &
	    ~(KVM_STATE_NESTED_SMM_GUEST_MODE | KVM_STATE_NESTED_SMM_VMXON))
		return -EINVAL;

	/*
	 * SMM temporarily disables VMX, so we cannot be in guest mode,
	 * nor can VMLAUNCH/VMRESUME be pending.  Outside SMM, SMM flags
	 * must be zero.
	 */
	if (is_smm(vcpu) ?
		(kvm_state->flags &
		 (KVM_STATE_NESTED_GUEST_MODE | KVM_STATE_NESTED_RUN_PENDING))
		: kvm_state->hdr.vmx.smm.flags)
		return -EINVAL;

	if ((kvm_state->hdr.vmx.smm.flags & KVM_STATE_NESTED_SMM_GUEST_MODE) &&
	    !(kvm_state->hdr.vmx.smm.flags & KVM_STATE_NESTED_SMM_VMXON))
		return -EINVAL;

	if ((kvm_state->flags & KVM_STATE_NESTED_EVMCS) &&
		(!nested_vmx_allowed(vcpu) || !vmx->nested.enlightened_vmcs_enabled))
			return -EINVAL;

	vmx_leave_nested(vcpu);

	if (kvm_state->hdr.vmx.vmxon_pa == -1ull)
		return 0;

<<<<<<< HEAD
	if (kvm_state->flags & KVM_STATE_NESTED_EVMCS)
		nested_enable_evmcs(vcpu, NULL);

	vmx->nested.vmxon_ptr = kvm_state->vmx.vmxon_pa;
=======
	vmx->nested.vmxon_ptr = kvm_state->hdr.vmx.vmxon_pa;
>>>>>>> 4ff96fb5
	ret = enter_vmx_operation(vcpu);
	if (ret)
		return ret;

	/* Empty 'VMXON' state is permitted */
	if (kvm_state->size < sizeof(*kvm_state) + sizeof(*vmcs12))
		return 0;

	if (kvm_state->hdr.vmx.vmcs12_pa != -1ull) {
		if (kvm_state->hdr.vmx.vmcs12_pa == kvm_state->hdr.vmx.vmxon_pa ||
		    !page_address_valid(vcpu, kvm_state->hdr.vmx.vmcs12_pa))
			return -EINVAL;

		set_current_vmptr(vmx, kvm_state->hdr.vmx.vmcs12_pa);
	} else if (kvm_state->flags & KVM_STATE_NESTED_EVMCS) {
		/*
		 * Sync eVMCS upon entry as we may not have
		 * HV_X64_MSR_VP_ASSIST_PAGE set up yet.
		 */
		vmx->nested.need_vmcs12_sync = true;
	} else {
		return -EINVAL;
	}

	if (kvm_state->hdr.vmx.smm.flags & KVM_STATE_NESTED_SMM_VMXON) {
		vmx->nested.smm.vmxon = true;
		vmx->nested.vmxon = false;

		if (kvm_state->hdr.vmx.smm.flags & KVM_STATE_NESTED_SMM_GUEST_MODE)
			vmx->nested.smm.guest_mode = true;
	}

	vmcs12 = get_vmcs12(vcpu);
	if (copy_from_user(vmcs12, user_vmx_nested_state->vmcs12, sizeof(*vmcs12)))
		return -EFAULT;

	if (vmcs12->hdr.revision_id != VMCS12_REVISION)
		return -EINVAL;

	if (!(kvm_state->flags & KVM_STATE_NESTED_GUEST_MODE))
		return 0;

	vmx->nested.nested_run_pending =
		!!(kvm_state->flags & KVM_STATE_NESTED_RUN_PENDING);

	ret = -EINVAL;
	if (nested_cpu_has_shadow_vmcs(vmcs12) &&
	    vmcs12->vmcs_link_pointer != -1ull) {
		struct vmcs12 *shadow_vmcs12 = get_shadow_vmcs12(vcpu);

<<<<<<< HEAD
		if (kvm_state->size < sizeof(*kvm_state) + VMCS12_SIZE + sizeof(*vmcs12))
			goto error_guest_mode;

		if (copy_from_user(shadow_vmcs12,
				   user_kvm_nested_state->data + VMCS12_SIZE,
				   sizeof(*vmcs12))) {
=======
		if (kvm_state->size <
		    sizeof(*kvm_state) +
		    sizeof(user_vmx_nested_state->vmcs12) + sizeof(*shadow_vmcs12))
			goto error_guest_mode;

		if (copy_from_user(shadow_vmcs12,
				   user_vmx_nested_state->shadow_vmcs12,
				   sizeof(*shadow_vmcs12))) {
>>>>>>> 4ff96fb5
			ret = -EFAULT;
			goto error_guest_mode;
		}

		if (shadow_vmcs12->hdr.revision_id != VMCS12_REVISION ||
		    !shadow_vmcs12->hdr.shadow_vmcs)
			goto error_guest_mode;
	}

	if (nested_vmx_check_controls(vcpu, vmcs12) ||
	    nested_vmx_check_host_state(vcpu, vmcs12) ||
	    nested_vmx_check_guest_state(vcpu, vmcs12, &exit_qual))
		goto error_guest_mode;

	vmx->nested.dirty_vmcs12 = true;
	ret = nested_vmx_enter_non_root_mode(vcpu, false);
	if (ret)
		goto error_guest_mode;

	return 0;

error_guest_mode:
	vmx->nested.nested_run_pending = 0;
	return ret;
}

void nested_vmx_vcpu_setup(void)
{
	if (enable_shadow_vmcs) {
		/*
		 * At vCPU creation, "VMWRITE to any supported field
		 * in the VMCS" is supported, so use the more
		 * permissive vmx_vmread_bitmap to specify both read
		 * and write permissions for the shadow VMCS.
		 */
		vmcs_write64(VMREAD_BITMAP, __pa(vmx_vmread_bitmap));
		vmcs_write64(VMWRITE_BITMAP, __pa(vmx_vmread_bitmap));
	}
}

/*
 * nested_vmx_setup_ctls_msrs() sets up variables containing the values to be
 * returned for the various VMX controls MSRs when nested VMX is enabled.
 * The same values should also be used to verify that vmcs12 control fields are
 * valid during nested entry from L1 to L2.
 * Each of these control msrs has a low and high 32-bit half: A low bit is on
 * if the corresponding bit in the (32-bit) control field *must* be on, and a
 * bit in the high half is on if the corresponding bit in the control field
 * may be on. See also vmx_control_verify().
 */
void nested_vmx_setup_ctls_msrs(struct nested_vmx_msrs *msrs, u32 ept_caps,
				bool apicv)
{
	/*
	 * Note that as a general rule, the high half of the MSRs (bits in
	 * the control fields which may be 1) should be initialized by the
	 * intersection of the underlying hardware's MSR (i.e., features which
	 * can be supported) and the list of features we want to expose -
	 * because they are known to be properly supported in our code.
	 * Also, usually, the low half of the MSRs (bits which must be 1) can
	 * be set to 0, meaning that L1 may turn off any of these bits. The
	 * reason is that if one of these bits is necessary, it will appear
	 * in vmcs01 and prepare_vmcs02, when it bitwise-or's the control
	 * fields of vmcs01 and vmcs02, will turn these bits off - and
	 * nested_vmx_exit_reflected() will not pass related exits to L1.
	 * These rules have exceptions below.
	 */

	/* pin-based controls */
	rdmsr(MSR_IA32_VMX_PINBASED_CTLS,
		msrs->pinbased_ctls_low,
		msrs->pinbased_ctls_high);
	msrs->pinbased_ctls_low |=
		PIN_BASED_ALWAYSON_WITHOUT_TRUE_MSR;
	msrs->pinbased_ctls_high &=
		PIN_BASED_EXT_INTR_MASK |
		PIN_BASED_NMI_EXITING |
		PIN_BASED_VIRTUAL_NMIS |
		(apicv ? PIN_BASED_POSTED_INTR : 0);
	msrs->pinbased_ctls_high |=
		PIN_BASED_ALWAYSON_WITHOUT_TRUE_MSR |
		PIN_BASED_VMX_PREEMPTION_TIMER;

	/* exit controls */
	rdmsr(MSR_IA32_VMX_EXIT_CTLS,
		msrs->exit_ctls_low,
		msrs->exit_ctls_high);
	msrs->exit_ctls_low =
		VM_EXIT_ALWAYSON_WITHOUT_TRUE_MSR;

	msrs->exit_ctls_high &=
#ifdef CONFIG_X86_64
		VM_EXIT_HOST_ADDR_SPACE_SIZE |
#endif
		VM_EXIT_LOAD_IA32_PAT | VM_EXIT_SAVE_IA32_PAT;
	msrs->exit_ctls_high |=
		VM_EXIT_ALWAYSON_WITHOUT_TRUE_MSR |
		VM_EXIT_LOAD_IA32_EFER | VM_EXIT_SAVE_IA32_EFER |
		VM_EXIT_SAVE_VMX_PREEMPTION_TIMER | VM_EXIT_ACK_INTR_ON_EXIT;

	/* We support free control of debug control saving. */
	msrs->exit_ctls_low &= ~VM_EXIT_SAVE_DEBUG_CONTROLS;

	/* entry controls */
	rdmsr(MSR_IA32_VMX_ENTRY_CTLS,
		msrs->entry_ctls_low,
		msrs->entry_ctls_high);
	msrs->entry_ctls_low =
		VM_ENTRY_ALWAYSON_WITHOUT_TRUE_MSR;
	msrs->entry_ctls_high &=
#ifdef CONFIG_X86_64
		VM_ENTRY_IA32E_MODE |
#endif
		VM_ENTRY_LOAD_IA32_PAT;
	msrs->entry_ctls_high |=
		(VM_ENTRY_ALWAYSON_WITHOUT_TRUE_MSR | VM_ENTRY_LOAD_IA32_EFER);

	/* We support free control of debug control loading. */
	msrs->entry_ctls_low &= ~VM_ENTRY_LOAD_DEBUG_CONTROLS;

	/* cpu-based controls */
	rdmsr(MSR_IA32_VMX_PROCBASED_CTLS,
		msrs->procbased_ctls_low,
		msrs->procbased_ctls_high);
	msrs->procbased_ctls_low =
		CPU_BASED_ALWAYSON_WITHOUT_TRUE_MSR;
	msrs->procbased_ctls_high &=
		CPU_BASED_VIRTUAL_INTR_PENDING |
		CPU_BASED_VIRTUAL_NMI_PENDING | CPU_BASED_USE_TSC_OFFSETING |
		CPU_BASED_HLT_EXITING | CPU_BASED_INVLPG_EXITING |
		CPU_BASED_MWAIT_EXITING | CPU_BASED_CR3_LOAD_EXITING |
		CPU_BASED_CR3_STORE_EXITING |
#ifdef CONFIG_X86_64
		CPU_BASED_CR8_LOAD_EXITING | CPU_BASED_CR8_STORE_EXITING |
#endif
		CPU_BASED_MOV_DR_EXITING | CPU_BASED_UNCOND_IO_EXITING |
		CPU_BASED_USE_IO_BITMAPS | CPU_BASED_MONITOR_TRAP_FLAG |
		CPU_BASED_MONITOR_EXITING | CPU_BASED_RDPMC_EXITING |
		CPU_BASED_RDTSC_EXITING | CPU_BASED_PAUSE_EXITING |
		CPU_BASED_TPR_SHADOW | CPU_BASED_ACTIVATE_SECONDARY_CONTROLS;
	/*
	 * We can allow some features even when not supported by the
	 * hardware. For example, L1 can specify an MSR bitmap - and we
	 * can use it to avoid exits to L1 - even when L0 runs L2
	 * without MSR bitmaps.
	 */
	msrs->procbased_ctls_high |=
		CPU_BASED_ALWAYSON_WITHOUT_TRUE_MSR |
		CPU_BASED_USE_MSR_BITMAPS;

	/* We support free control of CR3 access interception. */
	msrs->procbased_ctls_low &=
		~(CPU_BASED_CR3_LOAD_EXITING | CPU_BASED_CR3_STORE_EXITING);

	/*
	 * secondary cpu-based controls.  Do not include those that
	 * depend on CPUID bits, they are added later by vmx_cpuid_update.
	 */
	if (msrs->procbased_ctls_high & CPU_BASED_ACTIVATE_SECONDARY_CONTROLS)
		rdmsr(MSR_IA32_VMX_PROCBASED_CTLS2,
		      msrs->secondary_ctls_low,
		      msrs->secondary_ctls_high);

	msrs->secondary_ctls_low = 0;
	msrs->secondary_ctls_high &=
		SECONDARY_EXEC_DESC |
		SECONDARY_EXEC_VIRTUALIZE_X2APIC_MODE |
		SECONDARY_EXEC_APIC_REGISTER_VIRT |
		SECONDARY_EXEC_VIRTUAL_INTR_DELIVERY |
		SECONDARY_EXEC_WBINVD_EXITING;

	/*
	 * We can emulate "VMCS shadowing," even if the hardware
	 * doesn't support it.
	 */
	msrs->secondary_ctls_high |=
		SECONDARY_EXEC_SHADOW_VMCS;

	if (enable_ept) {
		/* nested EPT: emulate EPT also to L1 */
		msrs->secondary_ctls_high |=
			SECONDARY_EXEC_ENABLE_EPT;
		msrs->ept_caps = VMX_EPT_PAGE_WALK_4_BIT |
			 VMX_EPTP_WB_BIT | VMX_EPT_INVEPT_BIT;
		if (cpu_has_vmx_ept_execute_only())
			msrs->ept_caps |=
				VMX_EPT_EXECUTE_ONLY_BIT;
		msrs->ept_caps &= ept_caps;
		msrs->ept_caps |= VMX_EPT_EXTENT_GLOBAL_BIT |
			VMX_EPT_EXTENT_CONTEXT_BIT | VMX_EPT_2MB_PAGE_BIT |
			VMX_EPT_1GB_PAGE_BIT;
		if (enable_ept_ad_bits) {
			msrs->secondary_ctls_high |=
				SECONDARY_EXEC_ENABLE_PML;
			msrs->ept_caps |= VMX_EPT_AD_BIT;
		}
	}

	if (cpu_has_vmx_vmfunc()) {
		msrs->secondary_ctls_high |=
			SECONDARY_EXEC_ENABLE_VMFUNC;
		/*
		 * Advertise EPTP switching unconditionally
		 * since we emulate it
		 */
		if (enable_ept)
			msrs->vmfunc_controls =
				VMX_VMFUNC_EPTP_SWITCHING;
	}

	/*
	 * Old versions of KVM use the single-context version without
	 * checking for support, so declare that it is supported even
	 * though it is treated as global context.  The alternative is
	 * not failing the single-context invvpid, and it is worse.
	 */
	if (enable_vpid) {
		msrs->secondary_ctls_high |=
			SECONDARY_EXEC_ENABLE_VPID;
		msrs->vpid_caps = VMX_VPID_INVVPID_BIT |
			VMX_VPID_EXTENT_SUPPORTED_MASK;
	}

	if (enable_unrestricted_guest)
		msrs->secondary_ctls_high |=
			SECONDARY_EXEC_UNRESTRICTED_GUEST;

	if (flexpriority_enabled)
		msrs->secondary_ctls_high |=
			SECONDARY_EXEC_VIRTUALIZE_APIC_ACCESSES;

	/* miscellaneous data */
	rdmsr(MSR_IA32_VMX_MISC,
		msrs->misc_low,
		msrs->misc_high);
	msrs->misc_low &= VMX_MISC_SAVE_EFER_LMA;
	msrs->misc_low |=
		MSR_IA32_VMX_MISC_VMWRITE_SHADOW_RO_FIELDS |
		VMX_MISC_EMULATED_PREEMPTION_TIMER_RATE |
		VMX_MISC_ACTIVITY_HLT;
	msrs->misc_high = 0;

	/*
	 * This MSR reports some information about VMX support. We
	 * should return information about the VMX we emulate for the
	 * guest, and the VMCS structure we give it - not about the
	 * VMX support of the underlying hardware.
	 */
	msrs->basic =
		VMCS12_REVISION |
		VMX_BASIC_TRUE_CTLS |
		((u64)VMCS12_SIZE << VMX_BASIC_VMCS_SIZE_SHIFT) |
		(VMX_BASIC_MEM_TYPE_WB << VMX_BASIC_MEM_TYPE_SHIFT);

	if (cpu_has_vmx_basic_inout())
		msrs->basic |= VMX_BASIC_INOUT;

	/*
	 * These MSRs specify bits which the guest must keep fixed on
	 * while L1 is in VMXON mode (in L1's root mode, or running an L2).
	 * We picked the standard core2 setting.
	 */
#define VMXON_CR0_ALWAYSON     (X86_CR0_PE | X86_CR0_PG | X86_CR0_NE)
#define VMXON_CR4_ALWAYSON     X86_CR4_VMXE
	msrs->cr0_fixed0 = VMXON_CR0_ALWAYSON;
	msrs->cr4_fixed0 = VMXON_CR4_ALWAYSON;

	/* These MSRs specify bits which the guest must keep fixed off. */
	rdmsrl(MSR_IA32_VMX_CR0_FIXED1, msrs->cr0_fixed1);
	rdmsrl(MSR_IA32_VMX_CR4_FIXED1, msrs->cr4_fixed1);

	/* highest index: VMX_PREEMPTION_TIMER_VALUE */
	msrs->vmcs_enum = VMCS12_MAX_FIELD_INDEX << 1;
}

void nested_vmx_hardware_unsetup(void)
{
	int i;

	if (enable_shadow_vmcs) {
		for (i = 0; i < VMX_BITMAP_NR; i++)
			free_page((unsigned long)vmx_bitmap[i]);
	}
}

__init int nested_vmx_hardware_setup(int (*exit_handlers[])(struct kvm_vcpu *))
{
	int i;

	/*
	 * Without EPT it is not possible to restore L1's CR3 and PDPTR on
	 * VMfail, because they are not available in vmcs01.  Just always
	 * use hardware checks.
	 */
	if (!enable_ept)
		nested_early_check = 1;

	if (!cpu_has_vmx_shadow_vmcs())
		enable_shadow_vmcs = 0;
	if (enable_shadow_vmcs) {
		for (i = 0; i < VMX_BITMAP_NR; i++) {
			/*
			 * The vmx_bitmap is not tied to a VM and so should
			 * not be charged to a memcg.
			 */
			vmx_bitmap[i] = (unsigned long *)
				__get_free_page(GFP_KERNEL);
			if (!vmx_bitmap[i]) {
				nested_vmx_hardware_unsetup();
				return -ENOMEM;
			}
		}

		init_vmcs_shadow_fields();
	}

	exit_handlers[EXIT_REASON_VMCLEAR]	= handle_vmclear,
	exit_handlers[EXIT_REASON_VMLAUNCH]	= handle_vmlaunch,
	exit_handlers[EXIT_REASON_VMPTRLD]	= handle_vmptrld,
	exit_handlers[EXIT_REASON_VMPTRST]	= handle_vmptrst,
	exit_handlers[EXIT_REASON_VMREAD]	= handle_vmread,
	exit_handlers[EXIT_REASON_VMRESUME]	= handle_vmresume,
	exit_handlers[EXIT_REASON_VMWRITE]	= handle_vmwrite,
	exit_handlers[EXIT_REASON_VMOFF]	= handle_vmoff,
	exit_handlers[EXIT_REASON_VMON]		= handle_vmon,
	exit_handlers[EXIT_REASON_INVEPT]	= handle_invept,
	exit_handlers[EXIT_REASON_INVVPID]	= handle_invvpid,
	exit_handlers[EXIT_REASON_VMFUNC]	= handle_vmfunc,

	kvm_x86_ops->check_nested_events = vmx_check_nested_events;
	kvm_x86_ops->get_nested_state = vmx_get_nested_state;
	kvm_x86_ops->set_nested_state = vmx_set_nested_state;
	kvm_x86_ops->get_vmcs12_pages = nested_get_vmcs12_pages,
	kvm_x86_ops->nested_enable_evmcs = nested_enable_evmcs;
	kvm_x86_ops->nested_get_evmcs_version = nested_get_evmcs_version;

	return 0;
}<|MERGE_RESOLUTION|>--- conflicted
+++ resolved
@@ -5343,14 +5343,9 @@
 	if (kvm_state->format != KVM_STATE_NESTED_FORMAT_VMX)
 		return -EINVAL;
 
-<<<<<<< HEAD
-	if (!nested_vmx_allowed(vcpu))
-		return kvm_state->vmx.vmxon_pa == -1ull ? 0 : -EINVAL;
-=======
 	if (kvm_state->hdr.vmx.vmxon_pa == -1ull) {
 		if (kvm_state->hdr.vmx.smm.flags)
 			return -EINVAL;
->>>>>>> 4ff96fb5
 
 		if (kvm_state->hdr.vmx.vmcs12_pa != -1ull)
 			return -EINVAL;
@@ -5406,14 +5401,7 @@
 	if (kvm_state->hdr.vmx.vmxon_pa == -1ull)
 		return 0;
 
-<<<<<<< HEAD
-	if (kvm_state->flags & KVM_STATE_NESTED_EVMCS)
-		nested_enable_evmcs(vcpu, NULL);
-
-	vmx->nested.vmxon_ptr = kvm_state->vmx.vmxon_pa;
-=======
 	vmx->nested.vmxon_ptr = kvm_state->hdr.vmx.vmxon_pa;
->>>>>>> 4ff96fb5
 	ret = enter_vmx_operation(vcpu);
 	if (ret)
 		return ret;
@@ -5464,14 +5452,6 @@
 	    vmcs12->vmcs_link_pointer != -1ull) {
 		struct vmcs12 *shadow_vmcs12 = get_shadow_vmcs12(vcpu);
 
-<<<<<<< HEAD
-		if (kvm_state->size < sizeof(*kvm_state) + VMCS12_SIZE + sizeof(*vmcs12))
-			goto error_guest_mode;
-
-		if (copy_from_user(shadow_vmcs12,
-				   user_kvm_nested_state->data + VMCS12_SIZE,
-				   sizeof(*vmcs12))) {
-=======
 		if (kvm_state->size <
 		    sizeof(*kvm_state) +
 		    sizeof(user_vmx_nested_state->vmcs12) + sizeof(*shadow_vmcs12))
@@ -5480,7 +5460,6 @@
 		if (copy_from_user(shadow_vmcs12,
 				   user_vmx_nested_state->shadow_vmcs12,
 				   sizeof(*shadow_vmcs12))) {
->>>>>>> 4ff96fb5
 			ret = -EFAULT;
 			goto error_guest_mode;
 		}
