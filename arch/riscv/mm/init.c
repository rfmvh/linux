// SPDX-License-Identifier: GPL-2.0-only
/*
 * Copyright (C) 2012 Regents of the University of California
 * Copyright (C) 2019 Western Digital Corporation or its affiliates.
 * Copyright (C) 2020 FORTH-ICS/CARV
 *  Nick Kossifidis <mick@ics.forth.gr>
 */

#include <linux/init.h>
#include <linux/mm.h>
#include <linux/memblock.h>
#include <linux/initrd.h>
#include <linux/swap.h>
#include <linux/swiotlb.h>
#include <linux/sizes.h>
#include <linux/of_fdt.h>
#include <linux/of_reserved_mem.h>
#include <linux/libfdt.h>
#include <linux/set_memory.h>
#include <linux/dma-map-ops.h>
#include <linux/crash_dump.h>
#include <linux/hugetlb.h>
#ifdef CONFIG_RELOCATABLE
#include <linux/elf.h>
#endif
#include <linux/kfence.h>
#include <linux/execmem.h>

#include <asm/fixmap.h>
#include <asm/io.h>
#include <asm/kasan.h>
#include <asm/numa.h>
#include <asm/pgtable.h>
#include <asm/sections.h>
#include <asm/soc.h>
#include <asm/tlbflush.h>

#include "../kernel/head.h"

struct kernel_mapping kernel_map __ro_after_init;
EXPORT_SYMBOL(kernel_map);
#ifdef CONFIG_XIP_KERNEL
#define kernel_map	(*(struct kernel_mapping *)XIP_FIXUP(&kernel_map))
#endif

#ifdef CONFIG_64BIT
u64 satp_mode __ro_after_init = !IS_ENABLED(CONFIG_XIP_KERNEL) ? SATP_MODE_57 : SATP_MODE_39;
#else
u64 satp_mode __ro_after_init = SATP_MODE_32;
#endif
EXPORT_SYMBOL(satp_mode);

#ifdef CONFIG_64BIT
bool pgtable_l4_enabled __ro_after_init = !IS_ENABLED(CONFIG_XIP_KERNEL);
bool pgtable_l5_enabled __ro_after_init = !IS_ENABLED(CONFIG_XIP_KERNEL);
EXPORT_SYMBOL(pgtable_l4_enabled);
EXPORT_SYMBOL(pgtable_l5_enabled);
#endif

phys_addr_t phys_ram_base __ro_after_init;
EXPORT_SYMBOL(phys_ram_base);

unsigned long empty_zero_page[PAGE_SIZE / sizeof(unsigned long)]
							__page_aligned_bss;
EXPORT_SYMBOL(empty_zero_page);

extern char _start[];
void *_dtb_early_va __initdata;
uintptr_t _dtb_early_pa __initdata;

phys_addr_t dma32_phys_limit __initdata;

static void __init zone_sizes_init(void)
{
	unsigned long max_zone_pfns[MAX_NR_ZONES] = { 0, };

#ifdef CONFIG_ZONE_DMA32
	max_zone_pfns[ZONE_DMA32] = PFN_DOWN(dma32_phys_limit);
#endif
	max_zone_pfns[ZONE_NORMAL] = max_low_pfn;

	free_area_init(max_zone_pfns);
}

#if defined(CONFIG_MMU) && defined(CONFIG_DEBUG_VM)

#define LOG2_SZ_1K  ilog2(SZ_1K)
#define LOG2_SZ_1M  ilog2(SZ_1M)
#define LOG2_SZ_1G  ilog2(SZ_1G)
#define LOG2_SZ_1T  ilog2(SZ_1T)

static inline void print_mlk(char *name, unsigned long b, unsigned long t)
{
	pr_notice("%12s : 0x%08lx - 0x%08lx   (%4ld kB)\n", name, b, t,
		  (((t) - (b)) >> LOG2_SZ_1K));
}

static inline void print_mlm(char *name, unsigned long b, unsigned long t)
{
	pr_notice("%12s : 0x%08lx - 0x%08lx   (%4ld MB)\n", name, b, t,
		  (((t) - (b)) >> LOG2_SZ_1M));
}

static inline void print_mlg(char *name, unsigned long b, unsigned long t)
{
	pr_notice("%12s : 0x%08lx - 0x%08lx   (%4ld GB)\n", name, b, t,
		   (((t) - (b)) >> LOG2_SZ_1G));
}

#ifdef CONFIG_64BIT
static inline void print_mlt(char *name, unsigned long b, unsigned long t)
{
	pr_notice("%12s : 0x%08lx - 0x%08lx   (%4ld TB)\n", name, b, t,
		   (((t) - (b)) >> LOG2_SZ_1T));
}
#else
#define print_mlt(n, b, t) do {} while (0)
#endif

static inline void print_ml(char *name, unsigned long b, unsigned long t)
{
	unsigned long diff = t - b;

	if (IS_ENABLED(CONFIG_64BIT) && (diff >> LOG2_SZ_1T) >= 10)
		print_mlt(name, b, t);
	else if ((diff >> LOG2_SZ_1G) >= 10)
		print_mlg(name, b, t);
	else if ((diff >> LOG2_SZ_1M) >= 10)
		print_mlm(name, b, t);
	else
		print_mlk(name, b, t);
}

static void __init print_vm_layout(void)
{
	pr_notice("Virtual kernel memory layout:\n");
	print_ml("fixmap", (unsigned long)FIXADDR_START,
		(unsigned long)FIXADDR_TOP);
	print_ml("pci io", (unsigned long)PCI_IO_START,
		(unsigned long)PCI_IO_END);
	print_ml("vmemmap", (unsigned long)VMEMMAP_START,
		(unsigned long)VMEMMAP_END);
	print_ml("vmalloc", (unsigned long)VMALLOC_START,
		(unsigned long)VMALLOC_END);
#ifdef CONFIG_64BIT
	print_ml("modules", (unsigned long)MODULES_VADDR,
		(unsigned long)MODULES_END);
#endif
	print_ml("lowmem", (unsigned long)PAGE_OFFSET,
		(unsigned long)high_memory);
	if (IS_ENABLED(CONFIG_64BIT)) {
#ifdef CONFIG_KASAN
		print_ml("kasan", KASAN_SHADOW_START, KASAN_SHADOW_END);
#endif

		print_ml("kernel", (unsigned long)kernel_map.virt_addr,
			 (unsigned long)ADDRESS_SPACE_END);
	}
}
#else
static void print_vm_layout(void) { }
#endif /* CONFIG_DEBUG_VM */

void __init mem_init(void)
{
	bool swiotlb = max_pfn > PFN_DOWN(dma32_phys_limit);
#ifdef CONFIG_FLATMEM
	BUG_ON(!mem_map);
#endif /* CONFIG_FLATMEM */

	if (IS_ENABLED(CONFIG_DMA_BOUNCE_UNALIGNED_KMALLOC) && !swiotlb &&
	    dma_cache_alignment != 1) {
		/*
		 * If no bouncing needed for ZONE_DMA, allocate 1MB swiotlb
		 * buffer per 1GB of RAM for kmalloc() bouncing on
		 * non-coherent platforms.
		 */
		unsigned long size =
			DIV_ROUND_UP(memblock_phys_mem_size(), 1024);
		swiotlb_adjust_size(min(swiotlb_size_or_default(), size));
		swiotlb = true;
	}

	swiotlb_init(swiotlb, SWIOTLB_VERBOSE);
	memblock_free_all();

	print_vm_layout();
}

/* Limit the memory size via mem. */
static phys_addr_t memory_limit;
#ifdef CONFIG_XIP_KERNEL
#define memory_limit	(*(phys_addr_t *)XIP_FIXUP(&memory_limit))
#endif /* CONFIG_XIP_KERNEL */

static int __init early_mem(char *p)
{
	u64 size;

	if (!p)
		return 1;

	size = memparse(p, &p) & PAGE_MASK;
	memory_limit = min_t(u64, size, memory_limit);

	pr_notice("Memory limited to %lldMB\n", (u64)memory_limit >> 20);

	return 0;
}
early_param("mem", early_mem);

static void __init setup_bootmem(void)
{
	phys_addr_t vmlinux_end = __pa_symbol(&_end);
	phys_addr_t max_mapped_addr;
	phys_addr_t phys_ram_end, vmlinux_start;

	if (IS_ENABLED(CONFIG_XIP_KERNEL))
		vmlinux_start = __pa_symbol(&_sdata);
	else
		vmlinux_start = __pa_symbol(&_start);

	memblock_enforce_memory_limit(memory_limit);

	/*
	 * Make sure we align the reservation on PMD_SIZE since we will
	 * map the kernel in the linear mapping as read-only: we do not want
	 * any allocation to happen between _end and the next pmd aligned page.
	 */
	if (IS_ENABLED(CONFIG_64BIT) && IS_ENABLED(CONFIG_STRICT_KERNEL_RWX))
		vmlinux_end = (vmlinux_end + PMD_SIZE - 1) & PMD_MASK;
	/*
	 * Reserve from the start of the kernel to the end of the kernel
	 */
	memblock_reserve(vmlinux_start, vmlinux_end - vmlinux_start);

	/*
	 * Make sure we align the start of the memory on a PMD boundary so that
	 * at worst, we map the linear mapping with PMD mappings.
	 */
	if (!IS_ENABLED(CONFIG_XIP_KERNEL))
		phys_ram_base = memblock_start_of_DRAM() & PMD_MASK;

	/*
	 * In 64-bit, any use of __va/__pa before this point is wrong as we
	 * did not know the start of DRAM before.
	 */
	if (IS_ENABLED(CONFIG_64BIT) && IS_ENABLED(CONFIG_MMU))
		kernel_map.va_pa_offset = PAGE_OFFSET - phys_ram_base;

	/*
	 * The size of the linear page mapping may restrict the amount of
	 * usable RAM.
	 */
<<<<<<< HEAD
	if (IS_ENABLED(CONFIG_64BIT)) {
=======
	if (IS_ENABLED(CONFIG_64BIT) && IS_ENABLED(CONFIG_MMU)) {
>>>>>>> 17b65575
		max_mapped_addr = __pa(PAGE_OFFSET) + KERN_VIRT_SIZE;
		memblock_cap_memory_range(phys_ram_base,
					  max_mapped_addr - phys_ram_base);
	}

	/*
	 * Reserve physical address space that would be mapped to virtual
	 * addresses greater than (void *)(-PAGE_SIZE) because:
	 *  - This memory would overlap with ERR_PTR
	 *  - This memory belongs to high memory, which is not supported
	 *
	 * This is not applicable to 64-bit kernel, because virtual addresses
	 * after (void *)(-PAGE_SIZE) are not linearly mapped: they are
	 * occupied by kernel mapping. Also it is unrealistic for high memory
	 * to exist on 64-bit platforms.
	 */
	if (!IS_ENABLED(CONFIG_64BIT)) {
		max_mapped_addr = __va_to_pa_nodebug(-PAGE_SIZE);
		memblock_reserve(max_mapped_addr, (phys_addr_t)-max_mapped_addr);
	}

	phys_ram_end = memblock_end_of_DRAM();
	min_low_pfn = PFN_UP(phys_ram_base);
	max_low_pfn = max_pfn = PFN_DOWN(phys_ram_end);
	high_memory = (void *)(__va(PFN_PHYS(max_low_pfn)));

	dma32_phys_limit = min(4UL * SZ_1G, (unsigned long)PFN_PHYS(max_low_pfn));
	set_max_mapnr(max_low_pfn - ARCH_PFN_OFFSET);

	reserve_initrd_mem();

	/*
	 * No allocation should be done before reserving the memory as defined
	 * in the device tree, otherwise the allocation could end up in a
	 * reserved region.
	 */
	early_init_fdt_scan_reserved_mem();

	/*
	 * If DTB is built in, no need to reserve its memblock.
	 * Otherwise, do reserve it but avoid using
	 * early_init_fdt_reserve_self() since __pa() does
	 * not work for DTB pointers that are fixmap addresses
	 */
	if (!IS_ENABLED(CONFIG_BUILTIN_DTB))
		memblock_reserve(dtb_early_pa, fdt_totalsize(dtb_early_va));

	dma_contiguous_reserve(dma32_phys_limit);
	if (IS_ENABLED(CONFIG_64BIT))
		hugetlb_cma_reserve(PUD_SHIFT - PAGE_SHIFT);
}

#ifdef CONFIG_MMU
struct pt_alloc_ops pt_ops __meminitdata;

pgd_t swapper_pg_dir[PTRS_PER_PGD] __page_aligned_bss;
pgd_t trampoline_pg_dir[PTRS_PER_PGD] __page_aligned_bss;
static pte_t fixmap_pte[PTRS_PER_PTE] __page_aligned_bss;

pgd_t early_pg_dir[PTRS_PER_PGD] __initdata __aligned(PAGE_SIZE);

#ifdef CONFIG_XIP_KERNEL
#define pt_ops			(*(struct pt_alloc_ops *)XIP_FIXUP(&pt_ops))
#define trampoline_pg_dir      ((pgd_t *)XIP_FIXUP(trampoline_pg_dir))
#define fixmap_pte             ((pte_t *)XIP_FIXUP(fixmap_pte))
#define early_pg_dir           ((pgd_t *)XIP_FIXUP(early_pg_dir))
#endif /* CONFIG_XIP_KERNEL */

static const pgprot_t protection_map[16] = {
	[VM_NONE]					= PAGE_NONE,
	[VM_READ]					= PAGE_READ,
	[VM_WRITE]					= PAGE_COPY,
	[VM_WRITE | VM_READ]				= PAGE_COPY,
	[VM_EXEC]					= PAGE_EXEC,
	[VM_EXEC | VM_READ]				= PAGE_READ_EXEC,
	[VM_EXEC | VM_WRITE]				= PAGE_COPY_EXEC,
	[VM_EXEC | VM_WRITE | VM_READ]			= PAGE_COPY_EXEC,
	[VM_SHARED]					= PAGE_NONE,
	[VM_SHARED | VM_READ]				= PAGE_READ,
	[VM_SHARED | VM_WRITE]				= PAGE_SHARED,
	[VM_SHARED | VM_WRITE | VM_READ]		= PAGE_SHARED,
	[VM_SHARED | VM_EXEC]				= PAGE_EXEC,
	[VM_SHARED | VM_EXEC | VM_READ]			= PAGE_READ_EXEC,
	[VM_SHARED | VM_EXEC | VM_WRITE]		= PAGE_SHARED_EXEC,
	[VM_SHARED | VM_EXEC | VM_WRITE | VM_READ]	= PAGE_SHARED_EXEC
};
DECLARE_VM_GET_PAGE_PROT

void __set_fixmap(enum fixed_addresses idx, phys_addr_t phys, pgprot_t prot)
{
	unsigned long addr = __fix_to_virt(idx);
	pte_t *ptep;

	BUG_ON(idx <= FIX_HOLE || idx >= __end_of_fixed_addresses);

	ptep = &fixmap_pte[pte_index(addr)];

	if (pgprot_val(prot))
		set_pte(ptep, pfn_pte(phys >> PAGE_SHIFT, prot));
	else
		pte_clear(&init_mm, addr, ptep);
	local_flush_tlb_page(addr);
}

static inline pte_t *__init get_pte_virt_early(phys_addr_t pa)
{
	return (pte_t *)((uintptr_t)pa);
}

static inline pte_t *__init get_pte_virt_fixmap(phys_addr_t pa)
{
	clear_fixmap(FIX_PTE);
	return (pte_t *)set_fixmap_offset(FIX_PTE, pa);
}

static inline pte_t *__meminit get_pte_virt_late(phys_addr_t pa)
{
	return (pte_t *) __va(pa);
}

static inline phys_addr_t __init alloc_pte_early(uintptr_t va)
{
	/*
	 * We only create PMD or PGD early mappings so we
	 * should never reach here with MMU disabled.
	 */
	BUG();
}

static inline phys_addr_t __init alloc_pte_fixmap(uintptr_t va)
{
	return memblock_phys_alloc(PAGE_SIZE, PAGE_SIZE);
}

static phys_addr_t __meminit alloc_pte_late(uintptr_t va)
{
	struct ptdesc *ptdesc = pagetable_alloc(GFP_KERNEL & ~__GFP_HIGHMEM, 0);

	BUG_ON(!ptdesc || !pagetable_pte_ctor(ptdesc));
	return __pa((pte_t *)ptdesc_address(ptdesc));
}

static void __meminit create_pte_mapping(pte_t *ptep, uintptr_t va, phys_addr_t pa, phys_addr_t sz,
					 pgprot_t prot)
{
	uintptr_t pte_idx = pte_index(va);

	BUG_ON(sz != PAGE_SIZE);

	if (pte_none(ptep[pte_idx]))
		ptep[pte_idx] = pfn_pte(PFN_DOWN(pa), prot);
}

#ifndef __PAGETABLE_PMD_FOLDED

static pmd_t trampoline_pmd[PTRS_PER_PMD] __page_aligned_bss;
static pmd_t fixmap_pmd[PTRS_PER_PMD] __page_aligned_bss;
static pmd_t early_pmd[PTRS_PER_PMD] __initdata __aligned(PAGE_SIZE);

#ifdef CONFIG_XIP_KERNEL
#define trampoline_pmd ((pmd_t *)XIP_FIXUP(trampoline_pmd))
#define fixmap_pmd     ((pmd_t *)XIP_FIXUP(fixmap_pmd))
#define early_pmd      ((pmd_t *)XIP_FIXUP(early_pmd))
#endif /* CONFIG_XIP_KERNEL */

static p4d_t trampoline_p4d[PTRS_PER_P4D] __page_aligned_bss;
static p4d_t fixmap_p4d[PTRS_PER_P4D] __page_aligned_bss;
static p4d_t early_p4d[PTRS_PER_P4D] __initdata __aligned(PAGE_SIZE);

#ifdef CONFIG_XIP_KERNEL
#define trampoline_p4d ((p4d_t *)XIP_FIXUP(trampoline_p4d))
#define fixmap_p4d     ((p4d_t *)XIP_FIXUP(fixmap_p4d))
#define early_p4d      ((p4d_t *)XIP_FIXUP(early_p4d))
#endif /* CONFIG_XIP_KERNEL */

static pud_t trampoline_pud[PTRS_PER_PUD] __page_aligned_bss;
static pud_t fixmap_pud[PTRS_PER_PUD] __page_aligned_bss;
static pud_t early_pud[PTRS_PER_PUD] __initdata __aligned(PAGE_SIZE);

#ifdef CONFIG_XIP_KERNEL
#define trampoline_pud ((pud_t *)XIP_FIXUP(trampoline_pud))
#define fixmap_pud     ((pud_t *)XIP_FIXUP(fixmap_pud))
#define early_pud      ((pud_t *)XIP_FIXUP(early_pud))
#endif /* CONFIG_XIP_KERNEL */

static pmd_t *__init get_pmd_virt_early(phys_addr_t pa)
{
	/* Before MMU is enabled */
	return (pmd_t *)((uintptr_t)pa);
}

static pmd_t *__init get_pmd_virt_fixmap(phys_addr_t pa)
{
	clear_fixmap(FIX_PMD);
	return (pmd_t *)set_fixmap_offset(FIX_PMD, pa);
}

static pmd_t *__meminit get_pmd_virt_late(phys_addr_t pa)
{
	return (pmd_t *) __va(pa);
}

static phys_addr_t __init alloc_pmd_early(uintptr_t va)
{
	BUG_ON((va - kernel_map.virt_addr) >> PUD_SHIFT);

	return (uintptr_t)early_pmd;
}

static phys_addr_t __init alloc_pmd_fixmap(uintptr_t va)
{
	return memblock_phys_alloc(PAGE_SIZE, PAGE_SIZE);
}

static phys_addr_t __meminit alloc_pmd_late(uintptr_t va)
{
	struct ptdesc *ptdesc = pagetable_alloc(GFP_KERNEL & ~__GFP_HIGHMEM, 0);

	BUG_ON(!ptdesc || !pagetable_pmd_ctor(ptdesc));
	return __pa((pmd_t *)ptdesc_address(ptdesc));
}

static void __meminit create_pmd_mapping(pmd_t *pmdp,
					 uintptr_t va, phys_addr_t pa,
					 phys_addr_t sz, pgprot_t prot)
{
	pte_t *ptep;
	phys_addr_t pte_phys;
	uintptr_t pmd_idx = pmd_index(va);

	if (sz == PMD_SIZE) {
		if (pmd_none(pmdp[pmd_idx]))
			pmdp[pmd_idx] = pfn_pmd(PFN_DOWN(pa), prot);
		return;
	}

	if (pmd_none(pmdp[pmd_idx])) {
		pte_phys = pt_ops.alloc_pte(va);
		pmdp[pmd_idx] = pfn_pmd(PFN_DOWN(pte_phys), PAGE_TABLE);
		ptep = pt_ops.get_pte_virt(pte_phys);
		memset(ptep, 0, PAGE_SIZE);
	} else {
		pte_phys = PFN_PHYS(_pmd_pfn(pmdp[pmd_idx]));
		ptep = pt_ops.get_pte_virt(pte_phys);
	}

	create_pte_mapping(ptep, va, pa, sz, prot);
}

static pud_t *__init get_pud_virt_early(phys_addr_t pa)
{
	return (pud_t *)((uintptr_t)pa);
}

static pud_t *__init get_pud_virt_fixmap(phys_addr_t pa)
{
	clear_fixmap(FIX_PUD);
	return (pud_t *)set_fixmap_offset(FIX_PUD, pa);
}

static pud_t *__meminit get_pud_virt_late(phys_addr_t pa)
{
	return (pud_t *)__va(pa);
}

static phys_addr_t __init alloc_pud_early(uintptr_t va)
{
	/* Only one PUD is available for early mapping */
	BUG_ON((va - kernel_map.virt_addr) >> PGDIR_SHIFT);

	return (uintptr_t)early_pud;
}

static phys_addr_t __init alloc_pud_fixmap(uintptr_t va)
{
	return memblock_phys_alloc(PAGE_SIZE, PAGE_SIZE);
}

static phys_addr_t __meminit alloc_pud_late(uintptr_t va)
{
	unsigned long vaddr;

	vaddr = __get_free_page(GFP_KERNEL);
	BUG_ON(!vaddr);
	return __pa(vaddr);
}

static p4d_t *__init get_p4d_virt_early(phys_addr_t pa)
{
	return (p4d_t *)((uintptr_t)pa);
}

static p4d_t *__init get_p4d_virt_fixmap(phys_addr_t pa)
{
	clear_fixmap(FIX_P4D);
	return (p4d_t *)set_fixmap_offset(FIX_P4D, pa);
}

static p4d_t *__meminit get_p4d_virt_late(phys_addr_t pa)
{
	return (p4d_t *)__va(pa);
}

static phys_addr_t __init alloc_p4d_early(uintptr_t va)
{
	/* Only one P4D is available for early mapping */
	BUG_ON((va - kernel_map.virt_addr) >> PGDIR_SHIFT);

	return (uintptr_t)early_p4d;
}

static phys_addr_t __init alloc_p4d_fixmap(uintptr_t va)
{
	return memblock_phys_alloc(PAGE_SIZE, PAGE_SIZE);
}

static phys_addr_t __meminit alloc_p4d_late(uintptr_t va)
{
	unsigned long vaddr;

	vaddr = __get_free_page(GFP_KERNEL);
	BUG_ON(!vaddr);
	return __pa(vaddr);
}

static void __meminit create_pud_mapping(pud_t *pudp, uintptr_t va, phys_addr_t pa, phys_addr_t sz,
					 pgprot_t prot)
{
	pmd_t *nextp;
	phys_addr_t next_phys;
	uintptr_t pud_index = pud_index(va);

	if (sz == PUD_SIZE) {
		if (pud_val(pudp[pud_index]) == 0)
			pudp[pud_index] = pfn_pud(PFN_DOWN(pa), prot);
		return;
	}

	if (pud_val(pudp[pud_index]) == 0) {
		next_phys = pt_ops.alloc_pmd(va);
		pudp[pud_index] = pfn_pud(PFN_DOWN(next_phys), PAGE_TABLE);
		nextp = pt_ops.get_pmd_virt(next_phys);
		memset(nextp, 0, PAGE_SIZE);
	} else {
		next_phys = PFN_PHYS(_pud_pfn(pudp[pud_index]));
		nextp = pt_ops.get_pmd_virt(next_phys);
	}

	create_pmd_mapping(nextp, va, pa, sz, prot);
}

static void __meminit create_p4d_mapping(p4d_t *p4dp, uintptr_t va, phys_addr_t pa, phys_addr_t sz,
					 pgprot_t prot)
{
	pud_t *nextp;
	phys_addr_t next_phys;
	uintptr_t p4d_index = p4d_index(va);

	if (sz == P4D_SIZE) {
		if (p4d_val(p4dp[p4d_index]) == 0)
			p4dp[p4d_index] = pfn_p4d(PFN_DOWN(pa), prot);
		return;
	}

	if (p4d_val(p4dp[p4d_index]) == 0) {
		next_phys = pt_ops.alloc_pud(va);
		p4dp[p4d_index] = pfn_p4d(PFN_DOWN(next_phys), PAGE_TABLE);
		nextp = pt_ops.get_pud_virt(next_phys);
		memset(nextp, 0, PAGE_SIZE);
	} else {
		next_phys = PFN_PHYS(_p4d_pfn(p4dp[p4d_index]));
		nextp = pt_ops.get_pud_virt(next_phys);
	}

	create_pud_mapping(nextp, va, pa, sz, prot);
}

#define pgd_next_t		p4d_t
#define alloc_pgd_next(__va)	(pgtable_l5_enabled ?			\
		pt_ops.alloc_p4d(__va) : (pgtable_l4_enabled ?		\
		pt_ops.alloc_pud(__va) : pt_ops.alloc_pmd(__va)))
#define get_pgd_next_virt(__pa)	(pgtable_l5_enabled ?			\
		pt_ops.get_p4d_virt(__pa) : (pgd_next_t *)(pgtable_l4_enabled ?	\
		pt_ops.get_pud_virt(__pa) : (pud_t *)pt_ops.get_pmd_virt(__pa)))
#define create_pgd_next_mapping(__nextp, __va, __pa, __sz, __prot)	\
				(pgtable_l5_enabled ?			\
		create_p4d_mapping(__nextp, __va, __pa, __sz, __prot) : \
				(pgtable_l4_enabled ?			\
		create_pud_mapping((pud_t *)__nextp, __va, __pa, __sz, __prot) :	\
		create_pmd_mapping((pmd_t *)__nextp, __va, __pa, __sz, __prot)))
#define fixmap_pgd_next		(pgtable_l5_enabled ?			\
		(uintptr_t)fixmap_p4d : (pgtable_l4_enabled ?		\
		(uintptr_t)fixmap_pud : (uintptr_t)fixmap_pmd))
#define trampoline_pgd_next	(pgtable_l5_enabled ?			\
		(uintptr_t)trampoline_p4d : (pgtable_l4_enabled ?	\
		(uintptr_t)trampoline_pud : (uintptr_t)trampoline_pmd))
#else
#define pgd_next_t		pte_t
#define alloc_pgd_next(__va)	pt_ops.alloc_pte(__va)
#define get_pgd_next_virt(__pa)	pt_ops.get_pte_virt(__pa)
#define create_pgd_next_mapping(__nextp, __va, __pa, __sz, __prot)	\
	create_pte_mapping(__nextp, __va, __pa, __sz, __prot)
#define fixmap_pgd_next		((uintptr_t)fixmap_pte)
#define create_p4d_mapping(__pmdp, __va, __pa, __sz, __prot) do {} while(0)
#define create_pud_mapping(__pmdp, __va, __pa, __sz, __prot) do {} while(0)
#define create_pmd_mapping(__pmdp, __va, __pa, __sz, __prot) do {} while(0)
#endif /* __PAGETABLE_PMD_FOLDED */

void __meminit create_pgd_mapping(pgd_t *pgdp, uintptr_t va, phys_addr_t pa, phys_addr_t sz,
				  pgprot_t prot)
{
	pgd_next_t *nextp;
	phys_addr_t next_phys;
	uintptr_t pgd_idx = pgd_index(va);

	if (sz == PGDIR_SIZE) {
		if (pgd_val(pgdp[pgd_idx]) == 0)
			pgdp[pgd_idx] = pfn_pgd(PFN_DOWN(pa), prot);
		return;
	}

	if (pgd_val(pgdp[pgd_idx]) == 0) {
		next_phys = alloc_pgd_next(va);
		pgdp[pgd_idx] = pfn_pgd(PFN_DOWN(next_phys), PAGE_TABLE);
		nextp = get_pgd_next_virt(next_phys);
		memset(nextp, 0, PAGE_SIZE);
	} else {
		next_phys = PFN_PHYS(_pgd_pfn(pgdp[pgd_idx]));
		nextp = get_pgd_next_virt(next_phys);
	}

	create_pgd_next_mapping(nextp, va, pa, sz, prot);
}

static uintptr_t __meminit best_map_size(phys_addr_t pa, uintptr_t va, phys_addr_t size)
{
	if (debug_pagealloc_enabled())
		return PAGE_SIZE;

	if (pgtable_l5_enabled &&
	    !(pa & (P4D_SIZE - 1)) && !(va & (P4D_SIZE - 1)) && size >= P4D_SIZE)
		return P4D_SIZE;

	if (pgtable_l4_enabled &&
	    !(pa & (PUD_SIZE - 1)) && !(va & (PUD_SIZE - 1)) && size >= PUD_SIZE)
		return PUD_SIZE;

	if (IS_ENABLED(CONFIG_64BIT) &&
	    !(pa & (PMD_SIZE - 1)) && !(va & (PMD_SIZE - 1)) && size >= PMD_SIZE)
		return PMD_SIZE;

	return PAGE_SIZE;
}

#ifdef CONFIG_XIP_KERNEL
#define phys_ram_base  (*(phys_addr_t *)XIP_FIXUP(&phys_ram_base))
extern char _xiprom[], _exiprom[], __data_loc;

/* called from head.S with MMU off */
asmlinkage void __init __copy_data(void)
{
	void *from = (void *)(&__data_loc);
	void *to = (void *)CONFIG_PHYS_RAM_BASE;
	size_t sz = (size_t)((uintptr_t)(&_end) - (uintptr_t)(&_sdata));

	memcpy(to, from, sz);
}
#endif

#ifdef CONFIG_STRICT_KERNEL_RWX
static __meminit pgprot_t pgprot_from_va(uintptr_t va)
{
	if (is_va_kernel_text(va))
		return PAGE_KERNEL_READ_EXEC;

	/*
	 * In 64-bit kernel, the kernel mapping is outside the linear mapping so
	 * we must protect its linear mapping alias from being executed and
	 * written.
	 * And rodata section is marked readonly in mark_rodata_ro.
	 */
	if (IS_ENABLED(CONFIG_64BIT) && is_va_kernel_lm_alias_text(va))
		return PAGE_KERNEL_READ;

	return PAGE_KERNEL;
}

void mark_rodata_ro(void)
{
	set_kernel_memory(__start_rodata, _data, set_memory_ro);
	if (IS_ENABLED(CONFIG_64BIT))
		set_kernel_memory(lm_alias(__start_rodata), lm_alias(_data),
				  set_memory_ro);
}
#else
static __meminit pgprot_t pgprot_from_va(uintptr_t va)
{
	if (IS_ENABLED(CONFIG_64BIT) && !is_kernel_mapping(va))
		return PAGE_KERNEL;

	return PAGE_KERNEL_EXEC;
}
#endif /* CONFIG_STRICT_KERNEL_RWX */

#if defined(CONFIG_64BIT) && !defined(CONFIG_XIP_KERNEL)
u64 __pi_set_satp_mode_from_cmdline(uintptr_t dtb_pa);

static void __init disable_pgtable_l5(void)
{
	pgtable_l5_enabled = false;
	kernel_map.page_offset = PAGE_OFFSET_L4;
	satp_mode = SATP_MODE_48;
}

static void __init disable_pgtable_l4(void)
{
	pgtable_l4_enabled = false;
	kernel_map.page_offset = PAGE_OFFSET_L3;
	satp_mode = SATP_MODE_39;
}

static int __init print_no4lvl(char *p)
{
	pr_info("Disabled 4-level and 5-level paging");
	return 0;
}
early_param("no4lvl", print_no4lvl);

static int __init print_no5lvl(char *p)
{
	pr_info("Disabled 5-level paging");
	return 0;
}
early_param("no5lvl", print_no5lvl);

static void __init set_mmap_rnd_bits_max(void)
{
	mmap_rnd_bits_max = MMAP_VA_BITS - PAGE_SHIFT - 3;
}

/*
 * There is a simple way to determine if 4-level is supported by the
 * underlying hardware: establish 1:1 mapping in 4-level page table mode
 * then read SATP to see if the configuration was taken into account
 * meaning sv48 is supported.
 */
static __init void set_satp_mode(uintptr_t dtb_pa)
{
	u64 identity_satp, hw_satp;
	uintptr_t set_satp_mode_pmd = ((unsigned long)set_satp_mode) & PMD_MASK;
	u64 satp_mode_cmdline = __pi_set_satp_mode_from_cmdline(dtb_pa);

	if (satp_mode_cmdline == SATP_MODE_57) {
		disable_pgtable_l5();
	} else if (satp_mode_cmdline == SATP_MODE_48) {
		disable_pgtable_l5();
		disable_pgtable_l4();
		return;
	}

	create_p4d_mapping(early_p4d,
			set_satp_mode_pmd, (uintptr_t)early_pud,
			P4D_SIZE, PAGE_TABLE);
	create_pud_mapping(early_pud,
			   set_satp_mode_pmd, (uintptr_t)early_pmd,
			   PUD_SIZE, PAGE_TABLE);
	/* Handle the case where set_satp_mode straddles 2 PMDs */
	create_pmd_mapping(early_pmd,
			   set_satp_mode_pmd, set_satp_mode_pmd,
			   PMD_SIZE, PAGE_KERNEL_EXEC);
	create_pmd_mapping(early_pmd,
			   set_satp_mode_pmd + PMD_SIZE,
			   set_satp_mode_pmd + PMD_SIZE,
			   PMD_SIZE, PAGE_KERNEL_EXEC);
retry:
	create_pgd_mapping(early_pg_dir,
			   set_satp_mode_pmd,
			   pgtable_l5_enabled ?
				(uintptr_t)early_p4d : (uintptr_t)early_pud,
			   PGDIR_SIZE, PAGE_TABLE);

	identity_satp = PFN_DOWN((uintptr_t)&early_pg_dir) | satp_mode;

	local_flush_tlb_all();
	csr_write(CSR_SATP, identity_satp);
	hw_satp = csr_swap(CSR_SATP, 0ULL);
	local_flush_tlb_all();

	if (hw_satp != identity_satp) {
		if (pgtable_l5_enabled) {
			disable_pgtable_l5();
			memset(early_pg_dir, 0, PAGE_SIZE);
			goto retry;
		}
		disable_pgtable_l4();
	}

	memset(early_pg_dir, 0, PAGE_SIZE);
	memset(early_p4d, 0, PAGE_SIZE);
	memset(early_pud, 0, PAGE_SIZE);
	memset(early_pmd, 0, PAGE_SIZE);
}
#endif

/*
 * setup_vm() is called from head.S with MMU-off.
 *
 * Following requirements should be honoured for setup_vm() to work
 * correctly:
 * 1) It should use PC-relative addressing for accessing kernel symbols.
 *    To achieve this we always use GCC cmodel=medany.
 * 2) The compiler instrumentation for FTRACE will not work for setup_vm()
 *    so disable compiler instrumentation when FTRACE is enabled.
 *
 * Currently, the above requirements are honoured by using custom CFLAGS
 * for init.o in mm/Makefile.
 */

#ifndef __riscv_cmodel_medany
#error "setup_vm() is called from head.S before relocate so it should not use absolute addressing."
#endif

#ifdef CONFIG_RELOCATABLE
extern unsigned long __rela_dyn_start, __rela_dyn_end;

static void __init relocate_kernel(void)
{
	Elf64_Rela *rela = (Elf64_Rela *)&__rela_dyn_start;
	/*
	 * This holds the offset between the linked virtual address and the
	 * relocated virtual address.
	 */
	uintptr_t reloc_offset = kernel_map.virt_addr - KERNEL_LINK_ADDR;
	/*
	 * This holds the offset between kernel linked virtual address and
	 * physical address.
	 */
	uintptr_t va_kernel_link_pa_offset = KERNEL_LINK_ADDR - kernel_map.phys_addr;

	for ( ; rela < (Elf64_Rela *)&__rela_dyn_end; rela++) {
		Elf64_Addr addr = (rela->r_offset - va_kernel_link_pa_offset);
		Elf64_Addr relocated_addr = rela->r_addend;

		if (rela->r_info != R_RISCV_RELATIVE)
			continue;

		/*
		 * Make sure to not relocate vdso symbols like rt_sigreturn
		 * which are linked from the address 0 in vmlinux since
		 * vdso symbol addresses are actually used as an offset from
		 * mm->context.vdso in VDSO_OFFSET macro.
		 */
		if (relocated_addr >= KERNEL_LINK_ADDR)
			relocated_addr += reloc_offset;

		*(Elf64_Addr *)addr = relocated_addr;
	}
}
#endif /* CONFIG_RELOCATABLE */

#ifdef CONFIG_XIP_KERNEL
static void __init create_kernel_page_table(pgd_t *pgdir,
					    __always_unused bool early)
{
	uintptr_t va, end_va;

	/* Map the flash resident part */
	end_va = kernel_map.virt_addr + kernel_map.xiprom_sz;
	for (va = kernel_map.virt_addr; va < end_va; va += PMD_SIZE)
		create_pgd_mapping(pgdir, va,
				   kernel_map.xiprom + (va - kernel_map.virt_addr),
				   PMD_SIZE, PAGE_KERNEL_EXEC);

	/* Map the data in RAM */
	end_va = kernel_map.virt_addr + kernel_map.size;
	for (va = kernel_map.virt_addr + XIP_OFFSET; va < end_va; va += PMD_SIZE)
		create_pgd_mapping(pgdir, va,
				   kernel_map.phys_addr + (va - (kernel_map.virt_addr + XIP_OFFSET)),
				   PMD_SIZE, PAGE_KERNEL);
}
#else
static void __init create_kernel_page_table(pgd_t *pgdir, bool early)
{
	uintptr_t va, end_va;

	end_va = kernel_map.virt_addr + kernel_map.size;
	for (va = kernel_map.virt_addr; va < end_va; va += PMD_SIZE)
		create_pgd_mapping(pgdir, va,
				   kernel_map.phys_addr + (va - kernel_map.virt_addr),
				   PMD_SIZE,
				   early ?
					PAGE_KERNEL_EXEC : pgprot_from_va(va));
}
#endif

/*
 * Setup a 4MB mapping that encompasses the device tree: for 64-bit kernel,
 * this means 2 PMD entries whereas for 32-bit kernel, this is only 1 PGDIR
 * entry.
 */
static void __init create_fdt_early_page_table(uintptr_t fix_fdt_va,
					       uintptr_t dtb_pa)
{
#ifndef CONFIG_BUILTIN_DTB
	uintptr_t pa = dtb_pa & ~(PMD_SIZE - 1);

	/* Make sure the fdt fixmap address is always aligned on PMD size */
	BUILD_BUG_ON(FIX_FDT % (PMD_SIZE / PAGE_SIZE));

	/* In 32-bit only, the fdt lies in its own PGD */
	if (!IS_ENABLED(CONFIG_64BIT)) {
		create_pgd_mapping(early_pg_dir, fix_fdt_va,
				   pa, MAX_FDT_SIZE, PAGE_KERNEL);
	} else {
		create_pmd_mapping(fixmap_pmd, fix_fdt_va,
				   pa, PMD_SIZE, PAGE_KERNEL);
		create_pmd_mapping(fixmap_pmd, fix_fdt_va + PMD_SIZE,
				   pa + PMD_SIZE, PMD_SIZE, PAGE_KERNEL);
	}

	dtb_early_va = (void *)fix_fdt_va + (dtb_pa & (PMD_SIZE - 1));
#else
	/*
	 * For 64-bit kernel, __va can't be used since it would return a linear
	 * mapping address whereas dtb_early_va will be used before
	 * setup_vm_final installs the linear mapping. For 32-bit kernel, as the
	 * kernel is mapped in the linear mapping, that makes no difference.
	 */
	dtb_early_va = kernel_mapping_pa_to_va(dtb_pa);
#endif

	dtb_early_pa = dtb_pa;
}

/*
 * MMU is not enabled, the page tables are allocated directly using
 * early_pmd/pud/p4d and the address returned is the physical one.
 */
static void __init pt_ops_set_early(void)
{
	pt_ops.alloc_pte = alloc_pte_early;
	pt_ops.get_pte_virt = get_pte_virt_early;
#ifndef __PAGETABLE_PMD_FOLDED
	pt_ops.alloc_pmd = alloc_pmd_early;
	pt_ops.get_pmd_virt = get_pmd_virt_early;
	pt_ops.alloc_pud = alloc_pud_early;
	pt_ops.get_pud_virt = get_pud_virt_early;
	pt_ops.alloc_p4d = alloc_p4d_early;
	pt_ops.get_p4d_virt = get_p4d_virt_early;
#endif
}

/*
 * MMU is enabled but page table setup is not complete yet.
 * fixmap page table alloc functions must be used as a means to temporarily
 * map the allocated physical pages since the linear mapping does not exist yet.
 *
 * Note that this is called with MMU disabled, hence kernel_mapping_pa_to_va,
 * but it will be used as described above.
 */
static void __init pt_ops_set_fixmap(void)
{
	pt_ops.alloc_pte = kernel_mapping_pa_to_va(alloc_pte_fixmap);
	pt_ops.get_pte_virt = kernel_mapping_pa_to_va(get_pte_virt_fixmap);
#ifndef __PAGETABLE_PMD_FOLDED
	pt_ops.alloc_pmd = kernel_mapping_pa_to_va(alloc_pmd_fixmap);
	pt_ops.get_pmd_virt = kernel_mapping_pa_to_va(get_pmd_virt_fixmap);
	pt_ops.alloc_pud = kernel_mapping_pa_to_va(alloc_pud_fixmap);
	pt_ops.get_pud_virt = kernel_mapping_pa_to_va(get_pud_virt_fixmap);
	pt_ops.alloc_p4d = kernel_mapping_pa_to_va(alloc_p4d_fixmap);
	pt_ops.get_p4d_virt = kernel_mapping_pa_to_va(get_p4d_virt_fixmap);
#endif
}

/*
 * MMU is enabled and page table setup is complete, so from now, we can use
 * generic page allocation functions to setup page table.
 */
static void __init pt_ops_set_late(void)
{
	pt_ops.alloc_pte = alloc_pte_late;
	pt_ops.get_pte_virt = get_pte_virt_late;
#ifndef __PAGETABLE_PMD_FOLDED
	pt_ops.alloc_pmd = alloc_pmd_late;
	pt_ops.get_pmd_virt = get_pmd_virt_late;
	pt_ops.alloc_pud = alloc_pud_late;
	pt_ops.get_pud_virt = get_pud_virt_late;
	pt_ops.alloc_p4d = alloc_p4d_late;
	pt_ops.get_p4d_virt = get_p4d_virt_late;
#endif
}

#ifdef CONFIG_RANDOMIZE_BASE
extern bool __init __pi_set_nokaslr_from_cmdline(uintptr_t dtb_pa);
extern u64 __init __pi_get_kaslr_seed(uintptr_t dtb_pa);

static int __init print_nokaslr(char *p)
{
	pr_info("Disabled KASLR");
	return 0;
}
early_param("nokaslr", print_nokaslr);

unsigned long kaslr_offset(void)
{
	return kernel_map.virt_offset;
}
#endif

asmlinkage void __init setup_vm(uintptr_t dtb_pa)
{
	pmd_t __maybe_unused fix_bmap_spmd, fix_bmap_epmd;

#ifdef CONFIG_RANDOMIZE_BASE
	if (!__pi_set_nokaslr_from_cmdline(dtb_pa)) {
		u64 kaslr_seed = __pi_get_kaslr_seed(dtb_pa);
		u32 kernel_size = (uintptr_t)(&_end) - (uintptr_t)(&_start);
		u32 nr_pos;

		/*
		 * Compute the number of positions available: we are limited
		 * by the early page table that only has one PUD and we must
		 * be aligned on PMD_SIZE.
		 */
		nr_pos = (PUD_SIZE - kernel_size) / PMD_SIZE;

		kernel_map.virt_offset = (kaslr_seed % nr_pos) * PMD_SIZE;
	}
#endif

	kernel_map.virt_addr = KERNEL_LINK_ADDR + kernel_map.virt_offset;

#ifdef CONFIG_XIP_KERNEL
#ifdef CONFIG_64BIT
	kernel_map.page_offset = PAGE_OFFSET_L3;
#else
	kernel_map.page_offset = _AC(CONFIG_PAGE_OFFSET, UL);
#endif
	kernel_map.xiprom = (uintptr_t)CONFIG_XIP_PHYS_ADDR;
	kernel_map.xiprom_sz = (uintptr_t)(&_exiprom) - (uintptr_t)(&_xiprom);

	phys_ram_base = CONFIG_PHYS_RAM_BASE;
	kernel_map.phys_addr = (uintptr_t)CONFIG_PHYS_RAM_BASE;
	kernel_map.size = (uintptr_t)(&_end) - (uintptr_t)(&_start);

	kernel_map.va_kernel_xip_pa_offset = kernel_map.virt_addr - kernel_map.xiprom;
#else
	kernel_map.page_offset = _AC(CONFIG_PAGE_OFFSET, UL);
	kernel_map.phys_addr = (uintptr_t)(&_start);
	kernel_map.size = (uintptr_t)(&_end) - kernel_map.phys_addr;
#endif

#if defined(CONFIG_64BIT) && !defined(CONFIG_XIP_KERNEL)
	set_satp_mode(dtb_pa);
	set_mmap_rnd_bits_max();
#endif

	/*
	 * In 64-bit, we defer the setup of va_pa_offset to setup_bootmem,
	 * where we have the system memory layout: this allows us to align
	 * the physical and virtual mappings and then make use of PUD/P4D/PGD
	 * for the linear mapping. This is only possible because the kernel
	 * mapping lies outside the linear mapping.
	 * In 32-bit however, as the kernel resides in the linear mapping,
	 * setup_vm_final can not change the mapping established here,
	 * otherwise the same kernel addresses would get mapped to different
	 * physical addresses (if the start of dram is different from the
	 * kernel physical address start).
	 */
	kernel_map.va_pa_offset = IS_ENABLED(CONFIG_64BIT) ?
				0UL : PAGE_OFFSET - kernel_map.phys_addr;
	kernel_map.va_kernel_pa_offset = kernel_map.virt_addr - kernel_map.phys_addr;

	/*
	 * The default maximal physical memory size is KERN_VIRT_SIZE for 32-bit
	 * kernel, whereas for 64-bit kernel, the end of the virtual address
	 * space is occupied by the modules/BPF/kernel mappings which reduces
	 * the available size of the linear mapping.
	 */
	memory_limit = KERN_VIRT_SIZE - (IS_ENABLED(CONFIG_64BIT) ? SZ_4G : 0);

	/* Sanity check alignment and size */
	BUG_ON((PAGE_OFFSET % PGDIR_SIZE) != 0);
	BUG_ON((kernel_map.phys_addr % PMD_SIZE) != 0);

#ifdef CONFIG_64BIT
	/*
	 * The last 4K bytes of the addressable memory can not be mapped because
	 * of IS_ERR_VALUE macro.
	 */
	BUG_ON((kernel_map.virt_addr + kernel_map.size) > ADDRESS_SPACE_END - SZ_4K);
#endif

#ifdef CONFIG_RELOCATABLE
	/*
	 * Early page table uses only one PUD, which makes it possible
	 * to map PUD_SIZE aligned on PUD_SIZE: if the relocation offset
	 * makes the kernel cross over a PUD_SIZE boundary, raise a bug
	 * since a part of the kernel would not get mapped.
	 */
	BUG_ON(PUD_SIZE - (kernel_map.virt_addr & (PUD_SIZE - 1)) < kernel_map.size);
	relocate_kernel();
#endif

	apply_early_boot_alternatives();
	pt_ops_set_early();

	/* Setup early PGD for fixmap */
	create_pgd_mapping(early_pg_dir, FIXADDR_START,
			   fixmap_pgd_next, PGDIR_SIZE, PAGE_TABLE);

#ifndef __PAGETABLE_PMD_FOLDED
	/* Setup fixmap P4D and PUD */
	if (pgtable_l5_enabled)
		create_p4d_mapping(fixmap_p4d, FIXADDR_START,
				   (uintptr_t)fixmap_pud, P4D_SIZE, PAGE_TABLE);
	/* Setup fixmap PUD and PMD */
	if (pgtable_l4_enabled)
		create_pud_mapping(fixmap_pud, FIXADDR_START,
				   (uintptr_t)fixmap_pmd, PUD_SIZE, PAGE_TABLE);
	create_pmd_mapping(fixmap_pmd, FIXADDR_START,
			   (uintptr_t)fixmap_pte, PMD_SIZE, PAGE_TABLE);
	/* Setup trampoline PGD and PMD */
	create_pgd_mapping(trampoline_pg_dir, kernel_map.virt_addr,
			   trampoline_pgd_next, PGDIR_SIZE, PAGE_TABLE);
	if (pgtable_l5_enabled)
		create_p4d_mapping(trampoline_p4d, kernel_map.virt_addr,
				   (uintptr_t)trampoline_pud, P4D_SIZE, PAGE_TABLE);
	if (pgtable_l4_enabled)
		create_pud_mapping(trampoline_pud, kernel_map.virt_addr,
				   (uintptr_t)trampoline_pmd, PUD_SIZE, PAGE_TABLE);
#ifdef CONFIG_XIP_KERNEL
	create_pmd_mapping(trampoline_pmd, kernel_map.virt_addr,
			   kernel_map.xiprom, PMD_SIZE, PAGE_KERNEL_EXEC);
#else
	create_pmd_mapping(trampoline_pmd, kernel_map.virt_addr,
			   kernel_map.phys_addr, PMD_SIZE, PAGE_KERNEL_EXEC);
#endif
#else
	/* Setup trampoline PGD */
	create_pgd_mapping(trampoline_pg_dir, kernel_map.virt_addr,
			   kernel_map.phys_addr, PGDIR_SIZE, PAGE_KERNEL_EXEC);
#endif

	/*
	 * Setup early PGD covering entire kernel which will allow
	 * us to reach paging_init(). We map all memory banks later
	 * in setup_vm_final() below.
	 */
	create_kernel_page_table(early_pg_dir, true);

	/* Setup early mapping for FDT early scan */
	create_fdt_early_page_table(__fix_to_virt(FIX_FDT), dtb_pa);

	/*
	 * Bootime fixmap only can handle PMD_SIZE mapping. Thus, boot-ioremap
	 * range can not span multiple pmds.
	 */
	BUG_ON((__fix_to_virt(FIX_BTMAP_BEGIN) >> PMD_SHIFT)
		     != (__fix_to_virt(FIX_BTMAP_END) >> PMD_SHIFT));

#ifndef __PAGETABLE_PMD_FOLDED
	/*
	 * Early ioremap fixmap is already created as it lies within first 2MB
	 * of fixmap region. We always map PMD_SIZE. Thus, both FIX_BTMAP_END
	 * FIX_BTMAP_BEGIN should lie in the same pmd. Verify that and warn
	 * the user if not.
	 */
	fix_bmap_spmd = fixmap_pmd[pmd_index(__fix_to_virt(FIX_BTMAP_BEGIN))];
	fix_bmap_epmd = fixmap_pmd[pmd_index(__fix_to_virt(FIX_BTMAP_END))];
	if (pmd_val(fix_bmap_spmd) != pmd_val(fix_bmap_epmd)) {
		WARN_ON(1);
		pr_warn("fixmap btmap start [%08lx] != end [%08lx]\n",
			pmd_val(fix_bmap_spmd), pmd_val(fix_bmap_epmd));
		pr_warn("fix_to_virt(FIX_BTMAP_BEGIN): %08lx\n",
			fix_to_virt(FIX_BTMAP_BEGIN));
		pr_warn("fix_to_virt(FIX_BTMAP_END):   %08lx\n",
			fix_to_virt(FIX_BTMAP_END));

		pr_warn("FIX_BTMAP_END:       %d\n", FIX_BTMAP_END);
		pr_warn("FIX_BTMAP_BEGIN:     %d\n", FIX_BTMAP_BEGIN);
	}
#endif

	pt_ops_set_fixmap();
}

static void __meminit create_linear_mapping_range(phys_addr_t start, phys_addr_t end,
						  uintptr_t fixed_map_size, const pgprot_t *pgprot)
{
	phys_addr_t pa;
	uintptr_t va, map_size;

	for (pa = start; pa < end; pa += map_size) {
		va = (uintptr_t)__va(pa);
		map_size = fixed_map_size ? fixed_map_size :
					    best_map_size(pa, va, end - pa);

		create_pgd_mapping(swapper_pg_dir, va, pa, map_size,
				   pgprot ? *pgprot : pgprot_from_va(va));
	}
}

static void __init create_linear_mapping_page_table(void)
{
	phys_addr_t start, end;
	phys_addr_t kfence_pool __maybe_unused;
	u64 i;

#ifdef CONFIG_STRICT_KERNEL_RWX
	phys_addr_t ktext_start = __pa_symbol(_start);
	phys_addr_t ktext_size = __init_data_begin - _start;
	phys_addr_t krodata_start = __pa_symbol(__start_rodata);
	phys_addr_t krodata_size = _data - __start_rodata;

	/* Isolate kernel text and rodata so they don't get mapped with a PUD */
	memblock_mark_nomap(ktext_start,  ktext_size);
	memblock_mark_nomap(krodata_start, krodata_size);
#endif

#ifdef CONFIG_KFENCE
	/*
	 *  kfence pool must be backed by PAGE_SIZE mappings, so allocate it
	 *  before we setup the linear mapping so that we avoid using hugepages
	 *  for this region.
	 */
	kfence_pool = memblock_phys_alloc(KFENCE_POOL_SIZE, PAGE_SIZE);
	BUG_ON(!kfence_pool);

	memblock_mark_nomap(kfence_pool, KFENCE_POOL_SIZE);
	__kfence_pool = __va(kfence_pool);
#endif

	/* Map all memory banks in the linear mapping */
	for_each_mem_range(i, &start, &end) {
		if (start >= end)
			break;
		if (start <= __pa(PAGE_OFFSET) &&
		    __pa(PAGE_OFFSET) < end)
			start = __pa(PAGE_OFFSET);

		create_linear_mapping_range(start, end, 0, NULL);
	}

#ifdef CONFIG_STRICT_KERNEL_RWX
	create_linear_mapping_range(ktext_start, ktext_start + ktext_size, 0, NULL);
	create_linear_mapping_range(krodata_start, krodata_start + krodata_size, 0, NULL);

	memblock_clear_nomap(ktext_start,  ktext_size);
	memblock_clear_nomap(krodata_start, krodata_size);
#endif

#ifdef CONFIG_KFENCE
	create_linear_mapping_range(kfence_pool, kfence_pool + KFENCE_POOL_SIZE, PAGE_SIZE, NULL);

	memblock_clear_nomap(kfence_pool, KFENCE_POOL_SIZE);
#endif
}

static void __init setup_vm_final(void)
{
	/* Setup swapper PGD for fixmap */
#if !defined(CONFIG_64BIT)
	/*
	 * In 32-bit, the device tree lies in a pgd entry, so it must be copied
	 * directly in swapper_pg_dir in addition to the pgd entry that points
	 * to fixmap_pte.
	 */
	unsigned long idx = pgd_index(__fix_to_virt(FIX_FDT));

	set_pgd(&swapper_pg_dir[idx], early_pg_dir[idx]);
#endif
	create_pgd_mapping(swapper_pg_dir, FIXADDR_START,
			   __pa_symbol(fixmap_pgd_next),
			   PGDIR_SIZE, PAGE_TABLE);

	/* Map the linear mapping */
	create_linear_mapping_page_table();

	/* Map the kernel */
	if (IS_ENABLED(CONFIG_64BIT))
		create_kernel_page_table(swapper_pg_dir, false);

#ifdef CONFIG_KASAN
	kasan_swapper_init();
#endif

	/* Clear fixmap PTE and PMD mappings */
	clear_fixmap(FIX_PTE);
	clear_fixmap(FIX_PMD);
	clear_fixmap(FIX_PUD);
	clear_fixmap(FIX_P4D);

	/* Move to swapper page table */
	csr_write(CSR_SATP, PFN_DOWN(__pa_symbol(swapper_pg_dir)) | satp_mode);
	local_flush_tlb_all();

	pt_ops_set_late();
}
#else
asmlinkage void __init setup_vm(uintptr_t dtb_pa)
{
	dtb_early_va = (void *)dtb_pa;
	dtb_early_pa = dtb_pa;
}

static inline void setup_vm_final(void)
{
}
#endif /* CONFIG_MMU */

/*
 * reserve_crashkernel() - reserves memory for crash kernel
 *
 * This function reserves memory area given in "crashkernel=" kernel command
 * line parameter. The memory reserved is used by dump capture kernel when
 * primary kernel is crashing.
 */
static void __init arch_reserve_crashkernel(void)
{
	unsigned long long low_size = 0;
	unsigned long long crash_base, crash_size;
	char *cmdline = boot_command_line;
	bool high = false;
	int ret;

	if (!IS_ENABLED(CONFIG_CRASH_RESERVE))
		return;

	ret = parse_crashkernel(cmdline, memblock_phys_mem_size(),
				&crash_size, &crash_base,
				&low_size, &high);
	if (ret)
		return;

	reserve_crashkernel_generic(cmdline, crash_size, crash_base,
				    low_size, high);
}

void __init paging_init(void)
{
	setup_bootmem();
	setup_vm_final();

	/* Depend on that Linear Mapping is ready */
	memblock_allow_resize();
}

void __init misc_mem_init(void)
{
	early_memtest(min_low_pfn << PAGE_SHIFT, max_low_pfn << PAGE_SHIFT);
	arch_numa_init();
	sparse_init();
#ifdef CONFIG_SPARSEMEM_VMEMMAP
	/* The entire VMEMMAP region has been populated. Flush TLB for this region */
	local_flush_tlb_kernel_range(VMEMMAP_START, VMEMMAP_END);
#endif
	zone_sizes_init();
	arch_reserve_crashkernel();
	memblock_dump_all();
}

#ifdef CONFIG_SPARSEMEM_VMEMMAP
void __meminit vmemmap_set_pmd(pmd_t *pmd, void *p, int node,
			       unsigned long addr, unsigned long next)
{
	pmd_set_huge(pmd, virt_to_phys(p), PAGE_KERNEL);
}

int __meminit vmemmap_check_pmd(pmd_t *pmdp, int node,
				unsigned long addr, unsigned long next)
{
	vmemmap_verify((pte_t *)pmdp, node, addr, next);
	return 1;
}

int __meminit vmemmap_populate(unsigned long start, unsigned long end, int node,
			       struct vmem_altmap *altmap)
{
	/*
	 * Note that SPARSEMEM_VMEMMAP is only selected for rv64 and that we
	 * can't use hugepage mappings for 2-level page table because in case of
	 * memory hotplug, we are not able to update all the page tables with
	 * the new PMDs.
	 */
	return vmemmap_populate_hugepages(start, end, node, altmap);
}
#endif

#if defined(CONFIG_MMU) && defined(CONFIG_64BIT)
/*
 * Pre-allocates page-table pages for a specific area in the kernel
 * page-table. Only the level which needs to be synchronized between
 * all page-tables is allocated because the synchronization can be
 * expensive.
 */
static void __init preallocate_pgd_pages_range(unsigned long start, unsigned long end,
					       const char *area)
{
	unsigned long addr;
	const char *lvl;

	for (addr = start; addr < end && addr >= start; addr = ALIGN(addr + 1, PGDIR_SIZE)) {
		pgd_t *pgd = pgd_offset_k(addr);
		p4d_t *p4d;
		pud_t *pud;
		pmd_t *pmd;

		lvl = "p4d";
		p4d = p4d_alloc(&init_mm, pgd, addr);
		if (!p4d)
			goto failed;

		if (pgtable_l5_enabled)
			continue;

		lvl = "pud";
		pud = pud_alloc(&init_mm, p4d, addr);
		if (!pud)
			goto failed;

		if (pgtable_l4_enabled)
			continue;

		lvl = "pmd";
		pmd = pmd_alloc(&init_mm, pud, addr);
		if (!pmd)
			goto failed;
	}
	return;

failed:
	/*
	 * The pages have to be there now or they will be missing in
	 * process page-tables later.
	 */
	panic("Failed to pre-allocate %s pages for %s area\n", lvl, area);
}

#define PAGE_END KASAN_SHADOW_START

void __init pgtable_cache_init(void)
{
	preallocate_pgd_pages_range(VMALLOC_START, VMALLOC_END, "vmalloc");
	if (IS_ENABLED(CONFIG_MODULES))
		preallocate_pgd_pages_range(MODULES_VADDR, MODULES_END, "bpf/modules");
	if (IS_ENABLED(CONFIG_MEMORY_HOTPLUG)) {
		preallocate_pgd_pages_range(VMEMMAP_START, VMEMMAP_END, "vmemmap");
		preallocate_pgd_pages_range(PAGE_OFFSET, PAGE_END, "direct map");
		if (IS_ENABLED(CONFIG_KASAN))
			preallocate_pgd_pages_range(KASAN_SHADOW_START, KASAN_SHADOW_END, "kasan");
	}
}
#endif

#ifdef CONFIG_EXECMEM
#ifdef CONFIG_MMU
static struct execmem_info execmem_info __ro_after_init;

struct execmem_info __init *execmem_arch_setup(void)
{
	execmem_info = (struct execmem_info){
		.ranges = {
			[EXECMEM_DEFAULT] = {
				.start	= MODULES_VADDR,
				.end	= MODULES_END,
				.pgprot	= PAGE_KERNEL,
				.alignment = 1,
			},
			[EXECMEM_KPROBES] = {
				.start	= VMALLOC_START,
				.end	= VMALLOC_END,
				.pgprot	= PAGE_KERNEL_READ_EXEC,
				.alignment = 1,
			},
			[EXECMEM_BPF] = {
				.start	= BPF_JIT_REGION_START,
				.end	= BPF_JIT_REGION_END,
				.pgprot	= PAGE_KERNEL,
				.alignment = PAGE_SIZE,
			},
		},
	};

	return &execmem_info;
}
#endif /* CONFIG_MMU */
#endif /* CONFIG_EXECMEM */

#ifdef CONFIG_MEMORY_HOTPLUG
static void __meminit free_pte_table(pte_t *pte_start, pmd_t *pmd)
{
	struct page *page = pmd_page(*pmd);
	struct ptdesc *ptdesc = page_ptdesc(page);
	pte_t *pte;
	int i;

	for (i = 0; i < PTRS_PER_PTE; i++) {
		pte = pte_start + i;
		if (!pte_none(*pte))
			return;
	}

	pagetable_pte_dtor(ptdesc);
	if (PageReserved(page))
		free_reserved_page(page);
	else
		pagetable_free(ptdesc);
	pmd_clear(pmd);
}

static void __meminit free_pmd_table(pmd_t *pmd_start, pud_t *pud)
{
	struct page *page = pud_page(*pud);
	struct ptdesc *ptdesc = page_ptdesc(page);
	pmd_t *pmd;
	int i;

	for (i = 0; i < PTRS_PER_PMD; i++) {
		pmd = pmd_start + i;
		if (!pmd_none(*pmd))
			return;
	}

	pagetable_pmd_dtor(ptdesc);
	if (PageReserved(page))
		free_reserved_page(page);
	else
		pagetable_free(ptdesc);
	pud_clear(pud);
}

static void __meminit free_pud_table(pud_t *pud_start, p4d_t *p4d)
{
	struct page *page = p4d_page(*p4d);
	pud_t *pud;
	int i;

	for (i = 0; i < PTRS_PER_PUD; i++) {
		pud = pud_start + i;
		if (!pud_none(*pud))
			return;
	}

	if (PageReserved(page))
		free_reserved_page(page);
	else
		free_pages((unsigned long)page_address(page), 0);
	p4d_clear(p4d);
}

static void __meminit free_vmemmap_storage(struct page *page, size_t size,
					   struct vmem_altmap *altmap)
{
	int order = get_order(size);

	if (altmap) {
		vmem_altmap_free(altmap, size >> PAGE_SHIFT);
		return;
	}

	if (PageReserved(page)) {
		unsigned int nr_pages = 1 << order;

		while (nr_pages--)
			free_reserved_page(page++);
		return;
	}

	free_pages((unsigned long)page_address(page), order);
}

static void __meminit remove_pte_mapping(pte_t *pte_base, unsigned long addr, unsigned long end,
					 bool is_vmemmap, struct vmem_altmap *altmap)
{
	unsigned long next;
	pte_t *ptep, pte;

	for (; addr < end; addr = next) {
		next = (addr + PAGE_SIZE) & PAGE_MASK;
		if (next > end)
			next = end;

		ptep = pte_base + pte_index(addr);
		pte = ptep_get(ptep);
		if (!pte_present(*ptep))
			continue;

		pte_clear(&init_mm, addr, ptep);
		if (is_vmemmap)
			free_vmemmap_storage(pte_page(pte), PAGE_SIZE, altmap);
	}
}

static void __meminit remove_pmd_mapping(pmd_t *pmd_base, unsigned long addr, unsigned long end,
					 bool is_vmemmap, struct vmem_altmap *altmap)
{
	unsigned long next;
	pte_t *pte_base;
	pmd_t *pmdp, pmd;

	for (; addr < end; addr = next) {
		next = pmd_addr_end(addr, end);
		pmdp = pmd_base + pmd_index(addr);
		pmd = pmdp_get(pmdp);
		if (!pmd_present(pmd))
			continue;

		if (pmd_leaf(pmd)) {
			pmd_clear(pmdp);
			if (is_vmemmap)
				free_vmemmap_storage(pmd_page(pmd), PMD_SIZE, altmap);
			continue;
		}

		pte_base = (pte_t *)pmd_page_vaddr(*pmdp);
		remove_pte_mapping(pte_base, addr, next, is_vmemmap, altmap);
		free_pte_table(pte_base, pmdp);
	}
}

static void __meminit remove_pud_mapping(pud_t *pud_base, unsigned long addr, unsigned long end,
					 bool is_vmemmap, struct vmem_altmap *altmap)
{
	unsigned long next;
	pud_t *pudp, pud;
	pmd_t *pmd_base;

	for (; addr < end; addr = next) {
		next = pud_addr_end(addr, end);
		pudp = pud_base + pud_index(addr);
		pud = pudp_get(pudp);
		if (!pud_present(pud))
			continue;

		if (pud_leaf(pud)) {
			if (pgtable_l4_enabled) {
				pud_clear(pudp);
				if (is_vmemmap)
					free_vmemmap_storage(pud_page(pud), PUD_SIZE, altmap);
			}
			continue;
		}

		pmd_base = pmd_offset(pudp, 0);
		remove_pmd_mapping(pmd_base, addr, next, is_vmemmap, altmap);

		if (pgtable_l4_enabled)
			free_pmd_table(pmd_base, pudp);
	}
}

static void __meminit remove_p4d_mapping(p4d_t *p4d_base, unsigned long addr, unsigned long end,
					 bool is_vmemmap, struct vmem_altmap *altmap)
{
	unsigned long next;
	p4d_t *p4dp, p4d;
	pud_t *pud_base;

	for (; addr < end; addr = next) {
		next = p4d_addr_end(addr, end);
		p4dp = p4d_base + p4d_index(addr);
		p4d = p4dp_get(p4dp);
		if (!p4d_present(p4d))
			continue;

		if (p4d_leaf(p4d)) {
			if (pgtable_l5_enabled) {
				p4d_clear(p4dp);
				if (is_vmemmap)
					free_vmemmap_storage(p4d_page(p4d), P4D_SIZE, altmap);
			}
			continue;
		}

		pud_base = pud_offset(p4dp, 0);
		remove_pud_mapping(pud_base, addr, next, is_vmemmap, altmap);

		if (pgtable_l5_enabled)
			free_pud_table(pud_base, p4dp);
	}
}

static void __meminit remove_pgd_mapping(unsigned long va, unsigned long end, bool is_vmemmap,
					 struct vmem_altmap *altmap)
{
	unsigned long addr, next;
	p4d_t *p4d_base;
	pgd_t *pgd;

	for (addr = va; addr < end; addr = next) {
		next = pgd_addr_end(addr, end);
		pgd = pgd_offset_k(addr);

		if (!pgd_present(*pgd))
			continue;

		if (pgd_leaf(*pgd))
			continue;

		p4d_base = p4d_offset(pgd, 0);
		remove_p4d_mapping(p4d_base, addr, next, is_vmemmap, altmap);
	}

	flush_tlb_all();
}

static void __meminit remove_linear_mapping(phys_addr_t start, u64 size)
{
	unsigned long va = (unsigned long)__va(start);
	unsigned long end = (unsigned long)__va(start + size);

	remove_pgd_mapping(va, end, false, NULL);
}

struct range arch_get_mappable_range(void)
{
	struct range mhp_range;

	mhp_range.start = __pa(PAGE_OFFSET);
	mhp_range.end = __pa(PAGE_END - 1);
	return mhp_range;
}

int __ref arch_add_memory(int nid, u64 start, u64 size, struct mhp_params *params)
{
	int ret = 0;

	create_linear_mapping_range(start, start + size, 0, &params->pgprot);
	ret = __add_pages(nid, start >> PAGE_SHIFT, size >> PAGE_SHIFT, params);
	if (ret) {
		remove_linear_mapping(start, size);
		goto out;
	}

	max_pfn = PFN_UP(start + size);
	max_low_pfn = max_pfn;

 out:
	flush_tlb_all();
	return ret;
}

void __ref arch_remove_memory(u64 start, u64 size, struct vmem_altmap *altmap)
{
	__remove_pages(start >> PAGE_SHIFT, size >> PAGE_SHIFT, altmap);
	remove_linear_mapping(start, size);
	flush_tlb_all();
}

void __ref vmemmap_free(unsigned long start, unsigned long end, struct vmem_altmap *altmap)
{
	remove_pgd_mapping(start, end, true, altmap);
}
#endif /* CONFIG_MEMORY_HOTPLUG */<|MERGE_RESOLUTION|>--- conflicted
+++ resolved
@@ -252,11 +252,7 @@
 	 * The size of the linear page mapping may restrict the amount of
 	 * usable RAM.
 	 */
-<<<<<<< HEAD
-	if (IS_ENABLED(CONFIG_64BIT)) {
-=======
 	if (IS_ENABLED(CONFIG_64BIT) && IS_ENABLED(CONFIG_MMU)) {
->>>>>>> 17b65575
 		max_mapped_addr = __pa(PAGE_OFFSET) + KERN_VIRT_SIZE;
 		memblock_cap_memory_range(phys_ram_base,
 					  max_mapped_addr - phys_ram_base);
