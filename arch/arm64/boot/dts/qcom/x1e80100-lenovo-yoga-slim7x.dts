// SPDX-License-Identifier: BSD-3-Clause
/*
 * Copyright (c) 2023 Qualcomm Innovation Center, Inc. All rights reserved.
 */

/dts-v1/;

#include <dt-bindings/gpio/gpio.h>
#include <dt-bindings/regulator/qcom,rpmh-regulator.h>

#include "x1e80100.dtsi"
#include "x1e80100-pmics.dtsi"

/ {
	model = "Lenovo Yoga Slim 7x";
	compatible = "lenovo,yoga-slim7x", "qcom,x1e80100";

	aliases {
		serial0 = &uart21;
	};

	chosen {
		stdout-path = "serial0:115200n8";
	};

	pmic-glink {
		compatible = "qcom,x1e80100-pmic-glink",
			     "qcom,sm8550-pmic-glink",
			     "qcom,pmic-glink";
		#address-cells = <1>;
		#size-cells = <0>;
		orientation-gpios = <&tlmm 121 GPIO_ACTIVE_HIGH>,
				    <&tlmm 123 GPIO_ACTIVE_HIGH>,
				    <&tlmm 125 GPIO_ACTIVE_HIGH>;

		/* Left-side rear port */
		connector@0 {
			compatible = "usb-c-connector";
			reg = <0>;
			power-role = "dual";
			data-role = "dual";

			ports {
				#address-cells = <1>;
				#size-cells = <0>;

				port@0 {
					reg = <0>;

					pmic_glink_ss0_hs_in: endpoint {
						remote-endpoint = <&usb_1_ss0_dwc3_hs>;
					};
				};

				port@1 {
					reg = <1>;

					pmic_glink_ss0_ss_in: endpoint {
						remote-endpoint = <&usb_1_ss0_qmpphy_out>;
					};
				};
			};
		};

		/* Left-side front port */
		connector@1 {
			compatible = "usb-c-connector";
			reg = <1>;
			power-role = "dual";
			data-role = "dual";

			ports {
				#address-cells = <1>;
				#size-cells = <0>;

				port@0 {
					reg = <0>;

					pmic_glink_ss1_hs_in: endpoint {
						remote-endpoint = <&usb_1_ss1_dwc3_hs>;
					};
				};

				port@1 {
					reg = <1>;

					pmic_glink_ss1_ss_in: endpoint {
						remote-endpoint = <&usb_1_ss1_qmpphy_out>;
					};
				};
			};
		};

		/* Right-side port */
		connector@2 {
			compatible = "usb-c-connector";
			reg = <2>;
			power-role = "dual";
			data-role = "dual";

			ports {
				#address-cells = <1>;
				#size-cells = <0>;

				port@0 {
					reg = <0>;

					pmic_glink_ss2_hs_in: endpoint {
						remote-endpoint = <&usb_1_ss2_dwc3_hs>;
					};
				};

				port@1 {
					reg = <1>;

					pmic_glink_ss2_ss_in: endpoint {
						remote-endpoint = <&usb_1_ss2_qmpphy_out>;
					};
				};
			};
		};
	};

	reserved-memory {
		linux,cma {
			compatible = "shared-dma-pool";
			size = <0x0 0x8000000>;
			reusable;
			linux,cma-default;
		};
	};

	sound {
		compatible = "qcom,x1e80100-sndcard";
		model = "X1E80100-LENOVO-Yoga-Slim7x";
		audio-routing = "WooferLeft IN", "WSA WSA_SPK1 OUT",
				"TweeterLeft IN", "WSA WSA_SPK2 OUT",
				"WooferRight IN", "WSA2 WSA_SPK2 OUT",
				"TweeterRight IN", "WSA2 WSA_SPK2 OUT";

		wsa-dai-link {
			link-name = "WSA Playback";

			cpu {
				sound-dai = <&q6apmbedai WSA_CODEC_DMA_RX_0>;
			};

			codec {
				sound-dai = <&left_woofer>, <&left_tweeter>,
					    <&swr0 0>, <&lpass_wsamacro 0>,
					    <&right_woofer>, <&right_tweeter>,
					    <&swr3 0>, <&lpass_wsa2macro 0>;
			};

			platform {
				sound-dai = <&q6apm>;
			};
		};

		va-dai-link {
			link-name = "VA Capture";

			cpu {
				sound-dai = <&q6apmbedai VA_CODEC_DMA_TX_0>;
			};

			codec {
				sound-dai = <&lpass_vamacro 0>;
			};

			platform {
				sound-dai = <&q6apm>;
			};
		};
	};

	vreg_edp_3p3: regulator-edp-3p3 {
		compatible = "regulator-fixed";

		regulator-name = "VREG_EDP_3P3";
		regulator-min-microvolt = <3300000>;
		regulator-max-microvolt = <3300000>;

		gpio = <&tlmm 70 GPIO_ACTIVE_HIGH>;
		enable-active-high;

		pinctrl-0 = <&edp_reg_en>;
		pinctrl-names = "default";

		regulator-boot-on;
	};

	vreg_nvme: regulator-nvme {
		compatible = "regulator-fixed";

		regulator-name = "VREG_NVME_3P3";
		regulator-min-microvolt = <3300000>;
		regulator-max-microvolt = <3300000>;

		gpio = <&tlmm 18 GPIO_ACTIVE_HIGH>;
		enable-active-high;

		pinctrl-0 = <&nvme_reg_en>;
		pinctrl-names = "default";

		regulator-boot-on;
<<<<<<< HEAD
=======
	};

	vph_pwr: regulator-vph-pwr {
		compatible = "regulator-fixed";

		regulator-name = "vph_pwr";
		regulator-min-microvolt = <3700000>;
		regulator-max-microvolt = <3700000>;

		regulator-always-on;
		regulator-boot-on;
>>>>>>> 9d2df658
	};
};

&apps_rsc {
	regulators-0 {
		compatible = "qcom,pm8550-rpmh-regulators";
		qcom,pmic-id = "b";

		vdd-bob1-supply = <&vph_pwr>;
		vdd-bob2-supply = <&vph_pwr>;
		vdd-l1-l4-l10-supply = <&vreg_s4c_1p8>;
		vdd-l2-l13-l14-supply = <&vreg_bob1>;
		vdd-l5-l16-supply = <&vreg_bob1>;
		vdd-l6-l7-supply = <&vreg_bob2>;
		vdd-l8-l9-supply = <&vreg_bob1>;
		vdd-l12-supply = <&vreg_s5j_1p2>;
		vdd-l15-supply = <&vreg_s4c_1p8>;
		vdd-l17-supply = <&vreg_bob2>;

		vreg_bob1: bob1 {
			regulator-name = "vreg_bob1";
			regulator-min-microvolt = <3008000>;
			regulator-max-microvolt = <3960000>;
			regulator-initial-mode = <RPMH_REGULATOR_MODE_HPM>;
		};

		vreg_bob2: bob2 {
			regulator-name = "vreg_bob2";
			regulator-min-microvolt = <2504000>;
			regulator-max-microvolt = <3008000>;
			regulator-initial-mode = <RPMH_REGULATOR_MODE_HPM>;
		};

		vreg_l1b_1p8: ldo1 {
			regulator-name = "vreg_l1b_1p8";
			regulator-min-microvolt = <1800000>;
			regulator-max-microvolt = <1800000>;
			regulator-initial-mode = <RPMH_REGULATOR_MODE_HPM>;
		};

		vreg_l2b_3p0: ldo2 {
			regulator-name = "vreg_l2b_3p0";
			regulator-min-microvolt = <3072000>;
			regulator-max-microvolt = <3100000>;
			regulator-initial-mode = <RPMH_REGULATOR_MODE_HPM>;
		};

		vreg_l8b_3p0: ldo8 {
			regulator-name = "vreg_l8b_3p0";
			regulator-min-microvolt = <3072000>;
			regulator-max-microvolt = <3072000>;
			regulator-initial-mode = <RPMH_REGULATOR_MODE_HPM>;
		};

		vreg_l12b_1p2: ldo12 {
			regulator-name = "vreg_l12b_1p2";
			regulator-min-microvolt = <1200000>;
			regulator-max-microvolt = <1200000>;
			regulator-initial-mode = <RPMH_REGULATOR_MODE_HPM>;
		};

		vreg_l14b_3p0: ldo14 {
			regulator-name = "vreg_l14b_3p0";
			regulator-min-microvolt = <3072000>;
			regulator-max-microvolt = <3072000>;
			regulator-initial-mode = <RPMH_REGULATOR_MODE_HPM>;
		};

		vreg_l15b_1p8: ldo15 {
			regulator-name = "vreg_l15b_1p8";
			regulator-min-microvolt = <1800000>;
			regulator-max-microvolt = <1800000>;
			regulator-initial-mode = <RPMH_REGULATOR_MODE_HPM>;
		};

	};

	regulators-1 {
		compatible = "qcom,pm8550ve-rpmh-regulators";
		qcom,pmic-id = "c";

		vdd-l1-supply = <&vreg_s5j_1p2>;
		vdd-l2-supply = <&vreg_s1f_0p7>;
		vdd-l3-supply = <&vreg_s1f_0p7>;
		vdd-s4-supply = <&vph_pwr>;

		vreg_s4c_1p8: smps4 {
			regulator-name = "vreg_s4c_1p8";
			regulator-min-microvolt = <1856000>;
			regulator-max-microvolt = <2000000>;
			regulator-initial-mode = <RPMH_REGULATOR_MODE_HPM>;
		};

		vreg_l1c_1p2: ldo1 {
			regulator-name = "vreg_l1c_1p2";
			regulator-min-microvolt = <1200000>;
			regulator-max-microvolt = <1200000>;
			regulator-initial-mode = <RPMH_REGULATOR_MODE_HPM>;
		};

		vreg_l2c_0p8: ldo2 {
			regulator-name = "vreg_l2c_0p8";
			regulator-min-microvolt = <880000>;
			regulator-max-microvolt = <920000>;
			regulator-initial-mode = <RPMH_REGULATOR_MODE_HPM>;
		};

		vreg_l3c_0p8: ldo3 {
			regulator-name = "vreg_l3c_0p8";
			regulator-min-microvolt = <880000>;
			regulator-max-microvolt = <920000>;
			regulator-initial-mode = <RPMH_REGULATOR_MODE_HPM>;
		};
	};

	regulators-2 {
		compatible = "qcom,pmc8380-rpmh-regulators";
		qcom,pmic-id = "d";

		vdd-l1-supply = <&vreg_s1f_0p7>;
		vdd-l2-supply = <&vreg_s1f_0p7>;
		vdd-l3-supply = <&vreg_s4c_1p8>;
		vdd-s1-supply = <&vph_pwr>;

		vreg_l1d_0p8: ldo1 {
			regulator-name = "vreg_l1d_0p8";
			regulator-min-microvolt = <880000>;
			regulator-max-microvolt = <920000>;
			regulator-initial-mode = <RPMH_REGULATOR_MODE_HPM>;
		};

		vreg_l2d_0p9: ldo2 {
			regulator-name = "vreg_l2d_0p9";
			regulator-min-microvolt = <912000>;
			regulator-max-microvolt = <920000>;
			regulator-initial-mode = <RPMH_REGULATOR_MODE_HPM>;
		};

		vreg_l3d_1p8: ldo3 {
			regulator-name = "vreg_l3d_1p8";
			regulator-min-microvolt = <1800000>;
			regulator-max-microvolt = <1800000>;
			regulator-initial-mode = <RPMH_REGULATOR_MODE_HPM>;
		};
	};

	regulators-3 {
		compatible = "qcom,pmc8380-rpmh-regulators";
		qcom,pmic-id = "e";

		vdd-l2-supply = <&vreg_s1f_0p7>;
		vdd-l3-supply = <&vreg_s5j_1p2>;

		vreg_l2e_0p8: ldo2 {
			regulator-name = "vreg_l2e_0p8";
			regulator-min-microvolt = <880000>;
			regulator-max-microvolt = <920000>;
			regulator-initial-mode = <RPMH_REGULATOR_MODE_HPM>;
		};

		vreg_l3e_1p2: ldo3 {
			regulator-name = "vreg_l3e_1p2";
			regulator-min-microvolt = <1200000>;
			regulator-max-microvolt = <1200000>;
			regulator-initial-mode = <RPMH_REGULATOR_MODE_HPM>;
		};
	};

	regulators-4 {
		compatible = "qcom,pmc8380-rpmh-regulators";
		qcom,pmic-id = "f";

		vdd-l1-supply = <&vreg_s5j_1p2>;
		vdd-l2-supply = <&vreg_s5j_1p2>;
		vdd-l3-supply = <&vreg_s5j_1p2>;
		vdd-s1-supply = <&vph_pwr>;

		vreg_s1f_0p7: smps1 {
			regulator-name = "vreg_s1f_0p7";
			regulator-min-microvolt = <700000>;
			regulator-max-microvolt = <1100000>;
			regulator-initial-mode = <RPMH_REGULATOR_MODE_HPM>;
		};

		vreg_l1f_1p0: ldo1 {
			regulator-name = "vreg_l1f_1p0";
			regulator-min-microvolt = <1024000>;
			regulator-max-microvolt = <1024000>;
			regulator-initial-mode = <RPMH_REGULATOR_MODE_HPM>;
		};

		vreg_l2f_1p0: ldo2 {
			regulator-name = "vreg_l2f_1p0";
			regulator-min-microvolt = <1024000>;
			regulator-max-microvolt = <1024000>;
			regulator-initial-mode = <RPMH_REGULATOR_MODE_HPM>;
		};

		vreg_l3f_1p0: ldo3 {
			regulator-name = "vreg_l3f_1p0";
			regulator-min-microvolt = <1024000>;
			regulator-max-microvolt = <1024000>;
			regulator-initial-mode = <RPMH_REGULATOR_MODE_HPM>;
		};
	};

	regulators-6 {
		compatible = "qcom,pm8550ve-rpmh-regulators";
		qcom,pmic-id = "i";

		vdd-l1-supply = <&vreg_s4c_1p8>;
		vdd-l2-supply = <&vreg_s5j_1p2>;
		vdd-l3-supply = <&vreg_s1f_0p7>;
		vdd-s1-supply = <&vph_pwr>;
		vdd-s2-supply = <&vph_pwr>;

		vreg_s1i_0p9: smps1 {
			regulator-name = "vreg_s1i_0p9";
			regulator-min-microvolt = <900000>;
			regulator-max-microvolt = <920000>;
			regulator-initial-mode = <RPMH_REGULATOR_MODE_HPM>;
		};

		vreg_s2i_1p0: smps2 {
			regulator-name = "vreg_s2i_1p0";
			regulator-min-microvolt = <1000000>;
			regulator-max-microvolt = <1100000>;
			regulator-initial-mode = <RPMH_REGULATOR_MODE_HPM>;
		};

		vreg_l1i_1p8: ldo1 {
			regulator-name = "vreg_l1i_1p8";
			regulator-min-microvolt = <1800000>;
			regulator-max-microvolt = <1800000>;
			regulator-initial-mode = <RPMH_REGULATOR_MODE_HPM>;
		};

		vreg_l2i_1p2: ldo2 {
			regulator-name = "vreg_l2i_1p2";
			regulator-min-microvolt = <1200000>;
			regulator-max-microvolt = <1200000>;
			regulator-initial-mode = <RPMH_REGULATOR_MODE_HPM>;
		};

		vreg_l3i_0p8: ldo3 {
			regulator-name = "vreg_l3i_0p8";
			regulator-min-microvolt = <880000>;
			regulator-max-microvolt = <920000>;
			regulator-initial-mode = <RPMH_REGULATOR_MODE_HPM>;
		};
	};

	regulators-7 {
		compatible = "qcom,pm8550ve-rpmh-regulators";
		qcom,pmic-id = "j";

		vdd-l1-supply = <&vreg_s1f_0p7>;
		vdd-l2-supply = <&vreg_s5j_1p2>;
		vdd-l3-supply = <&vreg_s1f_0p7>;
		vdd-s5-supply = <&vph_pwr>;

		vreg_s5j_1p2: smps5 {
			regulator-name = "vreg_s5j_1p2";
			regulator-min-microvolt = <1256000>;
			regulator-max-microvolt = <1304000>;
			regulator-initial-mode = <RPMH_REGULATOR_MODE_HPM>;
		};

		vreg_l1j_0p8: ldo1 {
			regulator-name = "vreg_l1j_0p8";
			regulator-min-microvolt = <880000>;
			regulator-max-microvolt = <920000>;
			regulator-initial-mode = <RPMH_REGULATOR_MODE_HPM>;
		};

		vreg_l2j_1p2: ldo2 {
			regulator-name = "vreg_l2j_1p2";
			regulator-min-microvolt = <1200000>;
			regulator-max-microvolt = <1200000>;
			regulator-initial-mode = <RPMH_REGULATOR_MODE_HPM>;
		};

		vreg_l3j_0p8: ldo3 {
			regulator-name = "vreg_l3j_0p8";
			regulator-min-microvolt = <880000>;
			regulator-max-microvolt = <920000>;
			regulator-initial-mode = <RPMH_REGULATOR_MODE_HPM>;
		};
	};
};

&gpu {
	status = "okay";

	zap-shader {
		firmware-name = "qcom/x1e80100/LENOVO/83ED/qcdxkmsuc8380.mbn";
	};
};

&i2c0 {
	clock-frequency = <400000>;

	status = "okay";

	touchpad@2c {
		compatible = "hid-over-i2c";
		reg = <0x2c>;

		hid-descr-addr = <0x20>;
		interrupts-extended = <&tlmm 3 IRQ_TYPE_LEVEL_LOW>;

		pinctrl-0 = <&tpad_default>;
		pinctrl-names = "default";

		wakeup-source;
	};

	keyboard@3a {
		compatible = "hid-over-i2c";
		reg = <0x3a>;

		hid-descr-addr = <0x1>;
		interrupts-extended = <&tlmm 67 IRQ_TYPE_LEVEL_LOW>;

		pinctrl-0 = <&kybd_default>;
		pinctrl-names = "default";

		wakeup-source;
	};
};

&i2c8 {
	clock-frequency = <400000>;

	status = "okay";

	touchscreen@14 {
		compatible = "hid-over-i2c";
		reg = <0x14>;

		hid-descr-addr = <0x1>;
		interrupts-extended = <&tlmm 51 IRQ_TYPE_LEVEL_LOW>;

		pinctrl-0 = <&ts0_default>;
		pinctrl-names = "default";
	};
};

&lpass_tlmm {
	spkr_01_sd_n_active: spkr-01-sd-n-active-state {
		pins = "gpio12";
		function = "gpio";
		drive-strength = <16>;
		bias-disable;
		output-low;
	};

	spkr_23_sd_n_active: spkr-23-sd-n-active-state {
		pins = "gpio13";
		function = "gpio";
		drive-strength = <16>;
		bias-disable;
		output-low;
	};
};

&lpass_vamacro {
	pinctrl-0 = <&dmic01_default>, <&dmic23_default>;
	pinctrl-names = "default";

	vdd-micb-supply = <&vreg_l1b_1p8>;
	qcom,dmic-sample-rate = <4800000>;
};

&mdss {
	status = "okay";
};

&mdss_dp3 {
	compatible = "qcom,x1e80100-dp";
	/delete-property/ #sound-dai-cells;

	status = "okay";

	aux-bus {
		panel {
			compatible = "samsung,atna45dc02", "samsung,atna33xc20";
			enable-gpios = <&pmc8380_3_gpios 4 GPIO_ACTIVE_HIGH>;
			power-supply = <&vreg_edp_3p3>;

			pinctrl-0 = <&edp_bl_en>;
			pinctrl-names = "default";

			port {
				edp_panel_in: endpoint {
					remote-endpoint = <&mdss_dp3_out>;
				};
			};
		};
	};

	ports {
		port@1 {
			reg = <1>;

			mdss_dp3_out: endpoint {
				data-lanes = <0 1 2 3>;
				link-frequencies = /bits/ 64 <1620000000 2700000000 5400000000 8100000000>;

				remote-endpoint = <&edp_panel_in>;
			};
		};
	};
};

&mdss_dp3_phy {
	vdda-phy-supply = <&vreg_l3j_0p8>;
	vdda-pll-supply = <&vreg_l2j_1p2>;

	status = "okay";
};

&pcie4 {
	perst-gpios = <&tlmm 146 GPIO_ACTIVE_LOW>;
	wake-gpios = <&tlmm 148 GPIO_ACTIVE_LOW>;

	pinctrl-0 = <&pcie4_default>;
	pinctrl-names = "default";

	status = "okay";
};

&pcie4_phy {
	vdda-phy-supply = <&vreg_l3i_0p8>;
	vdda-pll-supply = <&vreg_l3e_1p2>;

	status = "okay";
};

&pcie4_port0 {
	wifi@0 {
		compatible = "pci17cb,1107";
		reg = <0x10000 0x0 0x0 0x0 0x0>;

		qcom,ath12k-calibration-variant = "LES790";
	};
};

&pcie6a {
	perst-gpios = <&tlmm 152 GPIO_ACTIVE_LOW>;
	wake-gpios = <&tlmm 154 GPIO_ACTIVE_LOW>;

	vddpe-3v3-supply = <&vreg_nvme>;

	pinctrl-0 = <&pcie6a_default>;
	pinctrl-names = "default";

	status = "okay";
};

&pcie6a_phy {
	vdda-phy-supply = <&vreg_l1d_0p8>;
	vdda-pll-supply = <&vreg_l2j_1p2>;

	status = "okay";
};

&pmc8380_3_gpios {
	edp_bl_en: edp-bl-en-state {
		pins = "gpio4";
		function = "normal";
		power-source = <0>;
		input-disable;
		output-enable;
	};
};

&qupv3_0 {
	status = "okay";
};

&qupv3_1 {
	status = "okay";
};

&qupv3_2 {
	status = "okay";
};

&remoteproc_adsp {
	firmware-name = "qcom/x1e80100/LENOVO/83ED/qcadsp8380.mbn",
			"qcom/x1e80100/LENOVO/83ED/adsp_dtbs.elf";
	status = "okay";
};

&remoteproc_cdsp {
	firmware-name = "qcom/x1e80100/LENOVO/83ED/qccdsp8380.mbn",
			"qcom/x1e80100/LENOVO/83ED/cdsp_dtbs.elf";

	status = "okay";
};

&smb2360_0_eusb2_repeater {
	vdd18-supply = <&vreg_l3d_1p8>;
	vdd3-supply = <&vreg_l2b_3p0>;
};

&smb2360_1_eusb2_repeater {
	vdd18-supply = <&vreg_l3d_1p8>;
	vdd3-supply = <&vreg_l14b_3p0>;
};

&smb2360_2 {
	status = "okay";
};

&smb2360_2_eusb2_repeater {
	vdd18-supply = <&vreg_l3d_1p8>;
	vdd3-supply = <&vreg_l8b_3p0>;
};

&swr0 {
	status = "okay";

	pinctrl-0 = <&wsa_swr_active>, <&spkr_01_sd_n_active>;
	pinctrl-names = "default";

	/* WSA8845, Left Woofer */
	left_woofer: speaker@0,0 {
		compatible = "sdw20217020400";
		reg = <0 0>;
		reset-gpios = <&lpass_tlmm 12 GPIO_ACTIVE_LOW>;
		#sound-dai-cells = <0>;
		sound-name-prefix = "WooferLeft";
		vdd-1p8-supply = <&vreg_l15b_1p8>;
		vdd-io-supply = <&vreg_l12b_1p2>;
		qcom,port-mapping = <1 2 3 7 10 13>;
	};

	/* WSA8845, Left Tweeter */
	left_tweeter: speaker@0,1 {
		compatible = "sdw20217020400";
		reg = <0 1>;
		reset-gpios = <&lpass_tlmm 12 GPIO_ACTIVE_LOW>;
		#sound-dai-cells = <0>;
		sound-name-prefix = "TweeterLeft";
		vdd-1p8-supply = <&vreg_l15b_1p8>;
		vdd-io-supply = <&vreg_l12b_1p2>;
		qcom,port-mapping = <4 5 6 7 11 13>;
	};
};


&swr3 {
	status = "okay";

	pinctrl-0 = <&wsa2_swr_active>, <&spkr_23_sd_n_active>;
	pinctrl-names = "default";

	/* WSA8845, Right Woofer */
	right_woofer: speaker@0,0 {
		compatible = "sdw20217020400";
		reg = <0 0>;
		reset-gpios = <&lpass_tlmm 13 GPIO_ACTIVE_LOW>;
		#sound-dai-cells = <0>;
		sound-name-prefix = "WooferRight";
		vdd-1p8-supply = <&vreg_l15b_1p8>;
		vdd-io-supply = <&vreg_l12b_1p2>;
		qcom,port-mapping = <1 2 3 7 10 13>;
	};

	/* WSA8845, Right Tweeter */
	right_tweeter: speaker@0,1 {
		compatible = "sdw20217020400";
		reg = <0 1>;
		reset-gpios = <&lpass_tlmm 13 GPIO_ACTIVE_LOW>;
		#sound-dai-cells = <0>;
		sound-name-prefix = "TweeterRight";
		vdd-1p8-supply = <&vreg_l15b_1p8>;
		vdd-io-supply = <&vreg_l12b_1p2>;
		qcom,port-mapping = <4 5 6 7 11 13>;
	};
};

&tlmm {
	gpio-reserved-ranges = <34 2>, /* Unused */
			       <44 4>, /* SPI (TPM) */
			       <238 1>; /* UFS Reset */

	edp_reg_en: edp-reg-en-state {
		pins = "gpio70";
		function = "gpio";
		drive-strength = <16>;
		bias-disable;
	};

	kybd_default: kybd-default-state {
		pins = "gpio67";
		function = "gpio";
		bias-disable;
	};

	nvme_reg_en: nvme-reg-en-state {
		pins = "gpio18";
		function = "gpio";
		drive-strength = <2>;
		bias-disable;
	};

	pcie4_default: pcie4-default-state {
		clkreq-n-pins {
			pins = "gpio147";
			function = "pcie4_clk";
			drive-strength = <2>;
			bias-pull-up;
		};

		perst-n-pins {
			pins = "gpio146";
			function = "gpio";
			drive-strength = <2>;
			bias-disable;
		};

		wake-n-pins {
			pins = "gpio148";
			function = "gpio";
			drive-strength = <2>;
			bias-pull-up;
		};
	};

	pcie6a_default: pcie6a-default-state {
		clkreq-n-pins {
			pins = "gpio153";
			function = "pcie6a_clk";
			drive-strength = <2>;
			bias-pull-up;
		};

		perst-n-pins {
			pins = "gpio152";
			function = "gpio";
			drive-strength = <2>;
			bias-disable;
		};

		wake-n-pins {
			pins = "gpio154";
			function = "gpio";
			drive-strength = <2>;
			bias-pull-up;
		};
	};

	tpad_default: tpad-default-state {
		pins = "gpio3";
		function = "gpio";
		bias-disable;
	};

	ts0_default: ts0-default-state {
		int-n-pins {
			pins = "gpio51";
			function = "gpio";
			bias-disable;
		};

		reset-n-pins {
			pins = "gpio48";
			function = "gpio";
			output-high;
			drive-strength = <16>;
		};
	};

};

&uart21 {
	compatible = "qcom,geni-debug-uart";
	status = "okay";
};

&usb_1_ss0_hsphy {
	vdd-supply = <&vreg_l3j_0p8>;
	vdda12-supply = <&vreg_l2j_1p2>;

	phys = <&smb2360_0_eusb2_repeater>;

	status = "okay";
};

&usb_1_ss0_qmpphy {
	vdda-phy-supply = <&vreg_l3e_1p2>;
	vdda-pll-supply = <&vreg_l1j_0p8>;

	status = "okay";
};

&usb_1_ss0 {
	status = "okay";
};

&usb_1_ss0_dwc3 {
	dr_mode = "host";
};

&usb_1_ss0_dwc3_hs {
	remote-endpoint = <&pmic_glink_ss0_hs_in>;
};

&usb_1_ss0_qmpphy_out {
	remote-endpoint = <&pmic_glink_ss0_ss_in>;
};

&usb_1_ss1_hsphy {
	vdd-supply = <&vreg_l3j_0p8>;
	vdda12-supply = <&vreg_l2j_1p2>;

	phys = <&smb2360_1_eusb2_repeater>;

	status = "okay";
};

&usb_1_ss1_qmpphy {
	vdda-phy-supply = <&vreg_l3e_1p2>;
	vdda-pll-supply = <&vreg_l2d_0p9>;

	status = "okay";
};

&usb_1_ss1 {
	status = "okay";
};

&usb_1_ss1_dwc3 {
	dr_mode = "host";
};

&usb_1_ss1_dwc3_hs {
	remote-endpoint = <&pmic_glink_ss1_hs_in>;
};

&usb_1_ss1_qmpphy_out {
	remote-endpoint = <&pmic_glink_ss1_ss_in>;
};

&usb_1_ss2_hsphy {
	vdd-supply = <&vreg_l3j_0p8>;
	vdda12-supply = <&vreg_l2j_1p2>;

	phys = <&smb2360_2_eusb2_repeater>;

	status = "okay";
};

&usb_1_ss2_qmpphy {
	vdda-phy-supply = <&vreg_l3e_1p2>;
	vdda-pll-supply = <&vreg_l2d_0p9>;

	status = "okay";
};

&usb_1_ss2 {
	status = "okay";
};

&usb_1_ss2_dwc3 {
	dr_mode = "host";
};

&usb_1_ss2_dwc3_hs {
	remote-endpoint = <&pmic_glink_ss2_hs_in>;
};

&usb_1_ss2_qmpphy_out {
	remote-endpoint = <&pmic_glink_ss2_ss_in>;
};<|MERGE_RESOLUTION|>--- conflicted
+++ resolved
@@ -204,8 +204,6 @@
 		pinctrl-names = "default";
 
 		regulator-boot-on;
-<<<<<<< HEAD
-=======
 	};
 
 	vph_pwr: regulator-vph-pwr {
@@ -217,7 +215,6 @@
 
 		regulator-always-on;
 		regulator-boot-on;
->>>>>>> 9d2df658
 	};
 };
 
