--- conflicted
+++ resolved
@@ -125,8 +125,6 @@
 		pinctrl-names = "default";
 
 		regulator-boot-on;
-<<<<<<< HEAD
-=======
 	};
 
 	vph_pwr: regulator-vph-pwr {
@@ -138,7 +136,6 @@
 
 		regulator-always-on;
 		regulator-boot-on;
->>>>>>> 9d2df658
 	};
 };
 
