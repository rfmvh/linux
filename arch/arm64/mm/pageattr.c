// SPDX-License-Identifier: GPL-2.0-only
/*
 * Copyright (c) 2014, The Linux Foundation. All rights reserved.
 */
#include <linux/kernel.h>
#include <linux/mm.h>
#include <linux/module.h>
#include <linux/mem_encrypt.h>
#include <linux/sched.h>
#include <linux/vmalloc.h>

#include <asm/cacheflush.h>
#include <asm/pgtable-prot.h>
#include <asm/set_memory.h>
#include <asm/tlbflush.h>
#include <asm/kfence.h>

struct page_change_data {
	pgprot_t set_mask;
	pgprot_t clear_mask;
};

bool rodata_full __ro_after_init = IS_ENABLED(CONFIG_RODATA_FULL_DEFAULT_ENABLED);

bool can_set_direct_map(void)
{
	/*
	 * rodata_full, DEBUG_PAGEALLOC and a Realm guest all require linear
	 * map to be mapped at page granularity, so that it is possible to
	 * protect/unprotect single pages.
	 *
	 * KFENCE pool requires page-granular mapping if initialized late.
	 *
	 * Realms need to make pages shared/protected at page granularity.
	 */
	return rodata_full || debug_pagealloc_enabled() ||
		arm64_kfence_can_set_direct_map() || is_realm_world();
}

static int change_page_range(pte_t *ptep, unsigned long addr, void *data)
{
	struct page_change_data *cdata = data;
	pte_t pte = __ptep_get(ptep);

	pte = clear_pte_bit(pte, cdata->clear_mask);
	pte = set_pte_bit(pte, cdata->set_mask);

	__set_pte(ptep, pte);
	return 0;
}

/*
 * This function assumes that the range is mapped with PAGE_SIZE pages.
 */
static int __change_memory_common(unsigned long start, unsigned long size,
				pgprot_t set_mask, pgprot_t clear_mask)
{
	struct page_change_data data;
	int ret;

	data.set_mask = set_mask;
	data.clear_mask = clear_mask;

	ret = apply_to_page_range(&init_mm, start, size, change_page_range,
					&data);

	/*
	 * If the memory is being made valid without changing any other bits
	 * then a TLBI isn't required as a non-valid entry cannot be cached in
	 * the TLB.
	 */
	if (pgprot_val(set_mask) != PTE_VALID || pgprot_val(clear_mask))
		flush_tlb_kernel_range(start, start + size);
	return ret;
}

static int change_memory_common(unsigned long addr, int numpages,
				pgprot_t set_mask, pgprot_t clear_mask)
{
	unsigned long start = addr;
	unsigned long size = PAGE_SIZE * numpages;
	unsigned long end = start + size;
	struct vm_struct *area;
	int i;

	if (!PAGE_ALIGNED(addr)) {
		start &= PAGE_MASK;
		end = start + size;
		WARN_ON_ONCE(1);
	}

	/*
	 * Kernel VA mappings are always live, and splitting live section
	 * mappings into page mappings may cause TLB conflicts. This means
	 * we have to ensure that changing the permission bits of the range
	 * we are operating on does not result in such splitting.
	 *
	 * Let's restrict ourselves to mappings created by vmalloc (or vmap).
	 * Those are guaranteed to consist entirely of page mappings, and
	 * splitting is never needed.
	 *
	 * So check whether the [addr, addr + size) interval is entirely
	 * covered by precisely one VM area that has the VM_ALLOC flag set.
	 */
	area = find_vm_area((void *)addr);
	if (!area ||
	    end > (unsigned long)kasan_reset_tag(area->addr) + area->size ||
	    !(area->flags & VM_ALLOC))
		return -EINVAL;

	if (!numpages)
		return 0;

	/*
	 * If we are manipulating read-only permissions, apply the same
	 * change to the linear mapping of the pages that back this VM area.
	 */
	if (rodata_full && (pgprot_val(set_mask) == PTE_RDONLY ||
			    pgprot_val(clear_mask) == PTE_RDONLY)) {
		for (i = 0; i < area->nr_pages; i++) {
			__change_memory_common((u64)page_address(area->pages[i]),
					       PAGE_SIZE, set_mask, clear_mask);
		}
	}

	/*
	 * Get rid of potentially aliasing lazily unmapped vm areas that may
	 * have permissions set that deviate from the ones we are setting here.
	 */
	vm_unmap_aliases();

	return __change_memory_common(start, size, set_mask, clear_mask);
}

int set_memory_ro(unsigned long addr, int numpages)
{
	return change_memory_common(addr, numpages,
					__pgprot(PTE_RDONLY),
					__pgprot(PTE_WRITE));
}

int set_memory_rw(unsigned long addr, int numpages)
{
	return change_memory_common(addr, numpages,
					__pgprot(PTE_WRITE),
					__pgprot(PTE_RDONLY));
}

int set_memory_nx(unsigned long addr, int numpages)
{
	return change_memory_common(addr, numpages,
					__pgprot(PTE_PXN),
					__pgprot(PTE_MAYBE_GP));
}

int set_memory_x(unsigned long addr, int numpages)
{
	return change_memory_common(addr, numpages,
					__pgprot(PTE_MAYBE_GP),
					__pgprot(PTE_PXN));
}

int set_memory_valid(unsigned long addr, int numpages, int enable)
{
	if (enable)
		return __change_memory_common(addr, PAGE_SIZE * numpages,
					__pgprot(PTE_VALID),
					__pgprot(0));
	else
		return __change_memory_common(addr, PAGE_SIZE * numpages,
					__pgprot(0),
					__pgprot(PTE_VALID));
}

int set_direct_map_invalid_noflush(struct page *page)
{
	struct page_change_data data = {
		.set_mask = __pgprot(0),
		.clear_mask = __pgprot(PTE_VALID),
	};

	if (!can_set_direct_map())
		return 0;

	return apply_to_page_range(&init_mm,
				   (unsigned long)page_address(page),
				   PAGE_SIZE, change_page_range, &data);
}

int set_direct_map_default_noflush(struct page *page)
{
	struct page_change_data data = {
		.set_mask = __pgprot(PTE_VALID | PTE_WRITE),
		.clear_mask = __pgprot(PTE_RDONLY),
	};

	if (!can_set_direct_map())
		return 0;

	return apply_to_page_range(&init_mm,
				   (unsigned long)page_address(page),
				   PAGE_SIZE, change_page_range, &data);
}

<<<<<<< HEAD
int set_direct_map_valid_noflush(struct page *page, unsigned nr, bool valid)
{
	unsigned long addr = (unsigned long)page_address(page);

	if (!can_set_direct_map())
		return 0;

	return set_memory_valid(addr, nr, valid);
=======
static int __set_memory_enc_dec(unsigned long addr,
				int numpages,
				bool encrypt)
{
	unsigned long set_prot = 0, clear_prot = 0;
	phys_addr_t start, end;
	int ret;

	if (!is_realm_world())
		return 0;

	if (!__is_lm_address(addr))
		return -EINVAL;

	start = __virt_to_phys(addr);
	end = start + numpages * PAGE_SIZE;

	if (encrypt)
		clear_prot = PROT_NS_SHARED;
	else
		set_prot = PROT_NS_SHARED;

	/*
	 * Break the mapping before we make any changes to avoid stale TLB
	 * entries or Synchronous External Aborts caused by RIPAS_EMPTY
	 */
	ret = __change_memory_common(addr, PAGE_SIZE * numpages,
				     __pgprot(set_prot),
				     __pgprot(clear_prot | PTE_VALID));

	if (ret)
		return ret;

	if (encrypt)
		ret = rsi_set_memory_range_protected(start, end);
	else
		ret = rsi_set_memory_range_shared(start, end);

	if (ret)
		return ret;

	return __change_memory_common(addr, PAGE_SIZE * numpages,
				      __pgprot(PTE_VALID),
				      __pgprot(0));
}

static int realm_set_memory_encrypted(unsigned long addr, int numpages)
{
	int ret = __set_memory_enc_dec(addr, numpages, true);

	/*
	 * If the request to change state fails, then the only sensible cause
	 * of action for the caller is to leak the memory
	 */
	WARN(ret, "Failed to encrypt memory, %d pages will be leaked",
	     numpages);

	return ret;
}

static int realm_set_memory_decrypted(unsigned long addr, int numpages)
{
	int ret = __set_memory_enc_dec(addr, numpages, false);

	WARN(ret, "Failed to decrypt memory, %d pages will be leaked",
	     numpages);

	return ret;
}

static const struct arm64_mem_crypt_ops realm_crypt_ops = {
	.encrypt = realm_set_memory_encrypted,
	.decrypt = realm_set_memory_decrypted,
};

int realm_register_memory_enc_ops(void)
{
	return arm64_mem_crypt_ops_register(&realm_crypt_ops);
>>>>>>> 9bb774f5
}

#ifdef CONFIG_DEBUG_PAGEALLOC
void __kernel_map_pages(struct page *page, int numpages, int enable)
{
	if (!can_set_direct_map())
		return;

	set_memory_valid((unsigned long)page_address(page), numpages, enable);
}
#endif /* CONFIG_DEBUG_PAGEALLOC */

/*
 * This function is used to determine if a linear map page has been marked as
 * not-valid. Walk the page table and check the PTE_VALID bit.
 *
 * Because this is only called on the kernel linear map,  p?d_sect() implies
 * p?d_present(). When debug_pagealloc is enabled, sections mappings are
 * disabled.
 */
bool kernel_page_present(struct page *page)
{
	pgd_t *pgdp;
	p4d_t *p4dp;
	pud_t *pudp, pud;
	pmd_t *pmdp, pmd;
	pte_t *ptep;
	unsigned long addr = (unsigned long)page_address(page);

	pgdp = pgd_offset_k(addr);
	if (pgd_none(READ_ONCE(*pgdp)))
		return false;

	p4dp = p4d_offset(pgdp, addr);
	if (p4d_none(READ_ONCE(*p4dp)))
		return false;

	pudp = pud_offset(p4dp, addr);
	pud = READ_ONCE(*pudp);
	if (pud_none(pud))
		return false;
	if (pud_sect(pud))
		return true;

	pmdp = pmd_offset(pudp, addr);
	pmd = READ_ONCE(*pmdp);
	if (pmd_none(pmd))
		return false;
	if (pmd_sect(pmd))
		return true;

	ptep = pte_offset_kernel(pmdp, addr);
	return pte_valid(__ptep_get(ptep));
}<|MERGE_RESOLUTION|>--- conflicted
+++ resolved
@@ -202,7 +202,6 @@
 				   PAGE_SIZE, change_page_range, &data);
 }
 
-<<<<<<< HEAD
 int set_direct_map_valid_noflush(struct page *page, unsigned nr, bool valid)
 {
 	unsigned long addr = (unsigned long)page_address(page);
@@ -211,7 +210,8 @@
 		return 0;
 
 	return set_memory_valid(addr, nr, valid);
-=======
+}
+
 static int __set_memory_enc_dec(unsigned long addr,
 				int numpages,
 				bool encrypt)
@@ -290,7 +290,6 @@
 int realm_register_memory_enc_ops(void)
 {
 	return arm64_mem_crypt_ops_register(&realm_crypt_ops);
->>>>>>> 9bb774f5
 }
 
 #ifdef CONFIG_DEBUG_PAGEALLOC
