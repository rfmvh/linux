--- conflicted
+++ resolved
@@ -35,11 +35,7 @@
 	at91x40_init_interrupts(NULL);
 }
 
-<<<<<<< HEAD
-static void __init at91eb01_map_io(void)
-=======
 static void __init at91eb01_init_early(void)
->>>>>>> 56299378
 {
 	at91x40_initialize(40000000);
 }
@@ -47,11 +43,6 @@
 MACHINE_START(AT91EB01, "Atmel AT91 EB01")
 	/* Maintainer: Greg Ungerer <gerg@snapgear.com> */
 	.timer		= &at91x40_timer,
-<<<<<<< HEAD
-	.init_irq	= at91eb01_init_irq,
-	.map_io		= at91eb01_map_io,
-=======
 	.init_early	= at91eb01_init_early,
 	.init_irq	= at91eb01_init_irq,
->>>>>>> 56299378
 MACHINE_END
