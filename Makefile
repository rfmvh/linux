--- conflicted
+++ resolved
@@ -2,7 +2,7 @@
 VERSION = 6
 PATCHLEVEL = 11
 SUBLEVEL = 0
-EXTRAVERSION = -rc4
+EXTRAVERSION =
 NAME = Baby Opossum Posse
 
 # *DOCUMENTATION*
@@ -445,10 +445,7 @@
 # host programs.
 export rust_common_flags := --edition=2021 \
 			    -Zbinary_dep_depinfo=y \
-<<<<<<< HEAD
-=======
 			    -Astable_features \
->>>>>>> 17b65575
 			    -Dunsafe_op_in_unsafe_fn \
 			    -Dnon_ascii_idents \
 			    -Wrust_2018_idioms \
