/* SPDX-License-Identifier: GPL-2.0 */
/* Copyright(c) 2013 - 2018 Intel Corporation. */

#ifndef _I40E_VIRTCHNL_PF_H_
#define _I40E_VIRTCHNL_PF_H_

#include "i40e.h"

#define I40E_MAX_VLANID 4095

#define I40E_VIRTCHNL_SUPPORTED_QTYPES 2

#define I40E_DEFAULT_NUM_INVALID_MSGS_ALLOWED	10

#define I40E_VLAN_PRIORITY_SHIFT	13
#define I40E_VLAN_MASK			0xFFF
#define I40E_PRIORITY_MASK		0xE000

#define I40E_MAX_VF_PROMISC_FLAGS	3

#define I40E_VF_STATE_WAIT_COUNT	20
<<<<<<< HEAD
=======
#define I40E_VFR_WAIT_COUNT		100
>>>>>>> 754e0b0e

/* Various queue ctrls */
enum i40e_queue_ctrl {
	I40E_QUEUE_CTRL_UNKNOWN = 0,
	I40E_QUEUE_CTRL_ENABLE,
	I40E_QUEUE_CTRL_ENABLECHECK,
	I40E_QUEUE_CTRL_DISABLE,
	I40E_QUEUE_CTRL_DISABLECHECK,
	I40E_QUEUE_CTRL_FASTDISABLE,
	I40E_QUEUE_CTRL_FASTDISABLECHECK,
};

/* VF states */
enum i40e_vf_states {
	I40E_VF_STATE_INIT = 0,
	I40E_VF_STATE_ACTIVE,
	I40E_VF_STATE_IWARPENA,
	I40E_VF_STATE_DISABLED,
	I40E_VF_STATE_MC_PROMISC,
	I40E_VF_STATE_UC_PROMISC,
	I40E_VF_STATE_PRE_ENABLE,
};

/* VF capabilities */
enum i40e_vf_capabilities {
	I40E_VIRTCHNL_VF_CAP_PRIVILEGE = 0,
	I40E_VIRTCHNL_VF_CAP_L2,
	I40E_VIRTCHNL_VF_CAP_IWARP,
};

/* In ADq, max 4 VSI's can be allocated per VF including primary VF VSI.
 * These variables are used to store indices, id's and number of queues
 * for each VSI including that of primary VF VSI. Each Traffic class is
 * termed as channel and each channel can in-turn have 4 queues which
 * means max 16 queues overall per VF.
 */
struct i40evf_channel {
	u16 vsi_idx; /* index in PF struct for all channel VSIs */
	u16 vsi_id; /* VSI ID used by firmware */
	u16 num_qps; /* number of queue pairs requested by user */
	u64 max_tx_rate; /* bandwidth rate allocation for VSIs */
};

/* VF information structure */
struct i40e_vf {
	struct i40e_pf *pf;

	/* VF id in the PF space */
	s16 vf_id;
	/* all VF vsis connect to the same parent */
	enum i40e_switch_element_types parent_type;
	struct virtchnl_version_info vf_ver;
	u32 driver_caps; /* reported by VF driver */

	/* VF Port Extender (PE) stag if used */
	u16 stag;

	struct virtchnl_ether_addr default_lan_addr;
	u16 port_vlan_id;
	bool pf_set_mac;	/* The VMM admin set the VF MAC address */
	bool trusted;

	/* VSI indices - actual VSI pointers are maintained in the PF structure
	 * When assigned, these will be non-zero, because VSI 0 is always
	 * the main LAN VSI for the PF.
	 */
	u16 lan_vsi_idx;	/* index into PF struct */
	u16 lan_vsi_id;		/* ID as used by firmware */

	u8 num_queue_pairs;	/* num of qps assigned to VF vsis */
	u8 num_req_queues;	/* num of requested qps */
	u64 num_mdd_events;	/* num of mdd events detected */
	/* num of continuous malformed or invalid msgs detected */
	u64 num_invalid_msgs;
	u64 num_valid_msgs;	/* num of valid msgs detected */

	unsigned long vf_caps;	/* vf's adv. capabilities */
	unsigned long vf_states;	/* vf's runtime states */
	unsigned int tx_rate;	/* Tx bandwidth limit in Mbps */
	bool link_forced;
	bool link_up;		/* only valid if VF link is forced */
	bool spoofchk;
	u16 num_vlan;

	/* ADq related variables */
	bool adq_enabled; /* flag to enable adq */
	u8 num_tc;
	struct i40evf_channel ch[I40E_MAX_VF_VSI];
	struct hlist_head cloud_filter_list;
	u16 num_cloud_filters;

	/* RDMA Client */
	struct virtchnl_iwarp_qvlist_info *qvlist_info;
};

void i40e_free_vfs(struct i40e_pf *pf);
int i40e_pci_sriov_configure(struct pci_dev *dev, int num_vfs);
int i40e_alloc_vfs(struct i40e_pf *pf, u16 num_alloc_vfs);
int i40e_vc_process_vf_msg(struct i40e_pf *pf, s16 vf_id, u32 v_opcode,
			   u32 v_retval, u8 *msg, u16 msglen);
int i40e_vc_process_vflr_event(struct i40e_pf *pf);
bool i40e_reset_vf(struct i40e_vf *vf, bool flr);
bool i40e_reset_all_vfs(struct i40e_pf *pf, bool flr);
void i40e_vc_notify_vf_reset(struct i40e_vf *vf);

/* VF configuration related iplink handlers */
int i40e_ndo_set_vf_mac(struct net_device *netdev, int vf_id, u8 *mac);
int i40e_ndo_set_vf_port_vlan(struct net_device *netdev, int vf_id,
			      u16 vlan_id, u8 qos, __be16 vlan_proto);
int i40e_ndo_set_vf_bw(struct net_device *netdev, int vf_id, int min_tx_rate,
		       int max_tx_rate);
int i40e_ndo_set_vf_trust(struct net_device *netdev, int vf_id, bool setting);
int i40e_ndo_get_vf_config(struct net_device *netdev,
			   int vf_id, struct ifla_vf_info *ivi);
int i40e_ndo_set_vf_link_state(struct net_device *netdev, int vf_id, int link);
int i40e_ndo_set_vf_spoofchk(struct net_device *netdev, int vf_id, bool enable);

void i40e_vc_notify_link_state(struct i40e_pf *pf);
void i40e_vc_notify_reset(struct i40e_pf *pf);
int i40e_get_vf_stats(struct net_device *netdev, int vf_id,
		      struct ifla_vf_stats *vf_stats);

#endif /* _I40E_VIRTCHNL_PF_H_ */<|MERGE_RESOLUTION|>--- conflicted
+++ resolved
@@ -19,10 +19,7 @@
 #define I40E_MAX_VF_PROMISC_FLAGS	3
 
 #define I40E_VF_STATE_WAIT_COUNT	20
-<<<<<<< HEAD
-=======
 #define I40E_VFR_WAIT_COUNT		100
->>>>>>> 754e0b0e
 
 /* Various queue ctrls */
 enum i40e_queue_ctrl {
