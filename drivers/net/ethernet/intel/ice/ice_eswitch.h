/* SPDX-License-Identifier: GPL-2.0 */
/* Copyright (C) 2019-2021, Intel Corporation. */

#ifndef _ICE_ESWITCH_H_
#define _ICE_ESWITCH_H_

#include <net/devlink.h>

#ifdef CONFIG_ICE_SWITCHDEV
void ice_eswitch_detach(struct ice_pf *pf, struct ice_vf *vf);
int
ice_eswitch_attach(struct ice_pf *pf, struct ice_vf *vf);
<<<<<<< HEAD
int ice_eswitch_rebuild(struct ice_pf *pf);
=======
void ice_eswitch_rebuild(struct ice_pf *pf);
>>>>>>> 0c383648

int ice_eswitch_mode_get(struct devlink *devlink, u16 *mode);
int
ice_eswitch_mode_set(struct devlink *devlink, u16 mode,
		     struct netlink_ext_ack *extack);
bool ice_is_eswitch_mode_switchdev(struct ice_pf *pf);

void ice_eswitch_update_repr(unsigned long repr_id, struct ice_vsi *vsi);

void ice_eswitch_stop_all_tx_queues(struct ice_pf *pf);

void ice_eswitch_set_target_vsi(struct sk_buff *skb,
				struct ice_tx_offload_params *off);
netdev_tx_t
ice_eswitch_port_start_xmit(struct sk_buff *skb, struct net_device *netdev);
<<<<<<< HEAD
void ice_eswitch_reserve_cp_queues(struct ice_pf *pf, int change);
=======
struct net_device *ice_eswitch_get_target(struct ice_rx_ring *rx_ring,
					  union ice_32b_rx_flex_desc *rx_desc);
>>>>>>> 0c383648
#else /* CONFIG_ICE_SWITCHDEV */
static inline void ice_eswitch_detach(struct ice_pf *pf, struct ice_vf *vf) { }

static inline int
ice_eswitch_attach(struct ice_pf *pf, struct ice_vf *vf)
{
	return -EOPNOTSUPP;
}

static inline void ice_eswitch_stop_all_tx_queues(struct ice_pf *pf) { }

static inline void
ice_eswitch_set_target_vsi(struct sk_buff *skb,
			   struct ice_tx_offload_params *off) { }

static inline void
ice_eswitch_update_repr(unsigned long repr_id, struct ice_vsi *vsi) { }

static inline int ice_eswitch_configure(struct ice_pf *pf)
{
	return 0;
}

static inline int ice_eswitch_rebuild(struct ice_pf *pf)
{
	return -EOPNOTSUPP;
}

static inline int ice_eswitch_mode_get(struct devlink *devlink, u16 *mode)
{
	return DEVLINK_ESWITCH_MODE_LEGACY;
}

static inline int
ice_eswitch_mode_set(struct devlink *devlink, u16 mode,
		     struct netlink_ext_ack *extack)
{
	return -EOPNOTSUPP;
}

static inline bool ice_is_eswitch_mode_switchdev(struct ice_pf *pf)
{
	return false;
}

static inline netdev_tx_t
ice_eswitch_port_start_xmit(struct sk_buff *skb, struct net_device *netdev)
{
	return NETDEV_TX_BUSY;
}

<<<<<<< HEAD
static inline void
ice_eswitch_reserve_cp_queues(struct ice_pf *pf, int change) { }
=======
static inline struct net_device *
ice_eswitch_get_target(struct ice_rx_ring *rx_ring,
		       union ice_32b_rx_flex_desc *rx_desc)
{
	return rx_ring->netdev;
}
>>>>>>> 0c383648
#endif /* CONFIG_ICE_SWITCHDEV */
#endif /* _ICE_ESWITCH_H_ */<|MERGE_RESOLUTION|>--- conflicted
+++ resolved
@@ -10,11 +10,7 @@
 void ice_eswitch_detach(struct ice_pf *pf, struct ice_vf *vf);
 int
 ice_eswitch_attach(struct ice_pf *pf, struct ice_vf *vf);
-<<<<<<< HEAD
-int ice_eswitch_rebuild(struct ice_pf *pf);
-=======
 void ice_eswitch_rebuild(struct ice_pf *pf);
->>>>>>> 0c383648
 
 int ice_eswitch_mode_get(struct devlink *devlink, u16 *mode);
 int
@@ -30,12 +26,8 @@
 				struct ice_tx_offload_params *off);
 netdev_tx_t
 ice_eswitch_port_start_xmit(struct sk_buff *skb, struct net_device *netdev);
-<<<<<<< HEAD
-void ice_eswitch_reserve_cp_queues(struct ice_pf *pf, int change);
-=======
 struct net_device *ice_eswitch_get_target(struct ice_rx_ring *rx_ring,
 					  union ice_32b_rx_flex_desc *rx_desc);
->>>>>>> 0c383648
 #else /* CONFIG_ICE_SWITCHDEV */
 static inline void ice_eswitch_detach(struct ice_pf *pf, struct ice_vf *vf) { }
 
@@ -87,16 +79,11 @@
 	return NETDEV_TX_BUSY;
 }
 
-<<<<<<< HEAD
-static inline void
-ice_eswitch_reserve_cp_queues(struct ice_pf *pf, int change) { }
-=======
 static inline struct net_device *
 ice_eswitch_get_target(struct ice_rx_ring *rx_ring,
 		       union ice_32b_rx_flex_desc *rx_desc)
 {
 	return rx_ring->netdev;
 }
->>>>>>> 0c383648
 #endif /* CONFIG_ICE_SWITCHDEV */
 #endif /* _ICE_ESWITCH_H_ */