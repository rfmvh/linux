--- conflicted
+++ resolved
@@ -32,13 +32,9 @@
 #define MTK_TX_DMA_BUF_LEN	0x3fff
 #define MTK_TX_DMA_BUF_LEN_V2	0xffff
 #define MTK_QDMA_RING_SIZE	2048
-<<<<<<< HEAD
-#define MTK_DMA_SIZE		512
-=======
 #define MTK_DMA_SIZE(x)		(SZ_##x)
 #define MTK_FQ_DMA_HEAD		32
 #define MTK_FQ_DMA_LENGTH	2048
->>>>>>> 0c383648
 #define MTK_RX_ETH_HLEN		(ETH_HLEN + ETH_FCS_LEN)
 #define MTK_RX_HLEN		(NET_SKB_PAD + MTK_RX_ETH_HLEN + NET_IP_ALIGN)
 #define MTK_DMA_DUMMY_DESC	0xffffffff
