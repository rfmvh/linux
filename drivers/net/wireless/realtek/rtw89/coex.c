// SPDX-License-Identifier: GPL-2.0 OR BSD-3-Clause
/* Copyright(c) 2019-2020  Realtek Corporation
 */

#include "coex.h"
#include "debug.h"
#include "fw.h"
#include "mac.h"
#include "phy.h"
#include "ps.h"
#include "reg.h"

#define RTW89_COEX_VERSION 0x07000113
#define FCXDEF_STEP 50 /* MUST <= FCXMAX_STEP and match with wl fw*/
#define BTC_E2G_LIMIT_DEF 80

enum btc_fbtc_tdma_template {
	CXTD_OFF = 0x0,
	CXTD_OFF_B2,
	CXTD_OFF_EXT,
	CXTD_FIX,
	CXTD_PFIX,
	CXTD_AUTO,
	CXTD_PAUTO,
	CXTD_AUTO2,
	CXTD_PAUTO2,
	CXTD_MAX,
};

enum btc_fbtc_tdma_type {
	CXTDMA_OFF = 0x0,
	CXTDMA_FIX = 0x1,
	CXTDMA_AUTO = 0x2,
	CXTDMA_AUTO2 = 0x3,
	CXTDMA_MAX
};

enum btc_fbtc_tdma_rx_flow_ctrl {
	CXFLC_OFF = 0x0,
	CXFLC_NULLP = 0x1,
	CXFLC_QOSNULL = 0x2,
	CXFLC_CTS = 0x3,
	CXFLC_MAX
};

enum btc_fbtc_tdma_wlan_tx_pause {
	CXTPS_OFF = 0x0,  /* no wl tx pause*/
	CXTPS_ON = 0x1,
	CXTPS_MAX
};

enum btc_mlme_state {
	MLME_NO_LINK,
	MLME_LINKING,
	MLME_LINKED,
};

struct btc_fbtc_1slot {
	u8 fver;
	u8 sid; /* slot id */
	struct rtw89_btc_fbtc_slot slot;
} __packed;

static const struct rtw89_btc_fbtc_tdma t_def[] = {
	[CXTD_OFF]	= { CXTDMA_OFF,    CXFLC_OFF, CXTPS_OFF, 0, 0, 0, 0, 0},
	[CXTD_OFF_B2]	= { CXTDMA_OFF,    CXFLC_OFF, CXTPS_OFF, 0, 0, 1, 0, 0},
	[CXTD_OFF_EXT]	= { CXTDMA_OFF,    CXFLC_OFF, CXTPS_OFF, 0, 0, 2, 0, 0},
	[CXTD_FIX]	= { CXTDMA_FIX,    CXFLC_OFF, CXTPS_OFF, 0, 0, 0, 0, 0},
	[CXTD_PFIX]	= { CXTDMA_FIX,  CXFLC_NULLP,  CXTPS_ON, 0, 5, 0, 0, 0},
	[CXTD_AUTO]	= { CXTDMA_AUTO,   CXFLC_OFF, CXTPS_OFF, 0, 0, 0, 0, 0},
	[CXTD_PAUTO]	= { CXTDMA_AUTO, CXFLC_NULLP,  CXTPS_ON, 0, 5, 0, 0, 0},
	[CXTD_AUTO2]	= {CXTDMA_AUTO2,   CXFLC_OFF, CXTPS_OFF, 0, 0, 0, 0, 0},
	[CXTD_PAUTO2]	= {CXTDMA_AUTO2, CXFLC_NULLP,  CXTPS_ON, 0, 5, 0, 0, 0}
};

#define __DEF_FBTC_SLOT(__dur, __cxtbl, __cxtype) \
	{ .dur = cpu_to_le16(__dur), .cxtbl = cpu_to_le32(__cxtbl), \
	  .cxtype = cpu_to_le16(__cxtype),}

static const struct rtw89_btc_fbtc_slot s_def[] = {
	[CXST_OFF]	= __DEF_FBTC_SLOT(100, 0x55555555, SLOT_MIX),
	[CXST_B2W]	= __DEF_FBTC_SLOT(5,   0xea5a5a5a, SLOT_ISO),
	[CXST_W1]	= __DEF_FBTC_SLOT(70,  0xea5a5a5a, SLOT_ISO),
	[CXST_W2]	= __DEF_FBTC_SLOT(15,  0xea5a5a5a, SLOT_ISO),
	[CXST_W2B]	= __DEF_FBTC_SLOT(15,  0xea5a5a5a, SLOT_ISO),
	[CXST_B1]	= __DEF_FBTC_SLOT(250, 0xe5555555, SLOT_MIX),
	[CXST_B2]	= __DEF_FBTC_SLOT(7,   0xea5a5a5a, SLOT_MIX),
	[CXST_B3]	= __DEF_FBTC_SLOT(5,   0xe5555555, SLOT_MIX),
	[CXST_B4]	= __DEF_FBTC_SLOT(50,  0xe5555555, SLOT_MIX),
	[CXST_LK]	= __DEF_FBTC_SLOT(20,  0xea5a5a5a, SLOT_ISO),
	[CXST_BLK]	= __DEF_FBTC_SLOT(500, 0x55555555, SLOT_MIX),
	[CXST_E2G]	= __DEF_FBTC_SLOT(0,   0xea5a5a5a, SLOT_MIX),
	[CXST_E5G]	= __DEF_FBTC_SLOT(0,   0xffffffff, SLOT_ISO),
	[CXST_EBT]	= __DEF_FBTC_SLOT(5,   0xe5555555, SLOT_MIX),
	[CXST_ENULL]	= __DEF_FBTC_SLOT(0,   0xaaaaaaaa, SLOT_ISO),
	[CXST_WLK]	= __DEF_FBTC_SLOT(250, 0xea5a5a5a, SLOT_MIX),
	[CXST_W1FDD]	= __DEF_FBTC_SLOT(50,  0xffffffff, SLOT_ISO),
	[CXST_B1FDD]	= __DEF_FBTC_SLOT(50,  0xffffdfff, SLOT_ISO),
};

static const u32 cxtbl[] = {
	0xffffffff, /* 0 */
	0xaaaaaaaa, /* 1 */
	0xe5555555, /* 2 */
	0xee555555, /* 3 */
	0xd5555555, /* 4 */
	0x5a5a5a5a, /* 5 */
	0xfa5a5a5a, /* 6 */
	0xda5a5a5a, /* 7 */
	0xea5a5a5a, /* 8 */
	0x6a5a5aaa, /* 9 */
	0x6a5a6a5a, /* 10 */
	0x6a5a6aaa, /* 11 */
	0x6afa5afa, /* 12 */
	0xaaaa5aaa, /* 13 */
	0xaaffffaa, /* 14 */
	0xaa5555aa, /* 15 */
	0xfafafafa, /* 16 */
	0xffffddff, /* 17 */
	0xdaffdaff, /* 18 */
	0xfafadafa, /* 19 */
	0xea6a6a6a, /* 20 */
	0xea55556a, /* 21 */
	0xaafafafa, /* 22 */
	0xfafaaafa, /* 23 */
	0xfafffaff, /* 24 */
	0xea6a5a5a, /* 25 */
};

static const struct rtw89_btc_ver rtw89_btc_ver_defs[] = {
	/* firmware version must be in decreasing order for each chip */
	{RTL8852BT, RTW89_FW_VER_CODE(0, 29, 90, 0),
	 .fcxbtcrpt = 7, .fcxtdma = 7,    .fcxslots = 7, .fcxcysta = 7,
	 .fcxstep = 7,   .fcxnullsta = 7, .fcxmreg = 7,  .fcxgpiodbg = 7,
	 .fcxbtver = 7,  .fcxbtscan = 7,  .fcxbtafh = 7, .fcxbtdevinfo = 7,
	 .fwlrole = 7,   .frptmap = 3,    .fcxctrl = 7,  .fcxinit = 7,
	 .fwevntrptl = 1, .drvinfo_type = 1, .info_buf = 1800, .max_role_num = 6,
	},
	{RTL8922A, RTW89_FW_VER_CODE(0, 35, 8, 0),
	 .fcxbtcrpt = 8, .fcxtdma = 7,    .fcxslots = 7, .fcxcysta = 7,
	 .fcxstep = 7,   .fcxnullsta = 7, .fcxmreg = 7,  .fcxgpiodbg = 7,
	 .fcxbtver = 7,  .fcxbtscan = 7,  .fcxbtafh = 7, .fcxbtdevinfo = 7,
	 .fwlrole = 8,   .frptmap = 3,    .fcxctrl = 7,  .fcxinit = 7,
	 .fwevntrptl = 1, .drvinfo_type = 1, .info_buf = 1800, .max_role_num = 6,
	},
	{RTL8851B, RTW89_FW_VER_CODE(0, 29, 29, 0),
	 .fcxbtcrpt = 105, .fcxtdma = 3,    .fcxslots = 1, .fcxcysta = 5,
	 .fcxstep = 3,   .fcxnullsta = 2, .fcxmreg = 2,  .fcxgpiodbg = 1,
	 .fcxbtver = 1,  .fcxbtscan = 2,  .fcxbtafh = 2, .fcxbtdevinfo = 1,
	 .fwlrole = 2,   .frptmap = 3,    .fcxctrl = 1,  .fcxinit = 0,
	 .fwevntrptl = 0, .drvinfo_type = 0, .info_buf = 1800, .max_role_num = 6,
	},
	{RTL8852C, RTW89_FW_VER_CODE(0, 27, 57, 0),
	 .fcxbtcrpt = 4, .fcxtdma = 3,    .fcxslots = 1, .fcxcysta = 3,
	 .fcxstep = 3,   .fcxnullsta = 2, .fcxmreg = 1,  .fcxgpiodbg = 1,
	 .fcxbtver = 1,  .fcxbtscan = 1,  .fcxbtafh = 2, .fcxbtdevinfo = 1,
	 .fwlrole = 1,   .frptmap = 3,    .fcxctrl = 1,  .fcxinit = 0,
	 .fwevntrptl = 0, .drvinfo_type = 0, .info_buf = 1280, .max_role_num = 5,
	},
	{RTL8852C, RTW89_FW_VER_CODE(0, 27, 42, 0),
	 .fcxbtcrpt = 4, .fcxtdma = 3,    .fcxslots = 1, .fcxcysta = 3,
	 .fcxstep = 3,   .fcxnullsta = 2, .fcxmreg = 1,  .fcxgpiodbg = 1,
	 .fcxbtver = 1,  .fcxbtscan = 1,  .fcxbtafh = 2, .fcxbtdevinfo = 1,
	 .fwlrole = 1,   .frptmap = 2,    .fcxctrl = 1,  .fcxinit = 0,
	 .fwevntrptl = 0, .drvinfo_type = 0, .info_buf = 1280, .max_role_num = 5,
	},
	{RTL8852C, RTW89_FW_VER_CODE(0, 27, 0, 0),
	 .fcxbtcrpt = 4, .fcxtdma = 3,    .fcxslots = 1, .fcxcysta = 3,
	 .fcxstep = 3,   .fcxnullsta = 2, .fcxmreg = 1,  .fcxgpiodbg = 1,
	 .fcxbtver = 1,  .fcxbtscan = 1,  .fcxbtafh = 1, .fcxbtdevinfo = 1,
	 .fwlrole = 1,   .frptmap = 2,    .fcxctrl = 1,  .fcxinit = 0,
	 .fwevntrptl = 0, .drvinfo_type = 0, .info_buf = 1280, .max_role_num = 5,
	},
	{RTL8852B, RTW89_FW_VER_CODE(0, 29, 29, 0),
	 .fcxbtcrpt = 105, .fcxtdma = 3,  .fcxslots = 1, .fcxcysta = 5,
	 .fcxstep = 3,   .fcxnullsta = 2, .fcxmreg = 2,  .fcxgpiodbg = 1,
	 .fcxbtver = 1,  .fcxbtscan = 2,  .fcxbtafh = 2, .fcxbtdevinfo = 1,
	 .fwlrole = 2,   .frptmap = 3,    .fcxctrl = 1,  .fcxinit = 0,
	 .fwevntrptl = 0, .drvinfo_type = 0, .info_buf = 1800, .max_role_num = 6,
	},
	{RTL8852B, RTW89_FW_VER_CODE(0, 29, 14, 0),
	 .fcxbtcrpt = 5, .fcxtdma = 3,    .fcxslots = 1, .fcxcysta = 4,
	 .fcxstep = 3,   .fcxnullsta = 2, .fcxmreg = 1,  .fcxgpiodbg = 1,
	 .fcxbtver = 1,  .fcxbtscan = 1,  .fcxbtafh = 2, .fcxbtdevinfo = 1,
	 .fwlrole = 1,   .frptmap = 3,    .fcxctrl = 1,  .fcxinit = 0,
	 .fwevntrptl = 0, .drvinfo_type = 0, .info_buf = 1800, .max_role_num = 6,
	},
	{RTL8852B, RTW89_FW_VER_CODE(0, 27, 0, 0),
	 .fcxbtcrpt = 4, .fcxtdma = 3,    .fcxslots = 1, .fcxcysta = 3,
	 .fcxstep = 3,   .fcxnullsta = 2, .fcxmreg = 1,  .fcxgpiodbg = 1,
	 .fcxbtver = 1,  .fcxbtscan = 1,  .fcxbtafh = 1, .fcxbtdevinfo = 1,
	 .fwlrole = 1,   .frptmap = 1,    .fcxctrl = 1,  .fcxinit = 0,
	 .fwevntrptl = 0, .drvinfo_type = 0, .info_buf = 1280, .max_role_num = 5,
	},
	{RTL8852A, RTW89_FW_VER_CODE(0, 13, 37, 0),
	 .fcxbtcrpt = 4, .fcxtdma = 3,    .fcxslots = 1, .fcxcysta = 3,
	 .fcxstep = 3,   .fcxnullsta = 2, .fcxmreg = 1,  .fcxgpiodbg = 1,
	 .fcxbtver = 1,  .fcxbtscan = 1,  .fcxbtafh = 2, .fcxbtdevinfo = 1,
	 .fwlrole = 1,   .frptmap = 3,    .fcxctrl = 1,  .fcxinit = 0,
	 .fwevntrptl = 0, .drvinfo_type = 0, .info_buf = 1280, .max_role_num = 5,
	},
	{RTL8852A, RTW89_FW_VER_CODE(0, 13, 0, 0),
	 .fcxbtcrpt = 1, .fcxtdma = 1,    .fcxslots = 1, .fcxcysta = 2,
	 .fcxstep = 2,   .fcxnullsta = 1, .fcxmreg = 1,  .fcxgpiodbg = 1,
	 .fcxbtver = 1,  .fcxbtscan = 1,  .fcxbtafh = 1, .fcxbtdevinfo = 1,
	 .fwlrole = 0,   .frptmap = 0,    .fcxctrl = 0,  .fcxinit = 0,
	 .fwevntrptl = 0, .drvinfo_type = 0, .info_buf = 1024, .max_role_num = 5,
	},

	/* keep it to be the last as default entry */
	{0, RTW89_FW_VER_CODE(0, 0, 0, 0),
	 .fcxbtcrpt = 1, .fcxtdma = 1,    .fcxslots = 1, .fcxcysta = 2,
	 .fcxstep = 2,   .fcxnullsta = 1, .fcxmreg = 1,  .fcxgpiodbg = 1,
	 .fcxbtver = 1,  .fcxbtscan = 1,  .fcxbtafh = 1, .fcxbtdevinfo = 1,
	 .fwlrole = 0,   .frptmap = 0,    .fcxctrl = 0,  .fcxinit = 0,
	 .fwevntrptl = 0, .drvinfo_type = 0, .info_buf = 1024, .max_role_num = 5,
	},
};

#define RTW89_DEFAULT_BTC_VER_IDX (ARRAY_SIZE(rtw89_btc_ver_defs) - 1)

static const union rtw89_btc_wl_state_map btc_scanning_map = {
	.map = {
		.scan = 1,
		.connecting = 1,
		.roaming = 1,
		.transacting = 1,
		._4way = 1,
	},
};

static u32 chip_id_to_bt_rom_code_id(u32 id)
{
	switch (id) {
	case RTL8852A:
	case RTL8852B:
	case RTL8852C:
	case RTL8852BT:
		return 0x8852;
	case RTL8851B:
		return 0x8851;
	case RTL8922A:
		return 0x8922;
	default:
		return 0;
	}
}

struct rtw89_btc_btf_tlv {
	u8 type;
	u8 len;
	u8 val[];
} __packed;

struct rtw89_btc_btf_tlv_v7 {
	u8 type;
	u8 ver;
	u8 len;
	u8 val[];
} __packed;

enum btc_btf_set_report_en {
	RPT_EN_TDMA,
	RPT_EN_CYCLE,
	RPT_EN_MREG,
	RPT_EN_BT_VER_INFO,
	RPT_EN_BT_SCAN_INFO,
	RPT_EN_BT_DEVICE_INFO,
	RPT_EN_BT_AFH_MAP,
	RPT_EN_BT_AFH_MAP_LE,
	RPT_EN_FW_STEP_INFO,
	RPT_EN_TEST,
	RPT_EN_WL_ALL,
	RPT_EN_BT_ALL,
	RPT_EN_ALL,
	RPT_EN_MONITER,
};

struct rtw89_btc_btf_set_report_v1 {
	u8 fver;
	__le32 enable;
	__le32 para;
} __packed;

struct rtw89_btc_btf_set_report_v8 {
	u8 type;
	u8 fver;
	u8 len;
	__le32 map;
} __packed;

union rtw89_fbtc_rtp_ctrl {
	struct rtw89_btc_btf_set_report_v1 v1;
	struct rtw89_btc_btf_set_report_v8 v8;
};

#define BTF_SET_SLOT_TABLE_VER 1
struct rtw89_btc_btf_set_slot_table {
	u8 fver;
	u8 tbl_num;
	struct rtw89_btc_fbtc_slot tbls[] __counted_by(tbl_num);
} __packed;

struct rtw89_btc_btf_set_slot_table_v7 {
	u8 type;
	u8 ver;
	u8 len;
	struct rtw89_btc_fbtc_slot_v7 v7[CXST_MAX];
} __packed;

struct rtw89_btc_btf_set_mon_reg_v1 {
	u8 fver;
	u8 reg_num;
	struct rtw89_btc_fbtc_mreg regs[] __counted_by(reg_num);
} __packed;

struct rtw89_btc_btf_set_mon_reg_v7 {
	u8 type;
	u8 fver;
	u8 len;
	struct rtw89_btc_fbtc_mreg regs[] __counted_by(len);
} __packed;

union rtw89_fbtc_set_mon_reg {
	struct rtw89_btc_btf_set_mon_reg_v1 v1;
	struct rtw89_btc_btf_set_mon_reg_v7 v7;
} __packed;

struct _wl_rinfo_now {
	u8 link_mode;
	u32 dbcc_2g_phy: 2;
};

enum btc_btf_set_cx_policy {
	CXPOLICY_TDMA = 0x0,
	CXPOLICY_SLOT = 0x1,
	CXPOLICY_TYPE = 0x2,
	CXPOLICY_MAX,
};

enum btc_b2w_scoreboard {
	BTC_BSCB_ACT = BIT(0),
	BTC_BSCB_ON = BIT(1),
	BTC_BSCB_WHQL = BIT(2),
	BTC_BSCB_BT_S1 = BIT(3),
	BTC_BSCB_A2DP_ACT = BIT(4),
	BTC_BSCB_RFK_RUN = BIT(5),
	BTC_BSCB_RFK_REQ = BIT(6),
	BTC_BSCB_LPS = BIT(7),
	BTC_BSCB_BT_LNAB0 = BIT(8),
	BTC_BSCB_BT_LNAB1 = BIT(10),
	BTC_BSCB_WLRFK = BIT(11),
	BTC_BSCB_BT_HILNA = BIT(13),
	BTC_BSCB_BT_CONNECT = BIT(16),
	BTC_BSCB_PATCH_CODE = BIT(30),
	BTC_BSCB_ALL = GENMASK(30, 0),
};

enum btc_phymap {
	BTC_PHY_0 = BIT(0),
	BTC_PHY_1 = BIT(1),
	BTC_PHY_ALL = BIT(0) | BIT(1),
};

enum btc_cx_state_map {
	BTC_WIDLE = 0,
	BTC_WBUSY_BNOSCAN,
	BTC_WBUSY_BSCAN,
	BTC_WSCAN_BNOSCAN,
	BTC_WSCAN_BSCAN,
	BTC_WLINKING
};

enum btc_ant_phase {
	BTC_ANT_WPOWERON = 0,
	BTC_ANT_WINIT,
	BTC_ANT_WONLY,
	BTC_ANT_WOFF,
	BTC_ANT_W2G,
	BTC_ANT_W5G,
	BTC_ANT_W25G,
	BTC_ANT_FREERUN,
	BTC_ANT_WRFK,
	BTC_ANT_WRFK2,
	BTC_ANT_BRFK,
	BTC_ANT_MAX
};

enum btc_plt {
	BTC_PLT_NONE = 0,
	BTC_PLT_LTE_RX = BIT(0),
	BTC_PLT_GNT_BT_TX = BIT(1),
	BTC_PLT_GNT_BT_RX = BIT(2),
	BTC_PLT_GNT_WL = BIT(3),
	BTC_PLT_BT = BIT(1) | BIT(2),
	BTC_PLT_ALL = 0xf
};

enum btc_cx_poicy_main_type {
	BTC_CXP_OFF = 0,
	BTC_CXP_OFFB,
	BTC_CXP_OFFE,
	BTC_CXP_FIX,
	BTC_CXP_PFIX,
	BTC_CXP_AUTO,
	BTC_CXP_PAUTO,
	BTC_CXP_AUTO2,
	BTC_CXP_PAUTO2,
	BTC_CXP_MANUAL,
	BTC_CXP_USERDEF0,
	BTC_CXP_MAIN_MAX
};

enum btc_cx_poicy_type {
	/* TDMA off + pri: BT > WL */
	BTC_CXP_OFF_BT = (BTC_CXP_OFF << 8) | 0,

	/* TDMA off + pri: WL > BT */
	BTC_CXP_OFF_WL = (BTC_CXP_OFF << 8) | 1,

	/* TDMA off + pri: BT = WL */
	BTC_CXP_OFF_EQ0 = (BTC_CXP_OFF << 8) | 2,

	/* TDMA off + pri: BT = WL > BT_Lo */
	BTC_CXP_OFF_EQ1 = (BTC_CXP_OFF << 8) | 3,

	/* TDMA off + pri: WL = BT, BT_Rx > WL_Lo_Tx */
	BTC_CXP_OFF_EQ2 = (BTC_CXP_OFF << 8) | 4,

	/* TDMA off + pri: WL_Rx = BT, BT_HI > WL_Tx > BT_Lo */
	BTC_CXP_OFF_EQ3 = (BTC_CXP_OFF << 8) | 5,

	/* TDMA off + pri: WL_Rx = BT, BT_HI > WL_Tx > BT_Lo */
	BTC_CXP_OFF_EQ4 = (BTC_CXP_OFF << 8) | 6,

	/* TDMA off + pri: WL_Rx = BT, BT_HI > WL_Tx > BT_Lo */
	BTC_CXP_OFF_EQ5 = (BTC_CXP_OFF << 8) | 7,

	/* TDMA off + pri: BT_Hi > WL > BT_Lo */
	BTC_CXP_OFF_BWB0 = (BTC_CXP_OFF << 8) | 8,

	/* TDMA off + pri: WL_Hi-Tx > BT_Hi_Rx, BT_Hi > WL > BT_Lo */
	BTC_CXP_OFF_BWB1 = (BTC_CXP_OFF << 8) | 9,

	/* TDMA off + pri: WL_Hi-Tx > BT, BT_Hi > other-WL > BT_Lo */
	BTC_CXP_OFF_BWB2 = (BTC_CXP_OFF << 8) | 10,

	/* TDMA off + pri: WL_Hi-Tx = BT */
	BTC_CXP_OFF_BWB3 = (BTC_CXP_OFF << 8) | 11,

	/* TDMA off + pri: WL > BT, Block-BT*/
	BTC_CXP_OFF_WL2 = (BTC_CXP_OFF << 8) | 12,

	/* TDMA off+Bcn-Protect + pri: WL_Hi-Tx > BT_Hi_Rx, BT_Hi > WL > BT_Lo*/
	BTC_CXP_OFFB_BWB0 = (BTC_CXP_OFFB << 8) | 0,

	/* TDMA off + Ext-Ctrl + pri: default */
	BTC_CXP_OFFE_DEF = (BTC_CXP_OFFE << 8) | 0,

	/* TDMA off + Ext-Ctrl + pri: E2G-slot block all BT */
	BTC_CXP_OFFE_DEF2 = (BTC_CXP_OFFE << 8) | 1,

	/* TDMA off + Ext-Ctrl + pri: default */
	BTC_CXP_OFFE_2GBWISOB = (BTC_CXP_OFFE << 8) | 2,

	/* TDMA off + Ext-Ctrl + pri: E2G-slot block all BT */
	BTC_CXP_OFFE_2GISOB = (BTC_CXP_OFFE << 8) | 3,

	/* TDMA off + Ext-Ctrl + pri: E2G-slot WL > BT */
	BTC_CXP_OFFE_2GBWMIXB = (BTC_CXP_OFFE << 8) | 4,

	/* TDMA off + Ext-Ctrl + pri: E2G/EBT-slot WL > BT */
	BTC_CXP_OFFE_WL = (BTC_CXP_OFFE << 8) | 5,

	/* TDMA off + Ext-Ctrl + pri: default */
	BTC_CXP_OFFE_2GBWMIXB2 = (BTC_CXP_OFFE << 8) | 6,

	/* TDMA Fix slot-0: W1:B1 = 30:30 */
	BTC_CXP_FIX_TD3030 = (BTC_CXP_FIX << 8) | 0,

	/* TDMA Fix slot-1: W1:B1 = 50:50 */
	BTC_CXP_FIX_TD5050 = (BTC_CXP_FIX << 8) | 1,

	/* TDMA Fix slot-2: W1:B1 = 20:30 */
	BTC_CXP_FIX_TD2030 = (BTC_CXP_FIX << 8) | 2,

	/* TDMA Fix slot-3: W1:B1 = 40:10 */
	BTC_CXP_FIX_TD4010 = (BTC_CXP_FIX << 8) | 3,

	/* TDMA Fix slot-4: W1:B1 = 70:10 */
	BTC_CXP_FIX_TD7010 = (BTC_CXP_FIX << 8) | 4,

	/* TDMA Fix slot-5: W1:B1 = 20:60 */
	BTC_CXP_FIX_TD2060 = (BTC_CXP_FIX << 8) | 5,

	/* TDMA Fix slot-6: W1:B1 = 30:60 */
	BTC_CXP_FIX_TD3060 = (BTC_CXP_FIX << 8) | 6,

	/* TDMA Fix slot-7: W1:B1 = 20:80 */
	BTC_CXP_FIX_TD2080 = (BTC_CXP_FIX << 8) | 7,

	/* TDMA Fix slot-8: W1:B1 = user-define */
	BTC_CXP_FIX_TDW1B1 = (BTC_CXP_FIX << 8) | 8,

	/* TDMA Fix slot-9: W1:B1 = 40:10 */
	BTC_CXP_FIX_TD4010ISO = (BTC_CXP_FIX << 8) | 9,

	/* TDMA Fix slot-10: W1:B1 = 40:10 */
	BTC_CXP_FIX_TD4010ISO_DL = (BTC_CXP_FIX << 8) | 10,

	/* TDMA Fix slot-11: W1:B1 = 40:10 */
	BTC_CXP_FIX_TD4010ISO_UL = (BTC_CXP_FIX << 8) | 11,

	/* PS-TDMA Fix slot-0: W1:B1 = 30:30 */
	BTC_CXP_PFIX_TD3030 = (BTC_CXP_PFIX << 8) | 0,

	/* PS-TDMA Fix slot-1: W1:B1 = 50:50 */
	BTC_CXP_PFIX_TD5050 = (BTC_CXP_PFIX << 8) | 1,

	/* PS-TDMA Fix slot-2: W1:B1 = 20:30 */
	BTC_CXP_PFIX_TD2030 = (BTC_CXP_PFIX << 8) | 2,

	/* PS-TDMA Fix slot-3: W1:B1 = 20:60 */
	BTC_CXP_PFIX_TD2060 = (BTC_CXP_PFIX << 8) | 3,

	/* PS-TDMA Fix slot-4: W1:B1 = 30:70 */
	BTC_CXP_PFIX_TD3070 = (BTC_CXP_PFIX << 8) | 4,

	/* PS-TDMA Fix slot-5: W1:B1 = 20:80 */
	BTC_CXP_PFIX_TD2080 = (BTC_CXP_PFIX << 8) | 5,

	/* PS-TDMA Fix slot-6: W1:B1 = user-define */
	BTC_CXP_PFIX_TDW1B1 = (BTC_CXP_PFIX << 8) | 6,

	/* TDMA Auto slot-0: W1:B1 = 50:200 */
	BTC_CXP_AUTO_TD50B1 = (BTC_CXP_AUTO << 8) | 0,

	/* TDMA Auto slot-1: W1:B1 = 60:200 */
	BTC_CXP_AUTO_TD60B1 = (BTC_CXP_AUTO << 8) | 1,

	/* TDMA Auto slot-2: W1:B1 = 20:200 */
	BTC_CXP_AUTO_TD20B1 = (BTC_CXP_AUTO << 8) | 2,

	/* TDMA Auto slot-3: W1:B1 = user-define */
	BTC_CXP_AUTO_TDW1B1 = (BTC_CXP_AUTO << 8) | 3,

	/* PS-TDMA Auto slot-0: W1:B1 = 50:200 */
	BTC_CXP_PAUTO_TD50B1 = (BTC_CXP_PAUTO << 8) | 0,

	/* PS-TDMA Auto slot-1: W1:B1 = 60:200 */
	BTC_CXP_PAUTO_TD60B1 = (BTC_CXP_PAUTO << 8) | 1,

	/* PS-TDMA Auto slot-2: W1:B1 = 20:200 */
	BTC_CXP_PAUTO_TD20B1 = (BTC_CXP_PAUTO << 8) | 2,

	/* PS-TDMA Auto slot-3: W1:B1 = user-define */
	BTC_CXP_PAUTO_TDW1B1 = (BTC_CXP_PAUTO << 8) | 3,

	/* TDMA Auto slot2-0: W1:B4 = 30:50 */
	BTC_CXP_AUTO2_TD3050 = (BTC_CXP_AUTO2 << 8) | 0,

	/* TDMA Auto slot2-1: W1:B4 = 30:70 */
	BTC_CXP_AUTO2_TD3070 = (BTC_CXP_AUTO2 << 8) | 1,

	/* TDMA Auto slot2-2: W1:B4 = 50:50 */
	BTC_CXP_AUTO2_TD5050 = (BTC_CXP_AUTO2 << 8) | 2,

	/* TDMA Auto slot2-3: W1:B4 = 60:60 */
	BTC_CXP_AUTO2_TD6060 = (BTC_CXP_AUTO2 << 8) | 3,

	/* TDMA Auto slot2-4: W1:B4 = 20:80 */
	BTC_CXP_AUTO2_TD2080 = (BTC_CXP_AUTO2 << 8) | 4,

	/* TDMA Auto slot2-5: W1:B4 = user-define */
	BTC_CXP_AUTO2_TDW1B4 = (BTC_CXP_AUTO2 << 8) | 5,

	/* PS-TDMA Auto slot2-0: W1:B4 = 30:50 */
	BTC_CXP_PAUTO2_TD3050 = (BTC_CXP_PAUTO2 << 8) | 0,

	/* PS-TDMA Auto slot2-1: W1:B4 = 30:70 */
	BTC_CXP_PAUTO2_TD3070 = (BTC_CXP_PAUTO2 << 8) | 1,

	/* PS-TDMA Auto slot2-2: W1:B4 = 50:50 */
	BTC_CXP_PAUTO2_TD5050 = (BTC_CXP_PAUTO2 << 8) | 2,

	/* PS-TDMA Auto slot2-3: W1:B4 = 60:60 */
	BTC_CXP_PAUTO2_TD6060 = (BTC_CXP_PAUTO2 << 8) | 3,

	/* PS-TDMA Auto slot2-4: W1:B4 = 20:80 */
	BTC_CXP_PAUTO2_TD2080 = (BTC_CXP_PAUTO2 << 8) | 4,

	/* PS-TDMA Auto slot2-5: W1:B4 = user-define */
	BTC_CXP_PAUTO2_TDW1B4 = (BTC_CXP_PAUTO2 << 8) | 5,

	BTC_CXP_MAX = 0xffff
};

enum btc_wl_rfk_result {
	BTC_WRFK_REJECT = 0,
	BTC_WRFK_ALLOW = 1,
};

enum btc_coex_info_map_en {
	BTC_COEX_INFO_CX = BIT(0),
	BTC_COEX_INFO_WL = BIT(1),
	BTC_COEX_INFO_BT = BIT(2),
	BTC_COEX_INFO_DM = BIT(3),
	BTC_COEX_INFO_MREG = BIT(4),
	BTC_COEX_INFO_SUMMARY = BIT(5),
	BTC_COEX_INFO_ALL = GENMASK(7, 0),
};

#define BTC_CXP_MASK GENMASK(15, 8)

enum btc_w2b_scoreboard {
	BTC_WSCB_ACTIVE = BIT(0),
	BTC_WSCB_ON = BIT(1),
	BTC_WSCB_SCAN = BIT(2),
	BTC_WSCB_UNDERTEST = BIT(3),
	BTC_WSCB_RXGAIN = BIT(4),
	BTC_WSCB_WLBUSY = BIT(7),
	BTC_WSCB_EXTFEM = BIT(8),
	BTC_WSCB_TDMA = BIT(9),
	BTC_WSCB_FIX2M = BIT(10),
	BTC_WSCB_WLRFK = BIT(11),
	BTC_WSCB_RXSCAN_PRI = BIT(12),
	BTC_WSCB_BT_HILNA = BIT(13),
	BTC_WSCB_BTLOG = BIT(14),
	BTC_WSCB_ALL = GENMASK(23, 0),
};

enum btc_wl_link_mode {
	BTC_WLINK_NOLINK = 0x0,
	BTC_WLINK_2G_STA,
	BTC_WLINK_2G_AP,
	BTC_WLINK_2G_GO,
	BTC_WLINK_2G_GC,
	BTC_WLINK_2G_SCC,
	BTC_WLINK_2G_MCC,
	BTC_WLINK_25G_MCC,
	BTC_WLINK_25G_DBCC,
	BTC_WLINK_5G,
	BTC_WLINK_2G_NAN,
	BTC_WLINK_OTHER,
	BTC_WLINK_MAX
};

enum btc_wl_mrole_type {
	BTC_WLMROLE_NONE = 0x0,
	BTC_WLMROLE_STA_GC,
	BTC_WLMROLE_STA_GC_NOA,
	BTC_WLMROLE_STA_GO,
	BTC_WLMROLE_STA_GO_NOA,
	BTC_WLMROLE_STA_STA,
	BTC_WLMROLE_MAX
};

enum btc_bt_hid_type {
	BTC_HID_218 = BIT(0),
	BTC_HID_418 = BIT(1),
	BTC_HID_BLE = BIT(2),
	BTC_HID_RCU = BIT(3),
	BTC_HID_RCU_VOICE = BIT(4),
	BTC_HID_OTHER_LEGACY = BIT(5)
};

enum btc_reset_module {
	BTC_RESET_CX = BIT(0),
	BTC_RESET_DM = BIT(1),
	BTC_RESET_CTRL = BIT(2),
	BTC_RESET_CXDM = BIT(0) | BIT(1),
	BTC_RESET_BTINFO = BIT(3),
	BTC_RESET_MDINFO = BIT(4),
	BTC_RESET_ALL =  GENMASK(7, 0),
};

enum btc_gnt_state {
	BTC_GNT_HW	= 0,
	BTC_GNT_SW_LO,
	BTC_GNT_SW_HI,
	BTC_GNT_MAX
};

enum btc_ctr_path {
	BTC_CTRL_BY_BT = 0,
	BTC_CTRL_BY_WL
};

enum btc_wlact_state {
	BTC_WLACT_HW = 0,
	BTC_WLACT_SW_LO,
	BTC_WLACT_SW_HI,
	BTC_WLACT_MAX,
};

enum btc_wl_max_tx_time {
	BTC_MAX_TX_TIME_L1 = 500,
	BTC_MAX_TX_TIME_L2 = 1000,
	BTC_MAX_TX_TIME_L3 = 2000,
	BTC_MAX_TX_TIME_DEF = 5280
};

enum btc_wl_max_tx_retry {
	BTC_MAX_TX_RETRY_L1 = 7,
	BTC_MAX_TX_RETRY_L2 = 15,
	BTC_MAX_TX_RETRY_DEF = 31,
};

enum btc_reason_and_action {
	BTC_RSN_NONE,
	BTC_RSN_NTFY_INIT,
	BTC_RSN_NTFY_SWBAND,
	BTC_RSN_NTFY_WL_STA,
	BTC_RSN_NTFY_RADIO_STATE,
	BTC_RSN_UPDATE_BT_SCBD,
	BTC_RSN_NTFY_WL_RFK,
	BTC_RSN_UPDATE_BT_INFO,
	BTC_RSN_NTFY_SCAN_START,
	BTC_RSN_NTFY_SCAN_FINISH,
	BTC_RSN_NTFY_SPECIFIC_PACKET,
	BTC_RSN_NTFY_POWEROFF,
	BTC_RSN_NTFY_ROLE_INFO,
	BTC_RSN_CMD_SET_COEX,
	BTC_RSN_ACT1_WORK,
	BTC_RSN_BT_DEVINFO_WORK,
	BTC_RSN_RFK_CHK_WORK,
	BTC_RSN_NUM,
	BTC_ACT_NONE = 100,
	BTC_ACT_WL_ONLY,
	BTC_ACT_WL_5G,
	BTC_ACT_WL_OTHER,
	BTC_ACT_WL_IDLE,
	BTC_ACT_WL_NC,
	BTC_ACT_WL_RFK,
	BTC_ACT_WL_INIT,
	BTC_ACT_WL_OFF,
	BTC_ACT_FREERUN,
	BTC_ACT_BT_WHQL,
	BTC_ACT_BT_RFK,
	BTC_ACT_BT_OFF,
	BTC_ACT_BT_IDLE,
	BTC_ACT_BT_HFP,
	BTC_ACT_BT_HID,
	BTC_ACT_BT_A2DP,
	BTC_ACT_BT_A2DPSINK,
	BTC_ACT_BT_PAN,
	BTC_ACT_BT_A2DP_HID,
	BTC_ACT_BT_A2DP_PAN,
	BTC_ACT_BT_PAN_HID,
	BTC_ACT_BT_A2DP_PAN_HID,
	BTC_ACT_WL_25G_MCC,
	BTC_ACT_WL_2G_MCC,
	BTC_ACT_WL_2G_SCC,
	BTC_ACT_WL_2G_AP,
	BTC_ACT_WL_2G_GO,
	BTC_ACT_WL_2G_GC,
	BTC_ACT_WL_2G_NAN,
	BTC_ACT_LAST,
	BTC_ACT_NUM = BTC_ACT_LAST - BTC_ACT_NONE,
	BTC_ACT_EXT_BIT = BIT(14),
	BTC_POLICY_EXT_BIT = BIT(15),
};

#define BTC_FREERUN_ANTISO_MIN 30
#define BTC_TDMA_BTHID_MAX 2
#define BTC_BLINK_NOCONNECT 0
#define BTC_B1_MAX 250 /* unit ms */

static void _run_coex(struct rtw89_dev *rtwdev,
		      enum btc_reason_and_action reason);
static void _write_scbd(struct rtw89_dev *rtwdev, u32 val, bool state);
static void _update_bt_scbd(struct rtw89_dev *rtwdev, bool only_update);

static int _send_fw_cmd(struct rtw89_dev *rtwdev, u8 h2c_class, u8 h2c_func,
			void *param, u16 len)
{
	struct rtw89_btc *btc = &rtwdev->btc;
	struct rtw89_btc_btf_fwinfo *pfwinfo = &btc->fwinfo;
	struct rtw89_btc_cx *cx = &btc->cx;
	struct rtw89_btc_wl_info *wl = &cx->wl;
	struct rtw89_btc_dm *dm = &btc->dm;
	int ret;

	if (len > BTC_H2C_MAXLEN || len == 0) {
		btc->fwinfo.cnt_h2c_fail++;
		dm->error.map.h2c_buffer_over = true;
		return -EINVAL;
	} else if (!wl->status.map.init_ok) {
		rtw89_debug(rtwdev, RTW89_DBG_BTC,
			    "[BTC], %s(): return by btc not init!!\n", __func__);
		pfwinfo->cnt_h2c_fail++;
		return -EINVAL;
	} else if ((wl->status.map.rf_off_pre == BTC_LPS_RF_OFF &&
		    wl->status.map.rf_off == BTC_LPS_RF_OFF) ||
		   (wl->status.map.lps_pre == BTC_LPS_RF_OFF &&
		    wl->status.map.lps == BTC_LPS_RF_OFF)) {
		rtw89_debug(rtwdev, RTW89_DBG_BTC,
			    "[BTC], %s(): return by wl off!!\n", __func__);
		pfwinfo->cnt_h2c_fail++;
		return -EINVAL;
	}

	ret = rtw89_fw_h2c_raw_with_hdr(rtwdev, h2c_class, h2c_func, param, len,
					false, true);
	if (ret)
		pfwinfo->cnt_h2c_fail++;
	else
		pfwinfo->cnt_h2c++;

	return ret;
}

static void _reset_btc_var(struct rtw89_dev *rtwdev, u8 type)
{
	struct rtw89_btc *btc = &rtwdev->btc;
	const struct rtw89_btc_ver *ver = btc->ver;
	struct rtw89_btc_cx *cx = &btc->cx;
	struct rtw89_btc_wl_info *wl = &btc->cx.wl;
	struct rtw89_btc_bt_info *bt = &btc->cx.bt;
	struct rtw89_btc_bt_link_info *bt_linfo = &bt->link_info;
	struct rtw89_btc_wl_link_info *wl_linfo;
	u8 i;

	rtw89_debug(rtwdev, RTW89_DBG_BTC, "[BTC], %s\n", __func__);

	if (type & BTC_RESET_CX)
		memset(cx, 0, sizeof(*cx));

	if (type & BTC_RESET_BTINFO) /* only for BT enable */
		memset(bt, 0, sizeof(*bt));

	if (type & BTC_RESET_CTRL) {
		memset(&btc->ctrl, 0, sizeof(btc->ctrl));
		btc->manual_ctrl = false;
		if (ver->fcxctrl != 7)
			btc->ctrl.ctrl.trace_step = FCXDEF_STEP;
	}

	/* Init Coex variables that are not zero */
	if (type & BTC_RESET_DM) {
		memset(&btc->dm, 0, sizeof(btc->dm));
		memset(bt_linfo->rssi_state, 0, sizeof(bt_linfo->rssi_state));
		for (i = 0; i < RTW89_PORT_NUM; i++) {
			if (btc->ver->fwlrole == 8)
				wl_linfo = &wl->rlink_info[i][0];
			else
				wl_linfo = &wl->link_info[i];
			memset(wl_linfo->rssi_state, 0, sizeof(wl_linfo->rssi_state));
		}

		/* set the slot_now table to original */
		btc->dm.tdma_now = t_def[CXTD_OFF];
		btc->dm.tdma = t_def[CXTD_OFF];
		if (ver->fcxslots >= 7) {
			for (i = 0; i < ARRAY_SIZE(s_def); i++) {
				btc->dm.slot.v7[i].dur = s_def[i].dur;
				btc->dm.slot.v7[i].cxtype = s_def[i].cxtype;
				btc->dm.slot.v7[i].cxtbl = s_def[i].cxtbl;
			}
			memcpy(&btc->dm.slot_now.v7, &btc->dm.slot.v7,
			       sizeof(btc->dm.slot_now.v7));
		} else {
			memcpy(&btc->dm.slot_now.v1, s_def,
			       sizeof(btc->dm.slot_now.v1));
			memcpy(&btc->dm.slot.v1, s_def,
			       sizeof(btc->dm.slot.v1));
		}

		btc->policy_len = 0;
		btc->bt_req_len = 0;

		btc->dm.coex_info_map = BTC_COEX_INFO_ALL;
		btc->dm.wl_tx_limit.tx_time = BTC_MAX_TX_TIME_DEF;
		btc->dm.wl_tx_limit.tx_retry = BTC_MAX_TX_RETRY_DEF;
		btc->dm.wl_pre_agc_rb = BTC_PREAGC_NOTFOUND;
		btc->dm.wl_btg_rx_rb = BTC_BTGCTRL_BB_GNT_NOTFOUND;
	}

	if (type & BTC_RESET_MDINFO)
		memset(&btc->mdinfo, 0, sizeof(btc->mdinfo));
}

static u8 _search_reg_index(struct rtw89_dev *rtwdev, u8 mreg_num, u16 reg_type, u32 target)
{
	const struct rtw89_chip_info *chip = rtwdev->chip;
	u8 i;

	for (i = 0; i < mreg_num; i++)
		if (le16_to_cpu(chip->mon_reg[i].type) == reg_type &&
		    le32_to_cpu(chip->mon_reg[i].offset) == target) {
			return i;
	}
	return BTC_REG_NOTFOUND;
}

static void _get_reg_status(struct rtw89_dev *rtwdev, u8 type, u8 *val)
{
	struct rtw89_btc *btc = &rtwdev->btc;
	const struct rtw89_btc_ver *ver = btc->ver;
	union rtw89_btc_module_info *md = &btc->mdinfo;
	union rtw89_btc_fbtc_mreg_val *pmreg;
	u32 pre_agc_addr = R_BTC_BB_PRE_AGC_S1;
	u32 reg_val;
	u8 idx, switch_type;

	if (ver->fcxinit == 7)
		switch_type = md->md_v7.switch_type;
	else
		switch_type = md->md.switch_type;

	if (btc->btg_pos == RF_PATH_A)
		pre_agc_addr = R_BTC_BB_PRE_AGC_S0;

	switch (type) {
	case BTC_CSTATUS_TXDIV_POS:
		if (switch_type == BTC_SWITCH_INTERNAL)
			*val = BTC_ANT_DIV_MAIN;
		break;
	case BTC_CSTATUS_RXDIV_POS:
		if (switch_type == BTC_SWITCH_INTERNAL)
			*val = BTC_ANT_DIV_MAIN;
		break;
	case BTC_CSTATUS_BB_GNT_MUX:
		reg_val = rtw89_phy_read32(rtwdev, R_BTC_BB_BTG_RX);
		*val = !(reg_val & B_BTC_BB_GNT_MUX);
		break;
	case BTC_CSTATUS_BB_GNT_MUX_MON:
		if (!btc->fwinfo.rpt_fbtc_mregval.cinfo.valid)
			return;

		pmreg = &btc->fwinfo.rpt_fbtc_mregval.finfo;
		if (ver->fcxmreg == 1) {
			idx = _search_reg_index(rtwdev, pmreg->v1.reg_num,
						REG_BB, R_BTC_BB_BTG_RX);
			if (idx == BTC_REG_NOTFOUND) {
				*val = BTC_BTGCTRL_BB_GNT_NOTFOUND;
			} else {
				reg_val = le32_to_cpu(pmreg->v1.mreg_val[idx]);
				*val = !(reg_val & B_BTC_BB_GNT_MUX);
			}
		} else if (ver->fcxmreg == 2) {
			idx = _search_reg_index(rtwdev, pmreg->v2.reg_num,
						REG_BB, R_BTC_BB_BTG_RX);
			if (idx == BTC_REG_NOTFOUND) {
				*val = BTC_BTGCTRL_BB_GNT_NOTFOUND;
			} else {
				reg_val = le32_to_cpu(pmreg->v2.mreg_val[idx]);
				*val = !(reg_val & B_BTC_BB_GNT_MUX);
			}
		}
		break;
	case BTC_CSTATUS_BB_PRE_AGC:
		reg_val = rtw89_phy_read32(rtwdev, pre_agc_addr);
		reg_val &= B_BTC_BB_PRE_AGC_MASK;
		*val = (reg_val == B_BTC_BB_PRE_AGC_VAL);
		break;
	case BTC_CSTATUS_BB_PRE_AGC_MON:
		if (!btc->fwinfo.rpt_fbtc_mregval.cinfo.valid)
			return;

		pmreg = &btc->fwinfo.rpt_fbtc_mregval.finfo;
		if (ver->fcxmreg == 1) {
			idx = _search_reg_index(rtwdev, pmreg->v1.reg_num,
						REG_BB, pre_agc_addr);
			if (idx == BTC_REG_NOTFOUND) {
				*val = BTC_PREAGC_NOTFOUND;
			} else {
				reg_val = le32_to_cpu(pmreg->v1.mreg_val[idx]) &
					  B_BTC_BB_PRE_AGC_MASK;
				*val = (reg_val == B_BTC_BB_PRE_AGC_VAL);
			}
		} else if (ver->fcxmreg == 2) {
			idx = _search_reg_index(rtwdev, pmreg->v2.reg_num,
						REG_BB, pre_agc_addr);
			if (idx == BTC_REG_NOTFOUND) {
				*val = BTC_PREAGC_NOTFOUND;
			} else {
				reg_val = le32_to_cpu(pmreg->v2.mreg_val[idx]) &
					  B_BTC_BB_PRE_AGC_MASK;
				*val = (reg_val == B_BTC_BB_PRE_AGC_VAL);
			}
		}
		break;
	default:
		break;
	}
}

#define BTC_RPT_HDR_SIZE 3
#define BTC_CHK_WLSLOT_DRIFT_MAX 15
#define BTC_CHK_BTSLOT_DRIFT_MAX 15
#define BTC_CHK_HANG_MAX 3

static void _chk_btc_err(struct rtw89_dev *rtwdev, u8 type, u32 cnt)
{
	struct rtw89_btc *btc = &rtwdev->btc;
	struct rtw89_btc_cx *cx = &btc->cx;
	struct rtw89_btc_bt_info *bt = &cx->bt;
	struct rtw89_btc_wl_info *wl = &cx->wl;
	struct rtw89_btc_dm *dm = &btc->dm;

	rtw89_debug(rtwdev, RTW89_DBG_BTC,
		    "[BTC], %s(): type:%d cnt:%d\n",
		    __func__, type, cnt);

	switch (type) {
	case BTC_DCNT_WL_FW_VER_MATCH:
		if ((wl->ver_info.fw_coex & 0xffff0000) !=
		     rtwdev->chip->wlcx_desired) {
			wl->fw_ver_mismatch = true;
			dm->error.map.wl_ver_mismatch = true;
		} else {
			wl->fw_ver_mismatch = false;
			dm->error.map.wl_ver_mismatch = false;
		}
		break;
	case BTC_DCNT_RPT_HANG:
		if (dm->cnt_dm[BTC_DCNT_RPT] == cnt && btc->fwinfo.rpt_en_map)
			dm->cnt_dm[BTC_DCNT_RPT_HANG]++;
		else
			dm->cnt_dm[BTC_DCNT_RPT_HANG] = 0;

		if (dm->cnt_dm[BTC_DCNT_RPT_HANG] >= BTC_CHK_HANG_MAX)
			dm->error.map.wl_fw_hang = true;
		else
			dm->error.map.wl_fw_hang = false;

		dm->cnt_dm[BTC_DCNT_RPT] = cnt;
		break;
	case BTC_DCNT_CYCLE_HANG:
		if (dm->cnt_dm[BTC_DCNT_CYCLE] == cnt &&
		    (dm->tdma_now.type != CXTDMA_OFF ||
		     dm->tdma_now.ext_ctrl == CXECTL_EXT))
			dm->cnt_dm[BTC_DCNT_CYCLE_HANG]++;
		else
			dm->cnt_dm[BTC_DCNT_CYCLE_HANG] = 0;

		if (dm->cnt_dm[BTC_DCNT_CYCLE_HANG] >= BTC_CHK_HANG_MAX)
			dm->error.map.cycle_hang = true;
		else
			dm->error.map.cycle_hang = false;

		dm->cnt_dm[BTC_DCNT_CYCLE] = cnt;
		break;
	case BTC_DCNT_W1_HANG:
		if (dm->cnt_dm[BTC_DCNT_W1] == cnt &&
		    dm->tdma_now.type != CXTDMA_OFF)
			dm->cnt_dm[BTC_DCNT_W1_HANG]++;
		else
			dm->cnt_dm[BTC_DCNT_W1_HANG] = 0;

		if (dm->cnt_dm[BTC_DCNT_W1_HANG] >= BTC_CHK_HANG_MAX)
			dm->error.map.w1_hang = true;
		else
			dm->error.map.w1_hang = false;

		dm->cnt_dm[BTC_DCNT_W1] = cnt;
		break;
	case BTC_DCNT_B1_HANG:
		if (dm->cnt_dm[BTC_DCNT_B1] == cnt &&
		    dm->tdma_now.type != CXTDMA_OFF)
			dm->cnt_dm[BTC_DCNT_B1_HANG]++;
		else
			dm->cnt_dm[BTC_DCNT_B1_HANG] = 0;

		if (dm->cnt_dm[BTC_DCNT_B1_HANG] >= BTC_CHK_HANG_MAX)
			dm->error.map.b1_hang = true;
		else
			dm->error.map.b1_hang = false;

		dm->cnt_dm[BTC_DCNT_B1] = cnt;
		break;
	case BTC_DCNT_E2G_HANG:
		if (dm->cnt_dm[BTC_DCNT_E2G] == cnt &&
		    dm->tdma_now.ext_ctrl == CXECTL_EXT)
			dm->cnt_dm[BTC_DCNT_E2G_HANG]++;
		else
			dm->cnt_dm[BTC_DCNT_E2G_HANG] = 0;

		if (dm->cnt_dm[BTC_DCNT_E2G_HANG] >= BTC_CHK_HANG_MAX)
			dm->error.map.wl_e2g_hang = true;
		else
			dm->error.map.wl_e2g_hang = false;

		dm->cnt_dm[BTC_DCNT_E2G] = cnt;
		break;
	case BTC_DCNT_TDMA_NONSYNC:
		if (cnt != 0) /* if tdma not sync between drv/fw  */
			dm->cnt_dm[BTC_DCNT_TDMA_NONSYNC]++;
		else
			dm->cnt_dm[BTC_DCNT_TDMA_NONSYNC] = 0;

		if (dm->cnt_dm[BTC_DCNT_TDMA_NONSYNC] >= BTC_CHK_HANG_MAX)
			dm->error.map.tdma_no_sync = true;
		else
			dm->error.map.tdma_no_sync = false;
		break;
	case BTC_DCNT_SLOT_NONSYNC:
		if (cnt != 0) /* if slot not sync between drv/fw  */
			dm->cnt_dm[BTC_DCNT_SLOT_NONSYNC]++;
		else
			dm->cnt_dm[BTC_DCNT_SLOT_NONSYNC] = 0;

		if (dm->cnt_dm[BTC_DCNT_SLOT_NONSYNC] >= BTC_CHK_HANG_MAX)
			dm->error.map.slot_no_sync = true;
		else
			dm->error.map.slot_no_sync = false;
		break;
	case BTC_DCNT_BTTX_HANG:
		cnt = cx->cnt_bt[BTC_BCNT_LOPRI_TX];

		if (cnt == 0 && bt->link_info.slave_role)
			dm->cnt_dm[BTC_DCNT_BTTX_HANG]++;
		else
			dm->cnt_dm[BTC_DCNT_BTTX_HANG] = 0;

		if (dm->cnt_dm[BTC_DCNT_BTTX_HANG] >= BTC_CHK_HANG_MAX)
			dm->error.map.bt_tx_hang = true;
		else
			dm->error.map.bt_tx_hang = false;
		break;
	case BTC_DCNT_BTCNT_HANG:
		cnt = cx->cnt_bt[BTC_BCNT_HIPRI_RX] +
		      cx->cnt_bt[BTC_BCNT_HIPRI_TX] +
		      cx->cnt_bt[BTC_BCNT_LOPRI_RX] +
		      cx->cnt_bt[BTC_BCNT_LOPRI_TX];

		if (cnt == 0)
			dm->cnt_dm[BTC_DCNT_BTCNT_HANG]++;
		else
			dm->cnt_dm[BTC_DCNT_BTCNT_HANG] = 0;

		if ((dm->cnt_dm[BTC_DCNT_BTCNT_HANG] >= BTC_CHK_HANG_MAX &&
		     bt->enable.now) || (!dm->cnt_dm[BTC_DCNT_BTCNT_HANG] &&
		     !bt->enable.now))
			_update_bt_scbd(rtwdev, false);
		break;
	case BTC_DCNT_WL_SLOT_DRIFT:
		if (cnt >= BTC_CHK_WLSLOT_DRIFT_MAX)
			dm->cnt_dm[BTC_DCNT_WL_SLOT_DRIFT]++;
		else
			dm->cnt_dm[BTC_DCNT_WL_SLOT_DRIFT] = 0;

		if (dm->cnt_dm[BTC_DCNT_WL_SLOT_DRIFT] >= BTC_CHK_HANG_MAX)
			dm->error.map.wl_slot_drift = true;
		else
			dm->error.map.wl_slot_drift = false;
		break;
	case BTC_DCNT_BT_SLOT_DRIFT:
		if (cnt >= BTC_CHK_BTSLOT_DRIFT_MAX)
			dm->cnt_dm[BTC_DCNT_BT_SLOT_DRIFT]++;
		else
			dm->cnt_dm[BTC_DCNT_BT_SLOT_DRIFT] = 0;

		if (dm->cnt_dm[BTC_DCNT_BT_SLOT_DRIFT] >= BTC_CHK_HANG_MAX)
			dm->error.map.bt_slot_drift = true;
		else
			dm->error.map.bt_slot_drift = false;

		break;
	}
}

static void _update_bt_report(struct rtw89_dev *rtwdev, u8 rpt_type, u8 *pfinfo)
{
	struct rtw89_btc *btc = &rtwdev->btc;
	const struct rtw89_btc_ver *ver = btc->ver;
	struct rtw89_btc_bt_info *bt = &btc->cx.bt;
	struct rtw89_btc_bt_link_info *bt_linfo = &bt->link_info;
	struct rtw89_btc_bt_a2dp_desc *a2dp = &bt_linfo->a2dp_desc;
	union  rtw89_btc_fbtc_btver *pver = &btc->fwinfo.rpt_fbtc_btver.finfo;
	struct rtw89_btc_fbtc_btafh_v2 *pafh_v2 = NULL;
	struct rtw89_btc_fbtc_btafh_v7 *pafh_v7 = NULL;
	struct rtw89_btc_fbtc_btdevinfo *pdev = NULL;
	struct rtw89_btc_fbtc_btafh *pafh_v1 = NULL;
	struct rtw89_btc_fbtc_btscan_v1 *pscan_v1;
	struct rtw89_btc_fbtc_btscan_v2 *pscan_v2;
	struct rtw89_btc_fbtc_btscan_v7 *pscan_v7;
	bool scan_update = true;
	int i;

	rtw89_debug(rtwdev, RTW89_DBG_BTC,
		    "[BTC], %s(): rpt_type:%d\n",
		    __func__, rpt_type);

	switch (rpt_type) {
	case BTC_RPT_TYPE_BT_VER:
		if (ver->fcxbtver == 7) {
			pver->v7 = *(struct rtw89_btc_fbtc_btver_v7 *)pfinfo;
			bt->ver_info.fw = le32_to_cpu(pver->v7.fw_ver);
			bt->ver_info.fw_coex = le32_get_bits(pver->v7.coex_ver,
							     GENMASK(7, 0));
			bt->feature = le32_to_cpu(pver->v7.feature);
		} else {
			pver->v1 = *(struct rtw89_btc_fbtc_btver_v1 *)pfinfo;
			bt->ver_info.fw = le32_to_cpu(pver->v1.fw_ver);
			bt->ver_info.fw_coex = le32_get_bits(pver->v1.coex_ver,
							     GENMASK(7, 0));
			bt->feature = le32_to_cpu(pver->v1.feature);
		}
		break;
	case BTC_RPT_TYPE_BT_SCAN:
		if (ver->fcxbtscan == 1) {
			pscan_v1 = (struct rtw89_btc_fbtc_btscan_v1 *)pfinfo;
			for (i = 0; i < BTC_SCAN_MAX1; i++) {
				bt->scan_info_v1[i] = pscan_v1->scan[i];
				if (bt->scan_info_v1[i].win == 0 &&
				    bt->scan_info_v1[i].intvl == 0)
					scan_update = false;
			}
		} else if (ver->fcxbtscan == 2) {
			pscan_v2 = (struct rtw89_btc_fbtc_btscan_v2 *)pfinfo;
			for (i = 0; i < CXSCAN_MAX; i++) {
				bt->scan_info_v2[i] = pscan_v2->para[i];
				if ((pscan_v2->type & BIT(i)) &&
				    pscan_v2->para[i].win == 0 &&
				    pscan_v2->para[i].intvl == 0)
					scan_update = false;
			}
		} else if (ver->fcxbtscan == 7) {
			pscan_v7 = (struct rtw89_btc_fbtc_btscan_v7 *)pfinfo;
			for (i = 0; i < CXSCAN_MAX; i++) {
				bt->scan_info_v2[i] = pscan_v7->para[i];
				if ((pscan_v7->type & BIT(i)) &&
				    pscan_v7->para[i].win == 0 &&
				    pscan_v7->para[i].intvl == 0)
					scan_update = false;
			}
		}
		if (scan_update)
			bt->scan_info_update = 1;
		break;
	case BTC_RPT_TYPE_BT_AFH:
		if (ver->fcxbtafh == 2) {
			pafh_v2 = (struct rtw89_btc_fbtc_btafh_v2 *)pfinfo;
			if (pafh_v2->map_type & RPT_BT_AFH_SEQ_LEGACY) {
				memcpy(&bt_linfo->afh_map[0], pafh_v2->afh_l, 4);
				memcpy(&bt_linfo->afh_map[4], pafh_v2->afh_m, 4);
				memcpy(&bt_linfo->afh_map[8], pafh_v2->afh_h, 2);
			}
			if (pafh_v2->map_type & RPT_BT_AFH_SEQ_LE) {
				memcpy(&bt_linfo->afh_map_le[0], pafh_v2->afh_le_a, 4);
				memcpy(&bt_linfo->afh_map_le[4], pafh_v2->afh_le_b, 1);
			}
		} else if (ver->fcxbtafh == 7) {
			pafh_v7 = (struct rtw89_btc_fbtc_btafh_v7 *)pfinfo;
			if (pafh_v7->map_type & RPT_BT_AFH_SEQ_LEGACY) {
				memcpy(&bt_linfo->afh_map[0], pafh_v7->afh_l, 4);
				memcpy(&bt_linfo->afh_map[4], pafh_v7->afh_m, 4);
				memcpy(&bt_linfo->afh_map[8], pafh_v7->afh_h, 2);
			}
			if (pafh_v7->map_type & RPT_BT_AFH_SEQ_LE) {
				memcpy(&bt_linfo->afh_map_le[0], pafh_v7->afh_le_a, 4);
				memcpy(&bt_linfo->afh_map_le[4], pafh_v7->afh_le_b, 1);
			}
		} else if (ver->fcxbtafh == 1) {
			pafh_v1 = (struct rtw89_btc_fbtc_btafh *)pfinfo;
			memcpy(&bt_linfo->afh_map[0], pafh_v1->afh_l, 4);
			memcpy(&bt_linfo->afh_map[4], pafh_v1->afh_m, 4);
			memcpy(&bt_linfo->afh_map[8], pafh_v1->afh_h, 2);
		}
		break;
	case BTC_RPT_TYPE_BT_DEVICE:
		pdev = (struct rtw89_btc_fbtc_btdevinfo *)pfinfo;
		a2dp->device_name = le32_to_cpu(pdev->dev_name);
		a2dp->vendor_id = le16_to_cpu(pdev->vendor_id);
		a2dp->flush_time = le32_to_cpu(pdev->flush_time);
		break;
	default:
		break;
	}
}

static void rtw89_btc_fw_rpt_evnt_ver(struct rtw89_dev *rtwdev, u8 *index)
{
	struct rtw89_btc *btc = &rtwdev->btc;
	const struct rtw89_btc_ver *ver = btc->ver;

	if (ver->fwevntrptl == 1)
		return;

	if (*index <= __BTC_RPT_TYPE_V0_SAME)
		return;
	else if (*index <= __BTC_RPT_TYPE_V0_MAX)
		(*index)++;
	else
		*index = BTC_RPT_TYPE_MAX;
}

#define BTC_LEAK_AP_TH 10
#define BTC_CYSTA_CHK_PERIOD 100

struct rtw89_btc_prpt {
	u8 type;
	__le16 len;
	u8 content[];
} __packed;

static u32 _chk_btc_report(struct rtw89_dev *rtwdev,
			   struct rtw89_btc_btf_fwinfo *pfwinfo,
			   u8 *prptbuf, u32 index)
{
	struct rtw89_btc *btc = &rtwdev->btc;
	const struct rtw89_btc_ver *ver = btc->ver;
	struct rtw89_btc_dm *dm = &btc->dm;
	struct rtw89_btc_rpt_cmn_info *pcinfo = NULL;
	struct rtw89_btc_wl_info *wl = &btc->cx.wl;
	struct rtw89_btc_bt_info *bt = &btc->cx.bt;
	union rtw89_btc_fbtc_rpt_ctrl_ver_info *prpt = NULL;
	union rtw89_btc_fbtc_cysta_info *pcysta = NULL;
	struct rtw89_btc_prpt *btc_prpt = NULL;
	void *rpt_content = NULL, *pfinfo = NULL;
	u8 rpt_type = 0;
	u16 wl_slot_set = 0, wl_slot_real = 0, val16;
	u32 trace_step = 0, rpt_len = 0, diff_t = 0;
	u32 cnt_leak_slot, bt_slot_real, bt_slot_set, cnt_rx_imr;
	u8 i, val = 0, val1, val2;

	rtw89_debug(rtwdev, RTW89_DBG_BTC,
		    "[BTC], %s(): index:%d\n",
		    __func__, index);

	if (!prptbuf) {
		pfwinfo->err[BTFRE_INVALID_INPUT]++;
		return 0;
	}

	btc_prpt = (struct rtw89_btc_prpt *)&prptbuf[index];
	rpt_type = btc_prpt->type;
	rpt_len = le16_to_cpu(btc_prpt->len);
	rpt_content = btc_prpt->content;

	rtw89_debug(rtwdev, RTW89_DBG_BTC,
		    "[BTC], %s(): rpt_type:%d\n",
		    __func__, rpt_type);

	rtw89_btc_fw_rpt_evnt_ver(rtwdev, &rpt_type);

	switch (rpt_type) {
	case BTC_RPT_TYPE_CTRL:
		pcinfo = &pfwinfo->rpt_ctrl.cinfo;
		prpt = &pfwinfo->rpt_ctrl.finfo;
		if (ver->fcxbtcrpt == 1) {
			pfinfo = &pfwinfo->rpt_ctrl.finfo.v1;
			pcinfo->req_len = sizeof(pfwinfo->rpt_ctrl.finfo.v1);
		} else if (ver->fcxbtcrpt == 4) {
			pfinfo = &pfwinfo->rpt_ctrl.finfo.v4;
			pcinfo->req_len = sizeof(pfwinfo->rpt_ctrl.finfo.v4);
		} else if (ver->fcxbtcrpt == 5) {
			pfinfo = &pfwinfo->rpt_ctrl.finfo.v5;
			pcinfo->req_len = sizeof(pfwinfo->rpt_ctrl.finfo.v5);
		} else if (ver->fcxbtcrpt == 105) {
			pfinfo = &pfwinfo->rpt_ctrl.finfo.v105;
			pcinfo->req_len = sizeof(pfwinfo->rpt_ctrl.finfo.v105);
			pcinfo->req_fver = 5;
			break;
		} else if (ver->fcxbtcrpt == 8) {
			pfinfo = &pfwinfo->rpt_ctrl.finfo.v8;
			pcinfo->req_len = sizeof(pfwinfo->rpt_ctrl.finfo.v8);
			break;
		} else if (ver->fcxbtcrpt == 7) {
			pfinfo = &pfwinfo->rpt_ctrl.finfo.v7;
			pcinfo->req_len = sizeof(pfwinfo->rpt_ctrl.finfo.v7);
			break;
		} else {
			goto err;
		}
		pcinfo->req_fver = ver->fcxbtcrpt;
		break;
	case BTC_RPT_TYPE_TDMA:
		pcinfo = &pfwinfo->rpt_fbtc_tdma.cinfo;
		if (ver->fcxtdma == 1) {
			pfinfo = &pfwinfo->rpt_fbtc_tdma.finfo.v1;
			pcinfo->req_len = sizeof(pfwinfo->rpt_fbtc_tdma.finfo.v1);
		} else if (ver->fcxtdma == 3 || ver->fcxtdma == 7) {
			pfinfo = &pfwinfo->rpt_fbtc_tdma.finfo.v3;
			pcinfo->req_len = sizeof(pfwinfo->rpt_fbtc_tdma.finfo.v3);
		} else {
			goto err;
		}
		pcinfo->req_fver = ver->fcxtdma;
		break;
	case BTC_RPT_TYPE_SLOT:
		pcinfo = &pfwinfo->rpt_fbtc_slots.cinfo;
		if (ver->fcxslots == 1) {
			pfinfo = &pfwinfo->rpt_fbtc_slots.finfo.v1;
			pcinfo->req_len = sizeof(pfwinfo->rpt_fbtc_slots.finfo.v1);
		} else if (ver->fcxslots == 7) {
			pfinfo = &pfwinfo->rpt_fbtc_slots.finfo.v7;
			pcinfo->req_len = sizeof(pfwinfo->rpt_fbtc_slots.finfo.v7);
		} else {
			goto err;
		}
		pcinfo->req_fver = ver->fcxslots;
		break;
	case BTC_RPT_TYPE_CYSTA:
		pcinfo = &pfwinfo->rpt_fbtc_cysta.cinfo;
		pcysta = &pfwinfo->rpt_fbtc_cysta.finfo;
		if (ver->fcxcysta == 2) {
			pfinfo = &pfwinfo->rpt_fbtc_cysta.finfo.v2;
			pcysta->v2 = pfwinfo->rpt_fbtc_cysta.finfo.v2;
			pcinfo->req_len = sizeof(pfwinfo->rpt_fbtc_cysta.finfo.v2);
		} else if (ver->fcxcysta == 3) {
			pfinfo = &pfwinfo->rpt_fbtc_cysta.finfo.v3;
			pcysta->v3 = pfwinfo->rpt_fbtc_cysta.finfo.v3;
			pcinfo->req_len = sizeof(pfwinfo->rpt_fbtc_cysta.finfo.v3);
		} else if (ver->fcxcysta == 4) {
			pfinfo = &pfwinfo->rpt_fbtc_cysta.finfo.v4;
			pcysta->v4 = pfwinfo->rpt_fbtc_cysta.finfo.v4;
			pcinfo->req_len = sizeof(pfwinfo->rpt_fbtc_cysta.finfo.v4);
		} else if (ver->fcxcysta == 5) {
			pfinfo = &pfwinfo->rpt_fbtc_cysta.finfo.v5;
			pcysta->v5 = pfwinfo->rpt_fbtc_cysta.finfo.v5;
			pcinfo->req_len = sizeof(pfwinfo->rpt_fbtc_cysta.finfo.v5);
		} else if (ver->fcxcysta == 7) {
			pfinfo = &pfwinfo->rpt_fbtc_cysta.finfo.v7;
			pcysta->v7 = pfwinfo->rpt_fbtc_cysta.finfo.v7;
			pcinfo->req_len = sizeof(pfwinfo->rpt_fbtc_cysta.finfo.v7);
		} else {
			goto err;
		}
		pcinfo->req_fver = ver->fcxcysta;
		break;
	case BTC_RPT_TYPE_STEP:
		pcinfo = &pfwinfo->rpt_fbtc_step.cinfo;
		if (ver->fcxctrl != 7)
			trace_step = btc->ctrl.ctrl.trace_step;

		if (ver->fcxstep == 2) {
			pfinfo = &pfwinfo->rpt_fbtc_step.finfo.v2;
			pcinfo->req_len = sizeof(pfwinfo->rpt_fbtc_step.finfo.v2.step[0]) *
					  trace_step +
					  offsetof(struct rtw89_btc_fbtc_steps_v2, step);
		} else if (ver->fcxstep == 3) {
			pfinfo = &pfwinfo->rpt_fbtc_step.finfo.v3;
			pcinfo->req_len = sizeof(pfwinfo->rpt_fbtc_step.finfo.v3.step[0]) *
					  trace_step +
					  offsetof(struct rtw89_btc_fbtc_steps_v3, step);
		} else {
			goto err;
		}
		pcinfo->req_fver = ver->fcxstep;
		break;
	case BTC_RPT_TYPE_NULLSTA:
		pcinfo = &pfwinfo->rpt_fbtc_nullsta.cinfo;
		if (ver->fcxnullsta == 1) {
			pfinfo = &pfwinfo->rpt_fbtc_nullsta.finfo.v1;
			pcinfo->req_len = sizeof(pfwinfo->rpt_fbtc_nullsta.finfo.v1);
		} else if (ver->fcxnullsta == 2) {
			pfinfo = &pfwinfo->rpt_fbtc_nullsta.finfo.v2;
			pcinfo->req_len = sizeof(pfwinfo->rpt_fbtc_nullsta.finfo.v2);
		} else if (ver->fcxnullsta == 7) {
			pfinfo = &pfwinfo->rpt_fbtc_nullsta.finfo.v7;
			pcinfo->req_len = sizeof(pfwinfo->rpt_fbtc_nullsta.finfo.v7);
		} else {
			goto err;
		}
		pcinfo->req_fver = ver->fcxnullsta;
		break;
	case BTC_RPT_TYPE_MREG:
		pcinfo = &pfwinfo->rpt_fbtc_mregval.cinfo;
		if (ver->fcxmreg == 1) {
			pfinfo = &pfwinfo->rpt_fbtc_mregval.finfo.v1;
			pcinfo->req_len = sizeof(pfwinfo->rpt_fbtc_mregval.finfo.v1);
		} else if (ver->fcxmreg == 2) {
			pfinfo = &pfwinfo->rpt_fbtc_mregval.finfo.v2;
			pcinfo->req_len = sizeof(pfwinfo->rpt_fbtc_mregval.finfo.v2);
		} else if (ver->fcxmreg == 7) {
			pfinfo = &pfwinfo->rpt_fbtc_mregval.finfo.v7;
			pcinfo->req_len = sizeof(pfwinfo->rpt_fbtc_mregval.finfo.v7);
		} else {
			goto err;
		}
		pcinfo->req_fver = ver->fcxmreg;
		break;
	case BTC_RPT_TYPE_GPIO_DBG:
		pcinfo = &pfwinfo->rpt_fbtc_gpio_dbg.cinfo;
		if (ver->fcxgpiodbg == 7) {
			pfinfo = &pfwinfo->rpt_fbtc_gpio_dbg.finfo.v7;
			pcinfo->req_len = sizeof(pfwinfo->rpt_fbtc_gpio_dbg.finfo.v7);
		} else {
			pfinfo = &pfwinfo->rpt_fbtc_gpio_dbg.finfo.v1;
			pcinfo->req_len = sizeof(pfwinfo->rpt_fbtc_gpio_dbg.finfo.v1);
		}
		pcinfo->req_fver = ver->fcxgpiodbg;
		break;
	case BTC_RPT_TYPE_BT_VER:
		pcinfo = &pfwinfo->rpt_fbtc_btver.cinfo;
		if (ver->fcxbtver == 1) {
			pfinfo = &pfwinfo->rpt_fbtc_btver.finfo.v1;
			pcinfo->req_len = sizeof(pfwinfo->rpt_fbtc_btver.finfo.v1);
		} else if (ver->fcxbtver == 7) {
			pfinfo = &pfwinfo->rpt_fbtc_btver.finfo.v7;
			pcinfo->req_len = sizeof(pfwinfo->rpt_fbtc_btver.finfo.v7);
		}
		pcinfo->req_fver = ver->fcxbtver;
		break;
	case BTC_RPT_TYPE_BT_SCAN:
		pcinfo = &pfwinfo->rpt_fbtc_btscan.cinfo;
		if (ver->fcxbtscan == 1) {
			pfinfo = &pfwinfo->rpt_fbtc_btscan.finfo.v1;
			pcinfo->req_len = sizeof(pfwinfo->rpt_fbtc_btscan.finfo.v1);
		} else if (ver->fcxbtscan == 2) {
			pfinfo = &pfwinfo->rpt_fbtc_btscan.finfo.v2;
			pcinfo->req_len = sizeof(pfwinfo->rpt_fbtc_btscan.finfo.v2);
		} else if (ver->fcxbtscan == 7) {
			pfinfo = &pfwinfo->rpt_fbtc_btscan.finfo.v7;
			pcinfo->req_len = sizeof(pfwinfo->rpt_fbtc_btscan.finfo.v7);
		} else {
			goto err;
		}
		pcinfo->req_fver = ver->fcxbtscan;
		break;
	case BTC_RPT_TYPE_BT_AFH:
		pcinfo = &pfwinfo->rpt_fbtc_btafh.cinfo;
		if (ver->fcxbtafh == 1) {
			pfinfo = &pfwinfo->rpt_fbtc_btafh.finfo.v1;
			pcinfo->req_len = sizeof(pfwinfo->rpt_fbtc_btafh.finfo.v1);
		} else if (ver->fcxbtafh == 2) {
			pfinfo = &pfwinfo->rpt_fbtc_btafh.finfo.v2;
			pcinfo->req_len = sizeof(pfwinfo->rpt_fbtc_btafh.finfo.v2);
		} else {
			goto err;
		}
		pcinfo->req_fver = ver->fcxbtafh;
		break;
	case BTC_RPT_TYPE_BT_DEVICE:
		pcinfo = &pfwinfo->rpt_fbtc_btdev.cinfo;
		pfinfo = &pfwinfo->rpt_fbtc_btdev.finfo;
		pcinfo->req_len = sizeof(pfwinfo->rpt_fbtc_btdev.finfo);
		pcinfo->req_fver = ver->fcxbtdevinfo;
		break;
	default:
		pfwinfo->err[BTFRE_UNDEF_TYPE]++;
		return 0;
	}

	pcinfo->rx_len = rpt_len;
	pcinfo->rx_cnt++;

	if (rpt_len != pcinfo->req_len) {
		if (rpt_type < BTC_RPT_TYPE_MAX)
			pfwinfo->len_mismch |= (0x1 << rpt_type);
		else
			pfwinfo->len_mismch |= BIT(31);
		rtw89_debug(rtwdev, RTW89_DBG_BTC,
			    "[BTC], %s(): %d rpt_len:%d!=req_len:%d\n",
			    __func__, rpt_type, rpt_len, pcinfo->req_len);

		pcinfo->valid = 0;
		return 0;
	} else if (!pfinfo || !rpt_content || !pcinfo->req_len) {
		pfwinfo->err[BTFRE_EXCEPTION]++;
		pcinfo->valid = 0;
		return 0;
	}

	memcpy(pfinfo, rpt_content, pcinfo->req_len);
	pcinfo->valid = 1;

	switch (rpt_type) {
	case BTC_RPT_TYPE_CTRL:
		if (ver->fcxbtcrpt == 1) {
			prpt->v1 = pfwinfo->rpt_ctrl.finfo.v1;
			btc->fwinfo.rpt_en_map = prpt->v1.rpt_enable;
			wl->ver_info.fw_coex = prpt->v1.wl_fw_coex_ver;
			wl->ver_info.fw = prpt->v1.wl_fw_ver;
			dm->wl_fw_cx_offload = !!prpt->v1.wl_fw_cx_offload;

			_chk_btc_err(rtwdev, BTC_DCNT_RPT_HANG,
				     pfwinfo->event[BTF_EVNT_RPT]);

			/* To avoid I/O if WL LPS or power-off */
			if (wl->status.map.lps != BTC_LPS_RF_OFF &&
			    !wl->status.map.rf_off) {
				rtwdev->chip->ops->btc_update_bt_cnt(rtwdev);
				_chk_btc_err(rtwdev, BTC_DCNT_BTCNT_HANG, 0);

				btc->cx.cnt_bt[BTC_BCNT_POLUT] =
					rtw89_mac_get_plt_cnt(rtwdev,
							      RTW89_MAC_0);
			}
		} else if (ver->fcxbtcrpt == 4) {
			prpt->v4 = pfwinfo->rpt_ctrl.finfo.v4;
			btc->fwinfo.rpt_en_map = le32_to_cpu(prpt->v4.rpt_info.en);
			wl->ver_info.fw_coex = le32_to_cpu(prpt->v4.wl_fw_info.cx_ver);
			wl->ver_info.fw = le32_to_cpu(prpt->v4.wl_fw_info.fw_ver);
			dm->wl_fw_cx_offload = !!le32_to_cpu(prpt->v4.wl_fw_info.cx_offload);

			for (i = RTW89_PHY_0; i < RTW89_PHY_MAX; i++)
				memcpy(&dm->gnt.band[i], &prpt->v4.gnt_val[i],
				       sizeof(dm->gnt.band[i]));

			btc->cx.cnt_bt[BTC_BCNT_HIPRI_TX] =
				le32_to_cpu(prpt->v4.bt_cnt[BTC_BCNT_HI_TX]);
			btc->cx.cnt_bt[BTC_BCNT_HIPRI_RX] =
				le32_to_cpu(prpt->v4.bt_cnt[BTC_BCNT_HI_RX]);
			btc->cx.cnt_bt[BTC_BCNT_LOPRI_TX] =
				le32_to_cpu(prpt->v4.bt_cnt[BTC_BCNT_LO_TX]);
			btc->cx.cnt_bt[BTC_BCNT_LOPRI_RX] =
				le32_to_cpu(prpt->v4.bt_cnt[BTC_BCNT_LO_RX]);
			btc->cx.cnt_bt[BTC_BCNT_POLUT] =
				le32_to_cpu(prpt->v4.bt_cnt[BTC_BCNT_POLLUTED]);

			_chk_btc_err(rtwdev, BTC_DCNT_BTCNT_HANG, 0);
			_chk_btc_err(rtwdev, BTC_DCNT_RPT_HANG,
				     pfwinfo->event[BTF_EVNT_RPT]);

			if (le32_to_cpu(prpt->v4.bt_cnt[BTC_BCNT_RFK_TIMEOUT]) > 0)
				bt->rfk_info.map.timeout = 1;
			else
				bt->rfk_info.map.timeout = 0;

			dm->error.map.bt_rfk_timeout = bt->rfk_info.map.timeout;
		} else if (ver->fcxbtcrpt == 5) {
			prpt->v5 = pfwinfo->rpt_ctrl.finfo.v5;
			pfwinfo->rpt_en_map = le32_to_cpu(prpt->v5.rpt_info.en);
			wl->ver_info.fw_coex = le32_to_cpu(prpt->v5.rpt_info.cx_ver);
			wl->ver_info.fw = le32_to_cpu(prpt->v5.rpt_info.fw_ver);
			dm->wl_fw_cx_offload = 0;

			for (i = RTW89_PHY_0; i < RTW89_PHY_MAX; i++)
				memcpy(&dm->gnt.band[i], &prpt->v5.gnt_val[i][0],
				       sizeof(dm->gnt.band[i]));

			btc->cx.cnt_bt[BTC_BCNT_HIPRI_TX] =
				le16_to_cpu(prpt->v5.bt_cnt[BTC_BCNT_HI_TX]);
			btc->cx.cnt_bt[BTC_BCNT_HIPRI_RX] =
				le16_to_cpu(prpt->v5.bt_cnt[BTC_BCNT_HI_RX]);
			btc->cx.cnt_bt[BTC_BCNT_LOPRI_TX] =
				le16_to_cpu(prpt->v5.bt_cnt[BTC_BCNT_LO_TX]);
			btc->cx.cnt_bt[BTC_BCNT_LOPRI_RX] =
				le16_to_cpu(prpt->v5.bt_cnt[BTC_BCNT_LO_RX]);
			btc->cx.cnt_bt[BTC_BCNT_POLUT] =
				le16_to_cpu(prpt->v5.bt_cnt[BTC_BCNT_POLLUTED]);

			_chk_btc_err(rtwdev, BTC_DCNT_BTCNT_HANG, 0);
			_chk_btc_err(rtwdev, BTC_DCNT_RPT_HANG,
				     pfwinfo->event[BTF_EVNT_RPT]);

			dm->error.map.bt_rfk_timeout = bt->rfk_info.map.timeout;
		} else if (ver->fcxbtcrpt == 105) {
			prpt->v105 = pfwinfo->rpt_ctrl.finfo.v105;
			pfwinfo->rpt_en_map = le32_to_cpu(prpt->v105.rpt_info.en);
			wl->ver_info.fw_coex = le32_to_cpu(prpt->v105.rpt_info.cx_ver);
			wl->ver_info.fw = le32_to_cpu(prpt->v105.rpt_info.fw_ver);
			dm->wl_fw_cx_offload = 0;

			for (i = RTW89_PHY_0; i < RTW89_PHY_MAX; i++)
				memcpy(&dm->gnt.band[i], &prpt->v105.gnt_val[i][0],
				       sizeof(dm->gnt.band[i]));

			btc->cx.cnt_bt[BTC_BCNT_HIPRI_TX] =
				le16_to_cpu(prpt->v105.bt_cnt[BTC_BCNT_HI_TX_V105]);
			btc->cx.cnt_bt[BTC_BCNT_HIPRI_RX] =
				le16_to_cpu(prpt->v105.bt_cnt[BTC_BCNT_HI_RX_V105]);
			btc->cx.cnt_bt[BTC_BCNT_LOPRI_TX] =
				le16_to_cpu(prpt->v105.bt_cnt[BTC_BCNT_LO_TX_V105]);
			btc->cx.cnt_bt[BTC_BCNT_LOPRI_RX] =
				le16_to_cpu(prpt->v105.bt_cnt[BTC_BCNT_LO_RX_V105]);
			btc->cx.cnt_bt[BTC_BCNT_POLUT] =
				le16_to_cpu(prpt->v105.bt_cnt[BTC_BCNT_POLLUTED_V105]);

			_chk_btc_err(rtwdev, BTC_DCNT_BTCNT_HANG, 0);
			_chk_btc_err(rtwdev, BTC_DCNT_RPT_HANG,
				     pfwinfo->event[BTF_EVNT_RPT]);

			dm->error.map.bt_rfk_timeout = bt->rfk_info.map.timeout;
		} else if (ver->fcxbtcrpt == 7) {
			prpt->v7 = pfwinfo->rpt_ctrl.finfo.v7;
			pfwinfo->rpt_en_map = le32_to_cpu(prpt->v7.rpt_info.en);
			wl->ver_info.fw_coex = le32_to_cpu(prpt->v7.rpt_info.cx_ver);
			wl->ver_info.fw = le32_to_cpu(prpt->v7.rpt_info.fw_ver);

			for (i = RTW89_PHY_0; i < RTW89_PHY_MAX; i++)
				memcpy(&dm->gnt.band[i], &prpt->v7.gnt_val[i][0],
				       sizeof(dm->gnt.band[i]));

			btc->cx.cnt_bt[BTC_BCNT_HIPRI_TX] =
				le16_to_cpu(prpt->v7.bt_cnt[BTC_BCNT_HI_TX_V105]);
			btc->cx.cnt_bt[BTC_BCNT_HIPRI_RX] =
				le16_to_cpu(prpt->v7.bt_cnt[BTC_BCNT_HI_RX_V105]);
			btc->cx.cnt_bt[BTC_BCNT_LOPRI_TX] =
				le16_to_cpu(prpt->v7.bt_cnt[BTC_BCNT_LO_TX_V105]);
			btc->cx.cnt_bt[BTC_BCNT_LOPRI_RX] =
				le16_to_cpu(prpt->v7.bt_cnt[BTC_BCNT_LO_RX_V105]);

			val1 = le16_to_cpu(prpt->v7.bt_cnt[BTC_BCNT_POLLUTED_V105]);
			if (val1 > btc->cx.cnt_bt[BTC_BCNT_POLUT_NOW])
				val1 -= btc->cx.cnt_bt[BTC_BCNT_POLUT_NOW]; /* diff */

			btc->cx.cnt_bt[BTC_BCNT_POLUT_DIFF] = val1;
			btc->cx.cnt_bt[BTC_BCNT_POLUT_NOW] =
				le16_to_cpu(prpt->v7.bt_cnt[BTC_BCNT_POLLUTED_V105]);

			val1 = pfwinfo->event[BTF_EVNT_RPT];
			_chk_btc_err(rtwdev, BTC_DCNT_BTCNT_HANG, 0);
			_chk_btc_err(rtwdev, BTC_DCNT_RPT_HANG, val1);
			_chk_btc_err(rtwdev, BTC_DCNT_WL_FW_VER_MATCH, 0);
			_chk_btc_err(rtwdev, BTC_DCNT_BTTX_HANG, 0);
		} else if (ver->fcxbtcrpt == 8) {
			prpt->v8 = pfwinfo->rpt_ctrl.finfo.v8;
			pfwinfo->rpt_en_map = le32_to_cpu(prpt->v8.rpt_info.en);
			wl->ver_info.fw_coex = le32_to_cpu(prpt->v8.rpt_info.cx_ver);
			wl->ver_info.fw = le32_to_cpu(prpt->v8.rpt_info.fw_ver);

			for (i = RTW89_PHY_0; i < RTW89_PHY_MAX; i++)
				memcpy(&dm->gnt.band[i], &prpt->v8.gnt_val[i][0],
				       sizeof(dm->gnt.band[i]));

			btc->cx.cnt_bt[BTC_BCNT_HIPRI_TX] =
				le16_to_cpu(prpt->v8.bt_cnt[BTC_BCNT_HI_TX_V105]);
			btc->cx.cnt_bt[BTC_BCNT_HIPRI_RX] =
				le16_to_cpu(prpt->v8.bt_cnt[BTC_BCNT_HI_RX_V105]);
			btc->cx.cnt_bt[BTC_BCNT_LOPRI_TX] =
				le16_to_cpu(prpt->v8.bt_cnt[BTC_BCNT_LO_TX_V105]);
			btc->cx.cnt_bt[BTC_BCNT_LOPRI_RX] =
				le16_to_cpu(prpt->v8.bt_cnt[BTC_BCNT_LO_RX_V105]);

			val1 = le16_to_cpu(prpt->v8.bt_cnt[BTC_BCNT_POLLUTED_V105]);
			if (val1 > btc->cx.cnt_bt[BTC_BCNT_POLUT_NOW])
				val1 -= btc->cx.cnt_bt[BTC_BCNT_POLUT_NOW]; /* diff */

			btc->cx.cnt_bt[BTC_BCNT_POLUT_DIFF] = val1;
			btc->cx.cnt_bt[BTC_BCNT_POLUT_NOW] =
				le16_to_cpu(prpt->v8.bt_cnt[BTC_BCNT_POLLUTED_V105]);

			val1 = pfwinfo->event[BTF_EVNT_RPT];
			if (((prpt->v8.rpt_len_max_h << 8) +
			      prpt->v8.rpt_len_max_l) != ver->info_buf)
				dm->error.map.h2c_c2h_buffer_mismatch = true;
			else
				dm->error.map.h2c_c2h_buffer_mismatch = false;

			_chk_btc_err(rtwdev, BTC_DCNT_BTCNT_HANG, 0);
			_chk_btc_err(rtwdev, BTC_DCNT_RPT_HANG, val1);
			_chk_btc_err(rtwdev, BTC_DCNT_WL_FW_VER_MATCH, 0);
			_chk_btc_err(rtwdev, BTC_DCNT_BTTX_HANG, 0);
		} else {
			goto err;
		}
		break;
	case BTC_RPT_TYPE_TDMA:
		rtw89_debug(rtwdev, RTW89_DBG_BTC,
			    "[BTC], %s(): check %d %zu\n", __func__,
			    BTC_DCNT_TDMA_NONSYNC,
			    sizeof(dm->tdma_now));
		if (ver->fcxtdma == 1)
			_chk_btc_err(rtwdev, BTC_DCNT_TDMA_NONSYNC,
				     memcmp(&dm->tdma_now,
					    &pfwinfo->rpt_fbtc_tdma.finfo.v1,
					    sizeof(dm->tdma_now)));
		else if (ver->fcxtdma == 3 || ver->fcxtdma == 7)
			_chk_btc_err(rtwdev, BTC_DCNT_TDMA_NONSYNC,
				     memcmp(&dm->tdma_now,
					    &pfwinfo->rpt_fbtc_tdma.finfo.v3.tdma,
					    sizeof(dm->tdma_now)));
		else
			goto err;
		break;
	case BTC_RPT_TYPE_SLOT:
		if (ver->fcxslots == 7) {
			rtw89_debug(rtwdev, RTW89_DBG_BTC,
				    "[BTC], %s(): check %d %zu\n",
				    __func__, BTC_DCNT_SLOT_NONSYNC,
				    sizeof(dm->slot_now.v7));
			_chk_btc_err(rtwdev, BTC_DCNT_SLOT_NONSYNC,
				     memcmp(dm->slot_now.v7,
					    pfwinfo->rpt_fbtc_slots.finfo.v7.slot,
					    sizeof(dm->slot_now.v7)));
		} else if (ver->fcxslots == 1) {
			rtw89_debug(rtwdev, RTW89_DBG_BTC,
				    "[BTC], %s(): check %d %zu\n",
				    __func__, BTC_DCNT_SLOT_NONSYNC,
				    sizeof(dm->slot_now.v1));
			_chk_btc_err(rtwdev, BTC_DCNT_SLOT_NONSYNC,
				     memcmp(dm->slot_now.v1,
					    pfwinfo->rpt_fbtc_slots.finfo.v1.slot,
					    sizeof(dm->slot_now.v1)));
		}
		break;
	case BTC_RPT_TYPE_CYSTA:
		if (ver->fcxcysta == 2) {
			if (le16_to_cpu(pcysta->v2.cycles) < BTC_CYSTA_CHK_PERIOD)
				break;
			/* Check Leak-AP */
			if (le32_to_cpu(pcysta->v2.slot_cnt[CXST_LK]) != 0 &&
			    le32_to_cpu(pcysta->v2.leakrx_cnt) != 0 && dm->tdma_now.rxflctrl) {
				if (le32_to_cpu(pcysta->v2.slot_cnt[CXST_LK]) <
				    BTC_LEAK_AP_TH * le32_to_cpu(pcysta->v2.leakrx_cnt))
					dm->leak_ap = 1;
			}

			/* Check diff time between WL slot and W1/E2G slot */
			if (dm->tdma_now.type == CXTDMA_OFF &&
			    dm->tdma_now.ext_ctrl == CXECTL_EXT) {
				if (ver->fcxslots == 1)
					wl_slot_set = le16_to_cpu(dm->slot_now.v1[CXST_E2G].dur);
				else if (ver->fcxslots == 7)
					wl_slot_set = le16_to_cpu(dm->slot_now.v7[CXST_E2G].dur);
			} else {
				if (ver->fcxslots == 1)
					wl_slot_set = le16_to_cpu(dm->slot_now.v1[CXST_W1].dur);
				else if (ver->fcxslots == 7)
					wl_slot_set = le16_to_cpu(dm->slot_now.v7[CXST_W1].dur);
			}

			if (le16_to_cpu(pcysta->v2.tavg_cycle[CXT_WL]) > wl_slot_set) {
				diff_t = le16_to_cpu(pcysta->v2.tavg_cycle[CXT_WL]) - wl_slot_set;
				_chk_btc_err(rtwdev,
					     BTC_DCNT_WL_SLOT_DRIFT, diff_t);
			}

			_chk_btc_err(rtwdev, BTC_DCNT_W1_HANG,
				     le32_to_cpu(pcysta->v2.slot_cnt[CXST_W1]));
			_chk_btc_err(rtwdev, BTC_DCNT_W1_HANG,
				     le32_to_cpu(pcysta->v2.slot_cnt[CXST_B1]));
			_chk_btc_err(rtwdev, BTC_DCNT_CYCLE_HANG,
				     le16_to_cpu(pcysta->v2.cycles));
		} else if (ver->fcxcysta == 3) {
			if (le16_to_cpu(pcysta->v3.cycles) < BTC_CYSTA_CHK_PERIOD)
				break;

			cnt_leak_slot = le32_to_cpu(pcysta->v3.slot_cnt[CXST_LK]);
			cnt_rx_imr = le32_to_cpu(pcysta->v3.leak_slot.cnt_rximr);

			/* Check Leak-AP */
			if (cnt_leak_slot != 0 && cnt_rx_imr != 0 &&
			    dm->tdma_now.rxflctrl) {
				if (cnt_leak_slot < BTC_LEAK_AP_TH * cnt_rx_imr)
					dm->leak_ap = 1;
			}

			/* Check diff time between real WL slot and W1 slot */
			if (dm->tdma_now.type == CXTDMA_OFF) {
				if (ver->fcxslots == 1)
					wl_slot_set = le16_to_cpu(dm->slot_now.v1[CXST_W1].dur);
				else if (ver->fcxslots == 7)
					wl_slot_set = le16_to_cpu(dm->slot_now.v7[CXST_W1].dur);
				wl_slot_real = le16_to_cpu(pcysta->v3.cycle_time.tavg[CXT_WL]);
				if (wl_slot_real > wl_slot_set) {
					diff_t = wl_slot_real - wl_slot_set;
					_chk_btc_err(rtwdev, BTC_DCNT_WL_SLOT_DRIFT, diff_t);
				}
			}

			/* Check diff time between real BT slot and EBT/E5G slot */
			if (dm->tdma_now.type == CXTDMA_OFF &&
			    dm->tdma_now.ext_ctrl == CXECTL_EXT &&
			    btc->bt_req_len != 0) {
				bt_slot_real = le16_to_cpu(pcysta->v3.cycle_time.tavg[CXT_BT]);
				if (btc->bt_req_len > bt_slot_real) {
					diff_t = btc->bt_req_len - bt_slot_real;
					_chk_btc_err(rtwdev, BTC_DCNT_BT_SLOT_DRIFT, diff_t);
				}
			}

			_chk_btc_err(rtwdev, BTC_DCNT_W1_HANG,
				     le32_to_cpu(pcysta->v3.slot_cnt[CXST_W1]));
			_chk_btc_err(rtwdev, BTC_DCNT_B1_HANG,
				     le32_to_cpu(pcysta->v3.slot_cnt[CXST_B1]));
			_chk_btc_err(rtwdev, BTC_DCNT_CYCLE_HANG,
				     le16_to_cpu(pcysta->v3.cycles));
		} else if (ver->fcxcysta == 4) {
			if (le16_to_cpu(pcysta->v4.cycles) < BTC_CYSTA_CHK_PERIOD)
				break;

			cnt_leak_slot = le16_to_cpu(pcysta->v4.slot_cnt[CXST_LK]);
			cnt_rx_imr = le32_to_cpu(pcysta->v4.leak_slot.cnt_rximr);

			/* Check Leak-AP */
			if (cnt_leak_slot != 0 && cnt_rx_imr != 0 &&
			    dm->tdma_now.rxflctrl) {
				if (cnt_leak_slot < BTC_LEAK_AP_TH * cnt_rx_imr)
					dm->leak_ap = 1;
			}

			/* Check diff time between real WL slot and W1 slot */
			if (dm->tdma_now.type == CXTDMA_OFF) {
				if (ver->fcxslots == 1)
					wl_slot_set = le16_to_cpu(dm->slot_now.v1[CXST_W1].dur);
				else if (ver->fcxslots == 7)
					wl_slot_set = le16_to_cpu(dm->slot_now.v7[CXST_W1].dur);
				wl_slot_real = le16_to_cpu(pcysta->v4.cycle_time.tavg[CXT_WL]);
				if (wl_slot_real > wl_slot_set) {
					diff_t = wl_slot_real - wl_slot_set;
					_chk_btc_err(rtwdev, BTC_DCNT_WL_SLOT_DRIFT, diff_t);
				}
			}

			/* Check diff time between real BT slot and EBT/E5G slot */
			if (dm->tdma_now.type == CXTDMA_OFF &&
			    dm->tdma_now.ext_ctrl == CXECTL_EXT &&
			    btc->bt_req_len != 0) {
				bt_slot_real = le16_to_cpu(pcysta->v4.cycle_time.tavg[CXT_BT]);

				if (btc->bt_req_len > bt_slot_real) {
					diff_t = btc->bt_req_len - bt_slot_real;
					_chk_btc_err(rtwdev, BTC_DCNT_BT_SLOT_DRIFT, diff_t);
				}
			}

			_chk_btc_err(rtwdev, BTC_DCNT_W1_HANG,
				     le16_to_cpu(pcysta->v4.slot_cnt[CXST_W1]));
			_chk_btc_err(rtwdev, BTC_DCNT_B1_HANG,
				     le16_to_cpu(pcysta->v4.slot_cnt[CXST_B1]));
			_chk_btc_err(rtwdev, BTC_DCNT_CYCLE_HANG,
				     le16_to_cpu(pcysta->v4.cycles));
		} else if (ver->fcxcysta == 5) {
			if (dm->fddt_train == BTC_FDDT_ENABLE)
				break;
			cnt_leak_slot = le16_to_cpu(pcysta->v5.slot_cnt[CXST_LK]);
			cnt_rx_imr = le32_to_cpu(pcysta->v5.leak_slot.cnt_rximr);

			/* Check Leak-AP */
			if (cnt_leak_slot != 0 && cnt_rx_imr != 0 &&
			    dm->tdma_now.rxflctrl) {
				if (le16_to_cpu(pcysta->v5.cycles) >= BTC_CYSTA_CHK_PERIOD &&
				    cnt_leak_slot < BTC_LEAK_AP_TH * cnt_rx_imr)
					dm->leak_ap = 1;
			}

			/* Check diff time between real WL slot and W1 slot */
			if (dm->tdma_now.type == CXTDMA_OFF) {
				if (ver->fcxslots == 1)
					wl_slot_set = le16_to_cpu(dm->slot_now.v1[CXST_W1].dur);
				else if (ver->fcxslots == 7)
					wl_slot_set = le16_to_cpu(dm->slot_now.v7[CXST_W1].dur);
				wl_slot_real = le16_to_cpu(pcysta->v5.cycle_time.tavg[CXT_WL]);

				if (wl_slot_real > wl_slot_set)
					diff_t = wl_slot_real - wl_slot_set;
				else
					diff_t = wl_slot_set - wl_slot_real;
			}
			_chk_btc_err(rtwdev, BTC_DCNT_WL_SLOT_DRIFT, diff_t);

			/* Check diff time between real BT slot and EBT/E5G slot */
			bt_slot_set = btc->bt_req_len;
			bt_slot_real = le16_to_cpu(pcysta->v5.cycle_time.tavg[CXT_BT]);
			diff_t = 0;
			if (dm->tdma_now.type == CXTDMA_OFF &&
			    dm->tdma_now.ext_ctrl == CXECTL_EXT &&
			    bt_slot_set != 0) {
				if (bt_slot_set > bt_slot_real)
					diff_t = bt_slot_set - bt_slot_real;
				else
					diff_t = bt_slot_real - bt_slot_set;
			}

			_chk_btc_err(rtwdev, BTC_DCNT_BT_SLOT_DRIFT, diff_t);
			_chk_btc_err(rtwdev, BTC_DCNT_E2G_HANG,
				     le16_to_cpu(pcysta->v5.slot_cnt[CXST_E2G]));
			_chk_btc_err(rtwdev, BTC_DCNT_W1_HANG,
				     le16_to_cpu(pcysta->v5.slot_cnt[CXST_W1]));
			_chk_btc_err(rtwdev, BTC_DCNT_B1_HANG,
				     le16_to_cpu(pcysta->v5.slot_cnt[CXST_B1]));
			_chk_btc_err(rtwdev, BTC_DCNT_CYCLE_HANG,
				     le16_to_cpu(pcysta->v5.cycles));
		} else if (ver->fcxcysta == 7) {
			if (dm->fddt_train == BTC_FDDT_ENABLE)
				break;

			pcysta = &pfwinfo->rpt_fbtc_cysta.finfo;

			if (dm->tdma_now.type != CXTDMA_OFF) {
				/* Check diff time between real WL slot and W1 slot */
				val16 = le16_to_cpu(pcysta->v7.cycle_time.tavg[CXT_WL]);
				_chk_btc_err(rtwdev, BTC_DCNT_WL_SLOT_DRIFT, val16);

				/* Check Leak-AP */
				val1 = le32_to_cpu(pcysta->v7.leak_slot.cnt_rximr) *
				       BTC_LEAK_AP_TH;
				val2 = le16_to_cpu(pcysta->v7.slot_cnt[CXST_LK]);

				val16 = le16_to_cpu(pcysta->v7.cycles);
				if (dm->tdma_now.rxflctrl &&
				    val16 >= BTC_CYSTA_CHK_PERIOD && val1 > val2)
					dm->leak_ap = 1;
			} else if (dm->tdma_now.ext_ctrl == CXECTL_EXT) {
				val16 = le16_to_cpu(pcysta->v7.cycle_time.tavg[CXT_BT]);
				/* Check diff between real BT slot and EBT/E5G slot */
				_chk_btc_err(rtwdev, BTC_DCNT_BT_SLOT_DRIFT, val16);

				/* Check bt slot length for P2P mode*/
				val1 = le16_to_cpu(pcysta->v7.a2dp_ept.cnt_timeout) *
				       BTC_SLOT_REQ_TH;
				val2 = le16_to_cpu(pcysta->v7.a2dp_ept.cnt);

				val16 = le16_to_cpu(pcysta->v7.cycles);
				if (val16 >= BTC_CYSTA_CHK_PERIOD && val1 > val2)
					dm->slot_req_more = 1;
				else if (bt->link_info.status.map.connect == 0)
					dm->slot_req_more = 0;
			}

			_chk_btc_err(rtwdev, BTC_DCNT_E2G_HANG,
				     le16_to_cpu(pcysta->v7.slot_cnt[CXST_E2G]));
			_chk_btc_err(rtwdev, BTC_DCNT_W1_HANG,
				     le16_to_cpu(pcysta->v7.slot_cnt[CXST_W1]));
			_chk_btc_err(rtwdev, BTC_DCNT_B1_HANG,
				     le16_to_cpu(pcysta->v7.slot_cnt[CXST_B1]));

			/* "BT_SLOT_FLOOD" error-check MUST before "CYCLE_HANG" */
			_chk_btc_err(rtwdev, BTC_DCNT_BT_SLOT_FLOOD,
				     le16_to_cpu(pcysta->v7.cycles));
			_chk_btc_err(rtwdev, BTC_DCNT_CYCLE_HANG,
				     le16_to_cpu(pcysta->v7.cycles));
		} else {
			goto err;
		}
		break;
	case BTC_RPT_TYPE_MREG:
		if (ver->fcxmreg == 7)
			break;
		_get_reg_status(rtwdev, BTC_CSTATUS_BB_GNT_MUX_MON, &val);
		if (dm->wl_btg_rx == BTC_BTGCTRL_BB_GNT_FWCTRL)
			dm->wl_btg_rx_rb = BTC_BTGCTRL_BB_GNT_FWCTRL;
		else
			dm->wl_btg_rx_rb = val;

		_get_reg_status(rtwdev, BTC_CSTATUS_BB_PRE_AGC_MON, &val);
		if (dm->wl_pre_agc == BTC_PREAGC_BB_FWCTRL)
			dm->wl_pre_agc_rb = BTC_PREAGC_BB_FWCTRL;
		else
			dm->wl_pre_agc_rb = val;
		break;
	case BTC_RPT_TYPE_BT_VER:
	case BTC_RPT_TYPE_BT_SCAN:
	case BTC_RPT_TYPE_BT_AFH:
	case BTC_RPT_TYPE_BT_DEVICE:
		_update_bt_report(rtwdev, rpt_type, pfinfo);
		break;
	}
	return (rpt_len + BTC_RPT_HDR_SIZE);

err:
	rtw89_debug(rtwdev, RTW89_DBG_BTC,
		    "[BTC], %s(): Undefined version for type=%d\n", __func__, rpt_type);
	return 0;
}

static void _parse_btc_report(struct rtw89_dev *rtwdev,
			      struct rtw89_btc_btf_fwinfo *pfwinfo,
			      u8 *pbuf, u32 buf_len)
{
	const struct rtw89_btc_ver *ver = rtwdev->btc.ver;
	struct rtw89_btc_prpt *btc_prpt = NULL;
	u32 index = 0, rpt_len = 0;

	rtw89_debug(rtwdev, RTW89_DBG_BTC,
		    "[BTC], %s(): buf_len:%d\n",
		    __func__, buf_len);

	while (pbuf) {
		btc_prpt = (struct rtw89_btc_prpt *)&pbuf[index];
		if (index + 2 >= ver->info_buf)
			break;
		/* At least 3 bytes: type(1) & len(2) */
		rpt_len = le16_to_cpu(btc_prpt->len);
		if ((index + rpt_len + BTC_RPT_HDR_SIZE) > buf_len)
			break;

		rpt_len = _chk_btc_report(rtwdev, pfwinfo, pbuf, index);
		if (!rpt_len)
			break;
		index += rpt_len;
	}
}

#define BTC_TLV_HDR_LEN 2
#define BTC_TLV_HDR_LEN_V7 3

static void _append_tdma(struct rtw89_dev *rtwdev)
{
	struct rtw89_btc *btc = &rtwdev->btc;
	const struct rtw89_btc_ver *ver = btc->ver;
	struct rtw89_btc_dm *dm = &btc->dm;
	struct rtw89_btc_btf_tlv *tlv;
	struct rtw89_btc_btf_tlv_v7 *tlv_v7;
	struct rtw89_btc_fbtc_tdma *v;
	struct rtw89_btc_fbtc_tdma_v3 *v3;
	u16 len = btc->policy_len;

	if (!btc->update_policy_force &&
	    !memcmp(&dm->tdma, &dm->tdma_now, sizeof(dm->tdma))) {
		rtw89_debug(rtwdev,
			    RTW89_DBG_BTC, "[BTC], %s(): tdma no change!\n",
			    __func__);
		return;
	}

	tlv = (struct rtw89_btc_btf_tlv *)&btc->policy[len];
	tlv->type = CXPOLICY_TDMA;
	if (ver->fcxtdma == 1) {
		v = (struct rtw89_btc_fbtc_tdma *)&tlv->val[0];
		tlv->len = sizeof(*v);
		*v = dm->tdma;
		btc->policy_len += BTC_TLV_HDR_LEN + sizeof(*v);
	} else if (ver->fcxtdma == 7) {
		tlv_v7 = (struct rtw89_btc_btf_tlv_v7 *)&btc->policy[len];
		tlv_v7->len = sizeof(dm->tdma);
		tlv_v7->ver = ver->fcxtdma;
		tlv_v7->type = CXPOLICY_TDMA;
		memcpy(tlv_v7->val, &dm->tdma, tlv_v7->len);
		btc->policy_len += BTC_TLV_HDR_LEN_V7 + tlv_v7->len;
	} else {
		tlv->len = sizeof(*v3);
		v3 = (struct rtw89_btc_fbtc_tdma_v3 *)&tlv->val[0];
		v3->fver = ver->fcxtdma;
		v3->tdma = dm->tdma;
		btc->policy_len += BTC_TLV_HDR_LEN + sizeof(*v3);
	}

	rtw89_debug(rtwdev, RTW89_DBG_BTC,
		    "[BTC], %s(): type:%d, rxflctrl=%d, txpause=%d, wtgle_n=%d, leak_n=%d, ext_ctrl=%d\n",
		    __func__, dm->tdma.type, dm->tdma.rxflctrl,
		    dm->tdma.txpause, dm->tdma.wtgle_n, dm->tdma.leak_n,
		    dm->tdma.ext_ctrl);
}

static void _append_slot_v1(struct rtw89_dev *rtwdev)
{
	struct rtw89_btc *btc = &rtwdev->btc;
	struct rtw89_btc_dm *dm = &btc->dm;
	struct rtw89_btc_btf_tlv *tlv = NULL;
	struct btc_fbtc_1slot *v = NULL;
	u16 len = 0;
	u8 i, cnt = 0;

	rtw89_debug(rtwdev, RTW89_DBG_BTC,
		    "[BTC], %s(): A:btc->policy_len = %d\n",
		    __func__, btc->policy_len);

	for (i = 0; i < CXST_MAX; i++) {
		if (!btc->update_policy_force &&
		    !memcmp(&dm->slot.v1[i], &dm->slot_now.v1[i],
			    sizeof(dm->slot.v1[i])))
			continue;

		len = btc->policy_len;

		tlv = (struct rtw89_btc_btf_tlv *)&btc->policy[len];
		v = (struct btc_fbtc_1slot *)&tlv->val[0];
		tlv->type = CXPOLICY_SLOT;
		tlv->len = sizeof(*v);

		v->fver = btc->ver->fcxslots;
		v->sid = i;
		v->slot = dm->slot.v1[i];

		rtw89_debug(rtwdev, RTW89_DBG_BTC,
			    "[BTC], %s(): slot-%d: dur=%d, table=0x%08x, type=%d\n",
			    __func__, i, dm->slot.v1[i].dur, dm->slot.v1[i].cxtbl,
			    dm->slot.v1[i].cxtype);
		cnt++;

		btc->policy_len += BTC_TLV_HDR_LEN  + sizeof(*v);
	}

	if (cnt > 0)
		rtw89_debug(rtwdev, RTW89_DBG_BTC,
			    "[BTC], %s(): slot update (cnt=%d)!!\n",
			    __func__, cnt);
}

static void _append_slot_v7(struct rtw89_dev *rtwdev)
{
	struct rtw89_btc_btf_tlv_v7 *tlv = NULL;
	struct rtw89_btc *btc = &rtwdev->btc;
	struct rtw89_btc_dm *dm = &btc->dm;
	u8 i, cnt = 0;
	u16 len;

	for (i = 0; i < CXST_MAX; i++) {
		if (!btc->update_policy_force &&
		    !memcmp(&dm->slot.v7[i], &dm->slot_now.v7[i],
			    sizeof(dm->slot.v7[i])))
			continue;

		len = btc->policy_len;

		if (!tlv) {
			if ((len + BTC_TLV_HDR_LEN_V7) > RTW89_BTC_POLICY_MAXLEN) {
				rtw89_debug(rtwdev, RTW89_DBG_BTC,
					    "[BTC], %s(): buff overflow!\n", __func__);
				break;
			}

			tlv = (struct rtw89_btc_btf_tlv_v7 *)&btc->policy[len];
			tlv->type = CXPOLICY_SLOT;
			tlv->ver = btc->ver->fcxslots;
			tlv->len = sizeof(dm->slot.v7[0]) + BTC_TLV_SLOT_ID_LEN_V7;
			len += BTC_TLV_HDR_LEN_V7;
		}

		if ((len + (u16)tlv->len) > RTW89_BTC_POLICY_MAXLEN) {
			rtw89_debug(rtwdev, RTW89_DBG_BTC,
				    "[BTC], %s(): buff overflow!\n", __func__);
			break;
		}

		btc->policy[len] = i; /* slot-id */
		memcpy(&btc->policy[len + 1], &dm->slot.v7[i],
		       sizeof(dm->slot.v7[0]));
		len += tlv->len;

		rtw89_debug(rtwdev, RTW89_DBG_BTC,
			    "[BTC], %s: policy_len=%d, slot-%d: dur=%d, type=%d, table=0x%08x\n",
			    __func__, btc->policy_len, i, dm->slot.v7[i].dur,
			    dm->slot.v7[i].cxtype, dm->slot.v7[i].cxtbl);
		cnt++;
		btc->policy_len = len; /* update total length */
	}

	if (cnt > 0)
		rtw89_debug(rtwdev, RTW89_DBG_BTC,
			    "[BTC], %s: slot update (cnt=%d, len=%d)!!\n",
			    __func__, cnt, btc->policy_len);
}

static void _append_slot(struct rtw89_dev *rtwdev)
{
	struct rtw89_btc *btc = &rtwdev->btc;

	if (btc->ver->fcxslots == 7)
		_append_slot_v7(rtwdev);
	else
		_append_slot_v1(rtwdev);
}

static u32 rtw89_btc_fw_rpt_ver(struct rtw89_dev *rtwdev, u32 rpt_map)
{
	struct rtw89_btc *btc = &rtwdev->btc;
	const struct rtw89_btc_ver *ver = btc->ver;
	u32 bit_map = 0;

	switch (rpt_map) {
	case RPT_EN_TDMA:
		bit_map = BIT(0);
		break;
	case RPT_EN_CYCLE:
		bit_map = BIT(1);
		break;
	case RPT_EN_MREG:
		bit_map = BIT(2);
		break;
	case RPT_EN_BT_VER_INFO:
		bit_map = BIT(3);
		break;
	case RPT_EN_BT_SCAN_INFO:
		bit_map = BIT(4);
		break;
	case RPT_EN_BT_DEVICE_INFO:
		switch (ver->frptmap) {
		case 0:
		case 1:
		case 2:
			bit_map = BIT(6);
			break;
		case 3:
			bit_map = BIT(5);
			break;
		default:
			break;
		}
		break;
	case RPT_EN_BT_AFH_MAP:
		switch (ver->frptmap) {
		case 0:
		case 1:
		case 2:
			bit_map = BIT(5);
			break;
		case 3:
			bit_map = BIT(6);
			break;
		default:
			break;
		}
		break;
	case RPT_EN_BT_AFH_MAP_LE:
		switch (ver->frptmap) {
		case 2:
			bit_map = BIT(8);
			break;
		case 3:
			bit_map = BIT(7);
			break;
		default:
			break;
		}
		break;
	case RPT_EN_FW_STEP_INFO:
		switch (ver->frptmap) {
		case 1:
		case 2:
			bit_map = BIT(7);
			break;
		case 3:
			bit_map = BIT(8);
			break;
		default:
			break;
		}
		break;
	case RPT_EN_TEST:
		bit_map = BIT(31);
		break;
	case RPT_EN_WL_ALL:
		switch (ver->frptmap) {
		case 0:
		case 1:
		case 2:
			bit_map = GENMASK(2, 0);
			break;
		case 3:
			bit_map = GENMASK(2, 0) | BIT(8);
			break;
		default:
			break;
		}
		break;
	case RPT_EN_BT_ALL:
		switch (ver->frptmap) {
		case 0:
		case 1:
			bit_map = GENMASK(6, 3);
			break;
		case 2:
			bit_map = GENMASK(6, 3) | BIT(8);
			break;
		case 3:
			bit_map = GENMASK(7, 3);
			break;
		default:
			break;
		}
		break;
	case RPT_EN_ALL:
		switch (ver->frptmap) {
		case 0:
			bit_map = GENMASK(6, 0);
			break;
		case 1:
			bit_map = GENMASK(7, 0);
			break;
		case 2:
		case 3:
			bit_map = GENMASK(8, 0);
			break;
		default:
			break;
		}
		break;
	case RPT_EN_MONITER:
		switch (ver->frptmap) {
		case 0:
		case 1:
			bit_map = GENMASK(6, 2);
			break;
		case 2:
			bit_map = GENMASK(6, 2) | BIT(8);
			break;
		case 3:
			bit_map = GENMASK(8, 2);
			break;
		default:
			break;
		}
		break;
	}

	return bit_map;
}

static void rtw89_btc_fw_set_slots(struct rtw89_dev *rtwdev)
{
	struct rtw89_btc *btc = &rtwdev->btc;
	const struct rtw89_btc_ver *ver = btc->ver;
	struct rtw89_btc_btf_tlv_v7 *tlv_v7 = NULL;
	struct rtw89_btc_btf_set_slot_table *tbl;
	struct rtw89_btc_dm *dm = &btc->dm;
	u16 n, len;

	if (ver->fcxslots == 7) {
		len = sizeof(*tlv_v7) + sizeof(dm->slot.v7);
		tlv_v7 = kmalloc(len, GFP_KERNEL);
		if (!tlv_v7)
			return;

		tlv_v7->type = SET_SLOT_TABLE;
		tlv_v7->ver = ver->fcxslots;
		tlv_v7->len = ARRAY_SIZE(dm->slot.v7);
		memcpy(tlv_v7->val, dm->slot.v7, sizeof(dm->slot.v7));

		_send_fw_cmd(rtwdev, BTFC_SET, SET_SLOT_TABLE, (u8 *)tlv_v7, len);

		kfree(tlv_v7);
	} else {
		n = struct_size(tbl, tbls, CXST_MAX);
		tbl = kmalloc(n, GFP_KERNEL);
		if (!tbl)
			return;

		tbl->fver = BTF_SET_SLOT_TABLE_VER;
		tbl->tbl_num = CXST_MAX;
		memcpy(tbl->tbls, dm->slot.v1, flex_array_size(tbl, tbls, CXST_MAX));

		_send_fw_cmd(rtwdev, BTFC_SET, SET_SLOT_TABLE, tbl, n);

		kfree(tbl);
	}
}

static void rtw89_btc_fw_en_rpt(struct rtw89_dev *rtwdev,
				u32 rpt_map, bool rpt_state)
{
	struct rtw89_btc *btc = &rtwdev->btc;
	struct rtw89_btc_wl_smap *wl_smap = &btc->cx.wl.status.map;
	struct rtw89_btc_btf_fwinfo *fwinfo = &btc->fwinfo;
	union rtw89_fbtc_rtp_ctrl r;
	u32 val, bit_map;
	int ret;

	if ((wl_smap->rf_off || wl_smap->lps != BTC_LPS_OFF) && rpt_state != 0)
		return;

	bit_map = rtw89_btc_fw_rpt_ver(rtwdev, rpt_map);

	rtw89_debug(rtwdev, RTW89_DBG_BTC,
		    "[BTC], %s(): rpt_map=%x, rpt_state=%x\n",
		    __func__, rpt_map, rpt_state);

	if (rpt_state)
		val = fwinfo->rpt_en_map | bit_map;
	else
		val = fwinfo->rpt_en_map & ~bit_map;

	if (val == fwinfo->rpt_en_map)
		return;

	if (btc->ver->fcxbtcrpt == 7 || btc->ver->fcxbtcrpt == 8) {
		r.v8.type = SET_REPORT_EN;
		r.v8.fver = btc->ver->fcxbtcrpt;
		r.v8.len = sizeof(r.v8.map);
		r.v8.map = cpu_to_le32(val);
		ret = _send_fw_cmd(rtwdev, BTFC_SET, SET_REPORT_EN, &r.v8,
				   sizeof(r.v8));
	} else {
		if (btc->ver->fcxbtcrpt == 105)
			r.v1.fver = 5;
		else
			r.v1.fver = btc->ver->fcxbtcrpt;
		r.v1.enable = cpu_to_le32(val);
		r.v1.para = cpu_to_le32(rpt_state);
		ret = _send_fw_cmd(rtwdev, BTFC_SET, SET_REPORT_EN, &r.v1,
				   sizeof(r.v1));
	}

	if (!ret)
		fwinfo->rpt_en_map = val;
}

static void btc_fw_set_monreg(struct rtw89_dev *rtwdev)
{
	const struct rtw89_chip_info *chip = rtwdev->chip;
	const struct rtw89_btc_ver *ver = rtwdev->btc.ver;
	struct rtw89_btc_btf_set_mon_reg_v1 *v1 = NULL;
	struct rtw89_btc_btf_set_mon_reg_v7 *v7 = NULL;
	u8 i, n, ulen, cxmreg_max;
	u16 sz = 0;

	n = chip->mon_reg_num;
	rtw89_debug(rtwdev, RTW89_DBG_BTC,
		    "[BTC], %s(): mon_reg_num=%d\n", __func__, n);

	if (ver->fcxmreg == 1)
		cxmreg_max = CXMREG_MAX;
	else
		cxmreg_max = CXMREG_MAX_V2;

	if (n > cxmreg_max) {
		rtw89_debug(rtwdev, RTW89_DBG_BTC,
			    "[BTC], %s(): mon reg count %d > %d\n",
			    __func__, n, cxmreg_max);
		return;
	}

	ulen = sizeof(struct rtw89_btc_fbtc_mreg);

	if (ver->fcxmreg == 7) {
		sz = struct_size(v7, regs, n);
		v7 = kmalloc(sz, GFP_KERNEL);
		v7->type = RPT_EN_MREG;
		v7->fver = ver->fcxmreg;
		v7->len = n;
		for (i = 0; i < n; i++) {
			v7->regs[i].type = chip->mon_reg[i].type;
			v7->regs[i].bytes = chip->mon_reg[i].bytes;
			v7->regs[i].offset = chip->mon_reg[i].offset;
		}

		_send_fw_cmd(rtwdev, BTFC_SET, SET_MREG_TABLE, v7, sz);
		kfree(v7);
	} else {
		sz = struct_size(v1, regs, n);
		v1 = kmalloc(sz, GFP_KERNEL);
		v1->fver = ver->fcxmreg;
		v1->reg_num = n;
		memcpy(v1->regs, chip->mon_reg, flex_array_size(v1, regs, n));

		_send_fw_cmd(rtwdev, BTFC_SET, SET_MREG_TABLE, v1, sz);
		kfree(v1);
	}

	rtw89_debug(rtwdev, RTW89_DBG_BTC,
		    "[BTC], %s(): sz=%d ulen=%d n=%d\n",
		    __func__, sz, ulen, n);

	rtw89_btc_fw_en_rpt(rtwdev, RPT_EN_MREG, 1);
}

static void _update_dm_step(struct rtw89_dev *rtwdev,
			    enum btc_reason_and_action reason_or_action)
{
	struct rtw89_btc *btc = &rtwdev->btc;
	struct rtw89_btc_dm *dm = &btc->dm;

	/* use ring-structure to store dm step */
	dm->dm_step.step[dm->dm_step.step_pos] = reason_or_action;
	dm->dm_step.step_pos++;

	if (dm->dm_step.step_pos >= ARRAY_SIZE(dm->dm_step.step)) {
		dm->dm_step.step_pos = 0;
		dm->dm_step.step_ov = true;
	}
}

static void _fw_set_policy(struct rtw89_dev *rtwdev, u16 policy_type,
			   enum btc_reason_and_action action)
{
	struct rtw89_btc *btc = &rtwdev->btc;
	struct rtw89_btc_dm *dm = &btc->dm;
	int ret;

	dm->run_action = action;

	_update_dm_step(rtwdev, action | BTC_ACT_EXT_BIT);
	_update_dm_step(rtwdev, policy_type | BTC_POLICY_EXT_BIT);

	btc->policy_len = 0;
	btc->policy_type = policy_type;

	_append_tdma(rtwdev);
	_append_slot(rtwdev);

	if (btc->policy_len == 0 || btc->policy_len > RTW89_BTC_POLICY_MAXLEN)
		return;

	rtw89_debug(rtwdev, RTW89_DBG_BTC,
		    "[BTC], %s(): action = %d -> policy type/len: 0x%04x/%d\n",
		    __func__, action, policy_type, btc->policy_len);

	if (dm->tdma.rxflctrl == CXFLC_NULLP ||
	    dm->tdma.rxflctrl == CXFLC_QOSNULL)
		btc->lps = 1;
	else
		btc->lps = 0;

	if (btc->lps == 1)
		rtw89_set_coex_ctrl_lps(rtwdev, btc->lps);

	ret = _send_fw_cmd(rtwdev, BTFC_SET, SET_CX_POLICY,
			   btc->policy, btc->policy_len);
	if (!ret) {
		memcpy(&dm->tdma_now, &dm->tdma, sizeof(dm->tdma_now));
		if (btc->ver->fcxslots == 7)
			memcpy(&dm->slot_now.v7, &dm->slot.v7, sizeof(dm->slot_now.v7));
		else
			memcpy(&dm->slot_now.v1, &dm->slot.v1, sizeof(dm->slot_now.v1));
	}

	if (btc->update_policy_force)
		btc->update_policy_force = false;

	if (btc->lps == 0)
		rtw89_set_coex_ctrl_lps(rtwdev, btc->lps);
}

static void _fw_set_drv_info(struct rtw89_dev *rtwdev, u8 type)
{
	struct rtw89_btc *btc = &rtwdev->btc;
	const struct rtw89_btc_ver *ver = btc->ver;
	struct rtw89_btc_dm *dm = &btc->dm;
	struct rtw89_btc_wl_info *wl = &btc->cx.wl;
	struct rtw89_btc_rf_trx_para rf_para = dm->rf_trx_para;

	switch (type) {
	case CXDRVINFO_INIT:
		if (ver->fcxinit == 7)
			rtw89_fw_h2c_cxdrv_init_v7(rtwdev, type);
		else
			rtw89_fw_h2c_cxdrv_init(rtwdev, type);
		break;
	case CXDRVINFO_ROLE:
		if (ver->fwlrole == 0)
			rtw89_fw_h2c_cxdrv_role(rtwdev, type);
		else if (ver->fwlrole == 1)
			rtw89_fw_h2c_cxdrv_role_v1(rtwdev, type);
		else if (ver->fwlrole == 2)
			rtw89_fw_h2c_cxdrv_role_v2(rtwdev, type);
		else if (ver->fwlrole == 7)
			rtw89_fw_h2c_cxdrv_role_v7(rtwdev, type);
		else if (ver->fwlrole == 8)
			rtw89_fw_h2c_cxdrv_role_v8(rtwdev, type);
		break;
	case CXDRVINFO_CTRL:
		if (ver->drvinfo_type == 1)
			type = 2;

		if (ver->fcxctrl == 7)
			rtw89_fw_h2c_cxdrv_ctrl_v7(rtwdev, type);
		else
			rtw89_fw_h2c_cxdrv_ctrl(rtwdev, type);
		break;
	case CXDRVINFO_TRX:
		if (ver->drvinfo_type == 1)
			type = 3;

		dm->trx_info.tx_power = u32_get_bits(rf_para.wl_tx_power,
						     RTW89_BTC_WL_DEF_TX_PWR);
		dm->trx_info.rx_gain = u32_get_bits(rf_para.wl_rx_gain,
						    RTW89_BTC_WL_DEF_TX_PWR);
		dm->trx_info.bt_tx_power = u32_get_bits(rf_para.bt_tx_power,
							RTW89_BTC_WL_DEF_TX_PWR);
		dm->trx_info.bt_rx_gain = u32_get_bits(rf_para.bt_rx_gain,
						       RTW89_BTC_WL_DEF_TX_PWR);
		dm->trx_info.cn = wl->cn_report;
		dm->trx_info.nhm = wl->nhm.pwr;
		rtw89_fw_h2c_cxdrv_trx(rtwdev, type);
		break;
	case CXDRVINFO_RFK:
		if (ver->drvinfo_type == 1)
			return;

		rtw89_fw_h2c_cxdrv_rfk(rtwdev, type);
		break;
	case CXDRVINFO_TXPWR:
	case CXDRVINFO_FDDT:
	case CXDRVINFO_MLO:
	case CXDRVINFO_OSI:
	default:
		break;
	}
}

static
void btc_fw_event(struct rtw89_dev *rtwdev, u8 evt_id, void *data, u32 len)
{
	struct rtw89_btc *btc = &rtwdev->btc;
	struct rtw89_btc_btf_fwinfo *pfwinfo = &btc->fwinfo;

	rtw89_debug(rtwdev, RTW89_DBG_BTC,
		    "[BTC], %s(): evt_id:%d len:%d\n",
		    __func__, evt_id, len);

	if (!len || !data)
		return;

	switch (evt_id) {
	case BTF_EVNT_RPT:
		_parse_btc_report(rtwdev, pfwinfo, data, len);
		break;
	default:
		break;
	}
}

static void _set_gnt(struct rtw89_dev *rtwdev, u8 phy_map, u8 wl_state, u8 bt_state)
{
	struct rtw89_btc *btc = &rtwdev->btc;
	struct rtw89_btc_dm *dm = &btc->dm;
	struct rtw89_mac_ax_gnt *g = dm->gnt.band;
	u8 i;

	if (phy_map > BTC_PHY_ALL)
		return;

	for (i = 0; i < RTW89_PHY_MAX; i++) {
		if (!(phy_map & BIT(i)))
			continue;

		switch (wl_state) {
		case BTC_GNT_HW:
			g[i].gnt_wl_sw_en = 0;
			g[i].gnt_wl = 0;
			break;
		case BTC_GNT_SW_LO:
			g[i].gnt_wl_sw_en = 1;
			g[i].gnt_wl = 0;
			break;
		case BTC_GNT_SW_HI:
			g[i].gnt_wl_sw_en = 1;
			g[i].gnt_wl = 1;
			break;
		}

		switch (bt_state) {
		case BTC_GNT_HW:
			g[i].gnt_bt_sw_en = 0;
			g[i].gnt_bt = 0;
			break;
		case BTC_GNT_SW_LO:
			g[i].gnt_bt_sw_en = 1;
			g[i].gnt_bt = 0;
			break;
		case BTC_GNT_SW_HI:
			g[i].gnt_bt_sw_en = 1;
			g[i].gnt_bt = 1;
			break;
		}
	}

	rtw89_chip_mac_cfg_gnt(rtwdev, &dm->gnt);
}

static void _set_gnt_v1(struct rtw89_dev *rtwdev, u8 phy_map,
			u8 wl_state, u8 bt_state, u8 wlact_state)
{
	struct rtw89_btc *btc = &rtwdev->btc;
	struct rtw89_btc_dm *dm = &btc->dm;
	struct rtw89_mac_ax_gnt *g = dm->gnt.band;
	u8 i, bt_idx = dm->bt_select + 1;

	if (phy_map > BTC_PHY_ALL)
		return;

	for (i = 0; i < RTW89_PHY_MAX; i++) {
		if (!(phy_map & BIT(i)))
			continue;

		switch (wl_state) {
		case BTC_GNT_HW:
			g[i].gnt_wl_sw_en = 0;
			g[i].gnt_wl = 0;
			break;
		case BTC_GNT_SW_LO:
			g[i].gnt_wl_sw_en = 1;
			g[i].gnt_wl = 0;
			break;
		case BTC_GNT_SW_HI:
			g[i].gnt_wl_sw_en = 1;
			g[i].gnt_wl = 1;
			break;
		}

		switch (bt_state) {
		case BTC_GNT_HW:
			g[i].gnt_bt_sw_en = 0;
			g[i].gnt_bt = 0;
			break;
		case BTC_GNT_SW_LO:
			g[i].gnt_bt_sw_en = 1;
			g[i].gnt_bt = 0;
			break;
		case BTC_GNT_SW_HI:
			g[i].gnt_bt_sw_en = 1;
			g[i].gnt_bt = 1;
			break;
		}
	}

	if (rtwdev->chip->para_ver & BTC_FEAT_WLAN_ACT_MUX) {
		for (i = 0; i < 2; i++) {
			if (!(bt_idx & BIT(i)))
				continue;

			switch (wlact_state) {
			case BTC_WLACT_HW:
				dm->gnt.bt[i].wlan_act_en = 0;
				dm->gnt.bt[i].wlan_act = 0;
				break;
			case BTC_WLACT_SW_LO:
				dm->gnt.bt[i].wlan_act_en = 1;
				dm->gnt.bt[i].wlan_act = 0;
				break;
			case BTC_WLACT_SW_HI:
				dm->gnt.bt[i].wlan_act_en = 1;
				dm->gnt.bt[i].wlan_act = 1;
				break;
			}
		}
	}
	rtw89_mac_cfg_gnt_v2(rtwdev, &dm->gnt);
}

#define BTC_TDMA_WLROLE_MAX 3

static void _set_bt_ignore_wlan_act(struct rtw89_dev *rtwdev, u8 enable)
{
	rtw89_debug(rtwdev, RTW89_DBG_BTC,
		    "[BTC], %s(): set bt %s wlan_act\n", __func__,
		    enable ? "ignore" : "do not ignore");

	_send_fw_cmd(rtwdev, BTFC_SET, SET_BT_IGNORE_WLAN_ACT, &enable, 1);
}

#define WL_TX_POWER_NO_BTC_CTRL	GENMASK(31, 0)
#define WL_TX_POWER_ALL_TIME GENMASK(15, 0)
#define WL_TX_POWER_WITH_BT GENMASK(31, 16)
#define WL_TX_POWER_INT_PART GENMASK(8, 2)
#define WL_TX_POWER_FRA_PART GENMASK(1, 0)
#define B_BTC_WL_TX_POWER_SIGN BIT(7)
#define B_TSSI_WL_TX_POWER_SIGN BIT(8)

static void _set_wl_tx_power(struct rtw89_dev *rtwdev, u32 level)
{
	const struct rtw89_chip_info *chip = rtwdev->chip;
	struct rtw89_btc *btc = &rtwdev->btc;
	struct rtw89_btc_wl_info *wl = &btc->cx.wl;
	u32 pwr_val;

	if (wl->rf_para.tx_pwr_freerun == level)
		return;

	wl->rf_para.tx_pwr_freerun = level;
	btc->dm.rf_trx_para.wl_tx_power = level;

	rtw89_debug(rtwdev, RTW89_DBG_BTC,
		    "[BTC], %s(): level = %d\n",
		    __func__, level);

	if (level == RTW89_BTC_WL_DEF_TX_PWR) {
		pwr_val = WL_TX_POWER_NO_BTC_CTRL;
	} else { /* only apply "force tx power" */
		pwr_val = FIELD_PREP(WL_TX_POWER_INT_PART, level);
		if (pwr_val > RTW89_BTC_WL_DEF_TX_PWR)
			pwr_val = RTW89_BTC_WL_DEF_TX_PWR;

		if (level & B_BTC_WL_TX_POWER_SIGN)
			pwr_val |= B_TSSI_WL_TX_POWER_SIGN;
		pwr_val |= WL_TX_POWER_WITH_BT;
	}

	chip->ops->btc_set_wl_txpwr_ctrl(rtwdev, pwr_val);
}

static void _set_wl_rx_gain(struct rtw89_dev *rtwdev, u32 level)
{
	const struct rtw89_chip_info *chip = rtwdev->chip;
	struct rtw89_btc *btc = &rtwdev->btc;
	struct rtw89_btc_wl_info *wl = &btc->cx.wl;

	if (wl->rf_para.rx_gain_freerun == level)
		return;

	wl->rf_para.rx_gain_freerun = level;
	btc->dm.rf_trx_para.wl_rx_gain = level;

	rtw89_debug(rtwdev, RTW89_DBG_BTC,
		    "[BTC], %s(): level = %d\n",
		    __func__, level);

	chip->ops->btc_set_wl_rx_gain(rtwdev, level);
}

static void _set_bt_tx_power(struct rtw89_dev *rtwdev, u8 level)
{
	struct rtw89_btc *btc = &rtwdev->btc;
	struct rtw89_btc_bt_info *bt = &btc->cx.bt;
	int ret;
	u8 buf;

	if (btc->cx.cnt_bt[BTC_BCNT_INFOUPDATE] == 0)
		return;

	if (bt->rf_para.tx_pwr_freerun == level)
		return;

	rtw89_debug(rtwdev, RTW89_DBG_BTC,
		    "[BTC], %s(): level = %d\n",
		    __func__, level);

	buf = (s8)(-level);
	ret = _send_fw_cmd(rtwdev, BTFC_SET, SET_BT_TX_PWR, &buf, 1);
	if (!ret) {
		bt->rf_para.tx_pwr_freerun = level;
		btc->dm.rf_trx_para.bt_tx_power = level;
	}
}

#define BTC_BT_RX_NORMAL_LVL 7

static void _set_bt_rx_gain(struct rtw89_dev *rtwdev, u8 level)
{
	struct rtw89_btc *btc = &rtwdev->btc;
	struct rtw89_btc_bt_info *bt = &btc->cx.bt;

	if (btc->cx.cnt_bt[BTC_BCNT_INFOUPDATE] == 0)
		return;

	if ((bt->rf_para.rx_gain_freerun == level ||
	     level > BTC_BT_RX_NORMAL_LVL) &&
	    (!rtwdev->chip->scbd || bt->lna_constrain == level))
		return;

	bt->rf_para.rx_gain_freerun = level;
	btc->dm.rf_trx_para.bt_rx_gain = level;

	rtw89_debug(rtwdev, RTW89_DBG_BTC,
		    "[BTC], %s(): level = %d\n",
		    __func__, level);

	if (level == BTC_BT_RX_NORMAL_LVL)
		_write_scbd(rtwdev, BTC_WSCB_RXGAIN, false);
	else
		_write_scbd(rtwdev, BTC_WSCB_RXGAIN, true);

	_send_fw_cmd(rtwdev, BTFC_SET, SET_BT_LNA_CONSTRAIN, &level, sizeof(level));
}

static void _set_rf_trx_para(struct rtw89_dev *rtwdev)
{
	const struct rtw89_chip_info *chip = rtwdev->chip;
	struct rtw89_btc *btc = &rtwdev->btc;
	const struct rtw89_btc_ver *ver = btc->ver;
	struct rtw89_btc_dm *dm = &btc->dm;
	struct rtw89_btc_wl_info *wl = &btc->cx.wl;
	struct rtw89_btc_bt_info *bt = &btc->cx.bt;
	struct rtw89_btc_bt_link_info *b = &bt->link_info;
	struct rtw89_btc_wl_smap *wl_smap = &wl->status.map;
	struct rtw89_btc_rf_trx_para para;
	u32 wl_stb_chg = 0;
	u8 level_id = 0, link_mode = 0, i, dbcc_2g_phy = 0;

	if (ver->fwlrole == 0) {
		link_mode = wl->role_info.link_mode;
		for (i = 0; i < RTW89_PHY_MAX; i++) {
			if (wl->dbcc_info.real_band[i] == RTW89_BAND_2G)
				dbcc_2g_phy = i;
		}
	} else if (ver->fwlrole == 1) {
		link_mode = wl->role_info_v1.link_mode;
		dbcc_2g_phy = wl->role_info_v1.dbcc_2g_phy;
	} else if (ver->fwlrole == 2) {
		link_mode = wl->role_info_v2.link_mode;
		dbcc_2g_phy = wl->role_info_v2.dbcc_2g_phy;
	}

	/* decide trx_para_level */
	if (btc->ant_type == BTC_ANT_SHARED) {
		/* fix LNA2 + TIA gain not change by GNT_BT */
		if ((btc->dm.wl_btg_rx && b->profile_cnt.now != 0) ||
		    dm->bt_only == 1)
			dm->trx_para_level = 1; /* for better BT ACI issue */
		else
			dm->trx_para_level = 0;
	} else { /* non-shared antenna  */
		dm->trx_para_level = 5;
		/* modify trx_para if WK 2.4G-STA-DL + bt link */
		if (b->profile_cnt.now != 0 &&
		    link_mode == BTC_WLINK_2G_STA &&
		    wl->status.map.traffic_dir & BIT(RTW89_TFC_UL)) { /* uplink */
			if (wl->rssi_level == 4 && bt->rssi_level > 2)
				dm->trx_para_level = 6;
			else if (wl->rssi_level == 3 && bt->rssi_level > 3)
				dm->trx_para_level = 7;
		}
	}

	level_id = dm->trx_para_level;
	if (level_id >= chip->rf_para_dlink_num ||
	    level_id >= chip->rf_para_ulink_num) {
		rtw89_debug(rtwdev, RTW89_DBG_BTC,
			    "[BTC], %s(): invalid level_id: %d\n",
			    __func__, level_id);
		return;
	}

	if (wl->status.map.traffic_dir & BIT(RTW89_TFC_UL))
		para = chip->rf_para_ulink[level_id];
	else
		para = chip->rf_para_dlink[level_id];

	if (dm->fddt_train) {
		_set_wl_rx_gain(rtwdev, 1);
		_write_scbd(rtwdev, BTC_WSCB_RXGAIN, true);
	} else {
		_set_wl_tx_power(rtwdev, para.wl_tx_power);
		_set_wl_rx_gain(rtwdev, para.wl_rx_gain);
		_set_bt_tx_power(rtwdev, para.bt_tx_power);
		_set_bt_rx_gain(rtwdev, para.bt_rx_gain);
	}

	if (!bt->enable.now || dm->wl_only || wl_smap->rf_off ||
	    wl_smap->lps == BTC_LPS_RF_OFF ||
	    link_mode == BTC_WLINK_5G ||
	    link_mode == BTC_WLINK_NOLINK ||
	    (rtwdev->dbcc_en && dbcc_2g_phy != RTW89_PHY_1))
		wl_stb_chg = 0;
	else
		wl_stb_chg = 1;

	if (wl_stb_chg != dm->wl_stb_chg) {
		dm->wl_stb_chg = wl_stb_chg;
		chip->ops->btc_wl_s1_standby(rtwdev, dm->wl_stb_chg);
	}
}

static void _update_btc_state_map(struct rtw89_dev *rtwdev)
{
	struct rtw89_btc *btc = &rtwdev->btc;
	struct rtw89_btc_cx *cx = &btc->cx;
	struct rtw89_btc_wl_info *wl = &cx->wl;
	struct rtw89_btc_bt_info *bt = &cx->bt;
	struct rtw89_btc_bt_link_info *bt_linfo = &bt->link_info;

	if (wl->status.map.connecting || wl->status.map._4way ||
	    wl->status.map.roaming) {
		cx->state_map = BTC_WLINKING;
	} else if (wl->status.map.scan) { /* wl scan */
		if (bt_linfo->status.map.inq_pag)
			cx->state_map = BTC_WSCAN_BSCAN;
		else
			cx->state_map = BTC_WSCAN_BNOSCAN;
	} else if (wl->status.map.busy) { /* only busy */
		if (bt_linfo->status.map.inq_pag)
			cx->state_map = BTC_WBUSY_BSCAN;
		else
			cx->state_map = BTC_WBUSY_BNOSCAN;
	} else { /* wl idle */
		cx->state_map = BTC_WIDLE;
	}
}

static void _set_bt_afh_info(struct rtw89_dev *rtwdev)
{
	const struct rtw89_chip_info *chip = rtwdev->chip;
	struct rtw89_btc *btc = &rtwdev->btc;
	const struct rtw89_btc_ver *ver = btc->ver;
	struct rtw89_btc_wl_info *wl = &btc->cx.wl;
	struct rtw89_btc_bt_info *bt = &btc->cx.bt;
	struct rtw89_btc_bt_link_info *b = &bt->link_info;
	struct rtw89_btc_wl_role_info *wl_rinfo = &wl->role_info;
	struct rtw89_btc_wl_role_info_v1 *wl_rinfo_v1 = &wl->role_info_v1;
	struct rtw89_btc_wl_role_info_v2 *wl_rinfo_v2 = &wl->role_info_v2;
	struct rtw89_btc_wl_role_info_v7 *wl_rinfo_v7 = &wl->role_info_v7;
	struct rtw89_btc_wl_role_info_v8 *wl_rinfo_v8 = &wl->role_info_v8;
	struct rtw89_btc_wl_active_role *r;
	struct rtw89_btc_wl_active_role_v1 *r1;
	struct rtw89_btc_wl_active_role_v2 *r2;
	struct rtw89_btc_wl_active_role_v7 *r7;
	struct rtw89_btc_wl_rlink *rlink;
	u8 en = 0, i, ch = 0, bw = 0;
	u8 mode, connect_cnt;

	if (btc->manual_ctrl || wl->status.map.scan)
		return;

	if (ver->fwlrole == 0) {
		mode = wl_rinfo->link_mode;
		connect_cnt = wl_rinfo->connect_cnt;
	} else if (ver->fwlrole == 1) {
		mode = wl_rinfo_v1->link_mode;
		connect_cnt = wl_rinfo_v1->connect_cnt;
	} else if (ver->fwlrole == 2) {
		mode = wl_rinfo_v2->link_mode;
		connect_cnt = wl_rinfo_v2->connect_cnt;
	} else if (ver->fwlrole == 7) {
		mode = wl_rinfo_v7->link_mode;
		connect_cnt = wl_rinfo_v7->connect_cnt;
	} else if (ver->fwlrole == 8) {
		mode = wl_rinfo_v8->link_mode;
		connect_cnt = wl_rinfo_v8->connect_cnt;
	} else {
		return;
	}

	if (wl->status.map.rf_off || bt->whql_test ||
	    mode == BTC_WLINK_NOLINK || mode == BTC_WLINK_5G ||
	    connect_cnt > BTC_TDMA_WLROLE_MAX) {
		en = false;
	} else if (mode == BTC_WLINK_2G_MCC || mode == BTC_WLINK_2G_SCC) {
		en = true;
		/* get p2p channel */
		for (i = 0; i < RTW89_PORT_NUM; i++) {
			r = &wl_rinfo->active_role[i];
			r1 = &wl_rinfo_v1->active_role_v1[i];
			r2 = &wl_rinfo_v2->active_role_v2[i];
			r7 = &wl_rinfo_v7->active_role[i];
			rlink = &wl_rinfo_v8->rlink[i][0];

			if (ver->fwlrole == 0 &&
			    (r->role == RTW89_WIFI_ROLE_P2P_GO ||
			     r->role == RTW89_WIFI_ROLE_P2P_CLIENT)) {
				ch = r->ch;
				bw = r->bw;
				break;
			} else if (ver->fwlrole == 1 &&
				   (r1->role == RTW89_WIFI_ROLE_P2P_GO ||
				    r1->role == RTW89_WIFI_ROLE_P2P_CLIENT)) {
				ch = r1->ch;
				bw = r1->bw;
				break;
			} else if (ver->fwlrole == 2 &&
				   (r2->role == RTW89_WIFI_ROLE_P2P_GO ||
				    r2->role == RTW89_WIFI_ROLE_P2P_CLIENT)) {
				ch = r2->ch;
				bw = r2->bw;
				break;
			} else if (ver->fwlrole == 7 &&
				   (r7->role == RTW89_WIFI_ROLE_P2P_GO ||
				    r7->role == RTW89_WIFI_ROLE_P2P_CLIENT)) {
				ch = r7->ch;
				bw = r7->bw;
				break;
			} else if (ver->fwlrole == 8 &&
				   (rlink->role == RTW89_WIFI_ROLE_P2P_GO ||
				    rlink->role == RTW89_WIFI_ROLE_P2P_CLIENT)) {
				ch = rlink->ch;
				bw = rlink->bw;
				break;
			}
		}
	} else {
		en = true;
		/* get 2g channel  */
		for (i = 0; i < RTW89_PORT_NUM; i++) {
			r = &wl_rinfo->active_role[i];
			r1 = &wl_rinfo_v1->active_role_v1[i];
			r2 = &wl_rinfo_v2->active_role_v2[i];
			r7 = &wl_rinfo_v7->active_role[i];
			rlink = &wl_rinfo_v8->rlink[i][0];

			if (ver->fwlrole == 0 &&
			    r->connected && r->band == RTW89_BAND_2G) {
				ch = r->ch;
				bw = r->bw;
				break;
			} else if (ver->fwlrole == 1 &&
				   r1->connected && r1->band == RTW89_BAND_2G) {
				ch = r1->ch;
				bw = r1->bw;
				break;
			} else if (ver->fwlrole == 2 &&
				   r2->connected && r2->band == RTW89_BAND_2G) {
				ch = r2->ch;
				bw = r2->bw;
				break;
			} else if (ver->fwlrole == 7 &&
				   r7->connected && r7->band == RTW89_BAND_2G) {
				ch = r7->ch;
				bw = r7->bw;
				break;
			} else if (ver->fwlrole == 8 &&
				   rlink->connected && rlink->rf_band == RTW89_BAND_2G) {
				ch = rlink->ch;
				bw = rlink->bw;
				break;
			}
		}
	}

	switch (bw) {
	case RTW89_CHANNEL_WIDTH_20:
		bw = 20 + chip->afh_guard_ch * 2;
		break;
	case RTW89_CHANNEL_WIDTH_40:
		bw = 40 + chip->afh_guard_ch * 2;
		break;
	case RTW89_CHANNEL_WIDTH_5:
		bw = 5 + chip->afh_guard_ch * 2;
		break;
	case RTW89_CHANNEL_WIDTH_10:
		bw = 10 + chip->afh_guard_ch * 2;
		break;
	default:
		bw = 0;
		en = false; /* turn off AFH info if BW > 40 */
		break;
	}

	if (wl->afh_info.en == en &&
	    wl->afh_info.ch == ch &&
	    wl->afh_info.bw == bw &&
	    b->profile_cnt.last == b->profile_cnt.now) {
		rtw89_debug(rtwdev, RTW89_DBG_BTC,
			    "[BTC], %s(): return because no change!\n",
			    __func__);
		return;
	}

	wl->afh_info.en = en;
	wl->afh_info.ch = ch;
	wl->afh_info.bw = bw;

	_send_fw_cmd(rtwdev, BTFC_SET, SET_BT_WL_CH_INFO, &wl->afh_info, 3);

	rtw89_debug(rtwdev, RTW89_DBG_BTC,
		    "[BTC], %s(): en=%d, ch=%d, bw=%d\n",
		    __func__, en, ch, bw);
	btc->cx.cnt_wl[BTC_WCNT_CH_UPDATE]++;
}

static bool _check_freerun(struct rtw89_dev *rtwdev)
{
	struct rtw89_btc *btc = &rtwdev->btc;
	struct rtw89_btc_wl_info *wl = &btc->cx.wl;
	struct rtw89_btc_bt_info *bt = &btc->cx.bt;
	struct rtw89_btc_wl_role_info *wl_rinfo = &wl->role_info;
	struct rtw89_btc_wl_role_info_v1 *wl_rinfo_v1 = &wl->role_info_v1;
	struct rtw89_btc_wl_role_info_v2 *wl_rinfo_v2 = &wl->role_info_v2;
	struct rtw89_btc_wl_role_info_v7 *wl_rinfo_v7 = &wl->role_info_v7;
	struct rtw89_btc_wl_role_info_v8 *wl_rinfo_v8 = &wl->role_info_v8;
	struct rtw89_btc_bt_link_info *bt_linfo = &bt->link_info;
	struct rtw89_btc_bt_hid_desc *hid = &bt_linfo->hid_desc;
	union rtw89_btc_module_info *md = &btc->mdinfo;
	const struct rtw89_btc_ver *ver = btc->ver;
	u8 isolation, connect_cnt = 0;

	if (ver->fcxinit == 7)
		isolation = md->md_v7.ant.isolation;
	else
		isolation = md->md.ant.isolation;

	if (ver->fwlrole == 0)
		connect_cnt = wl_rinfo->connect_cnt;
	else if (ver->fwlrole == 1)
		connect_cnt = wl_rinfo_v1->connect_cnt;
	else if (ver->fwlrole == 2)
		connect_cnt = wl_rinfo_v2->connect_cnt;
	else if (ver->fwlrole == 7)
		connect_cnt = wl_rinfo_v7->connect_cnt;
	else if (ver->fwlrole == 8)
		connect_cnt = wl_rinfo_v8->connect_cnt;

	if (btc->ant_type == BTC_ANT_SHARED) {
		btc->dm.trx_para_level = 0;
		return false;
	}

	/* The below is dedicated antenna case */
	if (connect_cnt > BTC_TDMA_WLROLE_MAX) {
		btc->dm.trx_para_level = 5;
		return true;
	}

	if (bt_linfo->profile_cnt.now == 0) {
		btc->dm.trx_para_level = 5;
		return true;
	}

	if (hid->pair_cnt > BTC_TDMA_BTHID_MAX) {
		btc->dm.trx_para_level = 5;
		return true;
	}

	/* TODO get isolation by BT psd */
	if (isolation >= BTC_FREERUN_ANTISO_MIN) {
		btc->dm.trx_para_level = 5;
		return true;
	}

	if (!wl->status.map.busy) {/* wl idle -> freerun */
		btc->dm.trx_para_level = 5;
		return true;
	} else if (wl->rssi_level > 1) {/* WL rssi < 50% (-60dBm) */
		btc->dm.trx_para_level = 0;
		return false;
	} else if (wl->status.map.traffic_dir & BIT(RTW89_TFC_UL)) {
		if (wl->rssi_level == 0 && bt_linfo->rssi > 31) {
			btc->dm.trx_para_level = 6;
			return true;
		} else if (wl->rssi_level == 1 && bt_linfo->rssi > 36) {
			btc->dm.trx_para_level = 7;
			return true;
		}
		btc->dm.trx_para_level = 0;
		return false;
	} else if (wl->status.map.traffic_dir & BIT(RTW89_TFC_DL)) {
		if (bt_linfo->rssi > 28) {
			btc->dm.trx_para_level = 6;
			return true;
		}
	}

	btc->dm.trx_para_level = 0;
	return false;
}

#define _tdma_set_flctrl(btc, flc) ({(btc)->dm.tdma.rxflctrl = flc; })
#define _tdma_set_flctrl_role(btc, role) ({(btc)->dm.tdma.rxflctrl_role = role; })
#define _tdma_set_tog(btc, wtg) ({(btc)->dm.tdma.wtgle_n = wtg; })
#define _tdma_set_lek(btc, lek) ({(btc)->dm.tdma.leak_n = lek; })

struct btc_btinfo_lb2 {
	u8 connect: 1;
	u8 sco_busy: 1;
	u8 inq_pag: 1;
	u8 acl_busy: 1;
	u8 hfp: 1;
	u8 hid: 1;
	u8 a2dp: 1;
	u8 pan: 1;
};

struct btc_btinfo_lb3 {
	u8 retry: 4;
	u8 cqddr: 1;
	u8 inq: 1;
	u8 mesh_busy: 1;
	u8 pag: 1;
};

struct btc_btinfo_hb0 {
	s8 rssi;
};

struct btc_btinfo_hb1 {
	u8 ble_connect: 1;
	u8 reinit: 1;
	u8 relink: 1;
	u8 igno_wl: 1;
	u8 voice: 1;
	u8 ble_scan: 1;
	u8 role_sw: 1;
	u8 multi_link: 1;
};

struct btc_btinfo_hb2 {
	u8 pan_active: 1;
	u8 afh_update: 1;
	u8 a2dp_active: 1;
	u8 slave: 1;
	u8 hid_slot: 2;
	u8 hid_cnt: 2;
};

struct btc_btinfo_hb3 {
	u8 a2dp_bitpool: 6;
	u8 tx_3m: 1;
	u8 a2dp_sink: 1;
};

union btc_btinfo {
	u8 val;
	struct btc_btinfo_lb2 lb2;
	struct btc_btinfo_lb3 lb3;
	struct btc_btinfo_hb0 hb0;
	struct btc_btinfo_hb1 hb1;
	struct btc_btinfo_hb2 hb2;
	struct btc_btinfo_hb3 hb3;
};

static void _set_policy(struct rtw89_dev *rtwdev, u16 policy_type,
			enum btc_reason_and_action action)
{
	const struct rtw89_chip_info *chip = rtwdev->chip;

	chip->ops->btc_set_policy(rtwdev, policy_type);
	_fw_set_policy(rtwdev, policy_type, action);
}

#define BTC_B1_MAX 250 /* unit ms */
void rtw89_btc_set_policy(struct rtw89_dev *rtwdev, u16 policy_type)
{
	struct rtw89_btc *btc = &rtwdev->btc;
	struct rtw89_btc_dm *dm = &btc->dm;
	struct rtw89_btc_fbtc_tdma *t = &dm->tdma;
	struct rtw89_btc_fbtc_slot *s = dm->slot.v1;
	u8 type;
	u32 tbl_w1, tbl_b1, tbl_b4;

	if (btc->ant_type == BTC_ANT_SHARED) {
		if (btc->cx.wl.status.map._4way)
			tbl_w1 = cxtbl[1];
		else
			tbl_w1 = cxtbl[8];
		tbl_b1 = cxtbl[3];
		tbl_b4 = cxtbl[3];
	} else {
		tbl_w1 = cxtbl[16];
		tbl_b1 = cxtbl[17];
		tbl_b4 = cxtbl[17];
	}

	type = (u8)((policy_type & BTC_CXP_MASK) >> 8);
	btc->bt_req_en = false;

	switch (type) {
	case BTC_CXP_USERDEF0:
		*t = t_def[CXTD_OFF];
		s[CXST_OFF] = s_def[CXST_OFF];
		_slot_set_tbl(btc, CXST_OFF, cxtbl[2]);
		btc->update_policy_force = true;
		break;
	case BTC_CXP_OFF: /* TDMA off */
		_write_scbd(rtwdev, BTC_WSCB_TDMA, false);
		*t = t_def[CXTD_OFF];
		s[CXST_OFF] = s_def[CXST_OFF];

		switch (policy_type) {
		case BTC_CXP_OFF_BT:
			_slot_set_tbl(btc, CXST_OFF, cxtbl[2]);
			break;
		case BTC_CXP_OFF_WL:
			_slot_set_tbl(btc, CXST_OFF, cxtbl[1]);
			break;
		case BTC_CXP_OFF_EQ0:
			_slot_set_tbl(btc, CXST_OFF, cxtbl[0]);
			break;
		case BTC_CXP_OFF_EQ1:
			_slot_set_tbl(btc, CXST_OFF, cxtbl[16]);
			break;
		case BTC_CXP_OFF_EQ2:
			_slot_set_tbl(btc, CXST_OFF, cxtbl[17]);
			break;
		case BTC_CXP_OFF_EQ3:
			_slot_set_tbl(btc, CXST_OFF, cxtbl[18]);
			break;
		case BTC_CXP_OFF_BWB0:
			_slot_set_tbl(btc, CXST_OFF, cxtbl[5]);
			break;
		case BTC_CXP_OFF_BWB1:
			_slot_set_tbl(btc, CXST_OFF, cxtbl[8]);
			break;
		case BTC_CXP_OFF_BWB3:
			_slot_set_tbl(btc, CXST_OFF, cxtbl[6]);
			break;
		}
		break;
	case BTC_CXP_OFFB: /* TDMA off + beacon protect */
		_write_scbd(rtwdev, BTC_WSCB_TDMA, false);
		*t = t_def[CXTD_OFF_B2];
		s[CXST_OFF] = s_def[CXST_OFF];
		switch (policy_type) {
		case BTC_CXP_OFFB_BWB0:
			_slot_set_tbl(btc, CXST_OFF, cxtbl[8]);
			break;
		}
		break;
	case BTC_CXP_OFFE: /* TDMA off + beacon protect + Ext_control */
		btc->bt_req_en = true;
		_write_scbd(rtwdev, BTC_WSCB_TDMA, true);
		*t = t_def[CXTD_OFF_EXT];
		switch (policy_type) {
		case BTC_CXP_OFFE_DEF:
			s[CXST_E2G] = s_def[CXST_E2G];
			s[CXST_E5G] = s_def[CXST_E5G];
			s[CXST_EBT] = s_def[CXST_EBT];
			s[CXST_ENULL] = s_def[CXST_ENULL];
			break;
		case BTC_CXP_OFFE_DEF2:
			_slot_set(btc, CXST_E2G, 20, cxtbl[1], SLOT_ISO);
			s[CXST_E5G] = s_def[CXST_E5G];
			s[CXST_EBT] = s_def[CXST_EBT];
			s[CXST_ENULL] = s_def[CXST_ENULL];
			break;
		}
		break;
	case BTC_CXP_FIX: /* TDMA Fix-Slot */
		_write_scbd(rtwdev, BTC_WSCB_TDMA, true);
		*t = t_def[CXTD_FIX];
		switch (policy_type) {
		case BTC_CXP_FIX_TD3030:
			_slot_set(btc, CXST_W1, 30, tbl_w1, SLOT_ISO);
			_slot_set(btc, CXST_B1, 30, tbl_b1, SLOT_MIX);
			break;
		case BTC_CXP_FIX_TD5050:
			_slot_set(btc, CXST_W1, 50, tbl_w1, SLOT_ISO);
			_slot_set(btc, CXST_B1, 50, tbl_b1, SLOT_MIX);
			break;
		case BTC_CXP_FIX_TD2030:
			_slot_set(btc, CXST_W1, 20, tbl_w1, SLOT_ISO);
			_slot_set(btc, CXST_B1, 30, tbl_b1, SLOT_MIX);
			break;
		case BTC_CXP_FIX_TD4010:
			_slot_set(btc, CXST_W1, 40, tbl_w1, SLOT_ISO);
			_slot_set(btc, CXST_B1, 10, tbl_b1, SLOT_MIX);
			break;
		case BTC_CXP_FIX_TD4010ISO:
			_slot_set(btc, CXST_W1, 40, cxtbl[1], SLOT_ISO);
			_slot_set(btc, CXST_B1, 10, tbl_b1, SLOT_MIX);
			break;
		case BTC_CXP_FIX_TD4010ISO_DL:
			_slot_set(btc, CXST_W1, 40, cxtbl[25], SLOT_ISO);
			_slot_set(btc, CXST_B1, 10, cxtbl[25], SLOT_ISO);
			break;
		case BTC_CXP_FIX_TD4010ISO_UL:
			_slot_set(btc, CXST_W1, 40, cxtbl[20], SLOT_ISO);
			_slot_set(btc, CXST_B1, 10, cxtbl[25], SLOT_MIX);
			break;
		case BTC_CXP_FIX_TD7010:
			_slot_set(btc, CXST_W1, 70, tbl_w1, SLOT_ISO);
			_slot_set(btc, CXST_B1, 10, tbl_b1, SLOT_MIX);
			break;
		case BTC_CXP_FIX_TD2060:
			_slot_set(btc, CXST_W1, 20, tbl_w1, SLOT_ISO);
			_slot_set(btc, CXST_B1, 60, tbl_b1, SLOT_MIX);
			break;
		case BTC_CXP_FIX_TD3060:
			_slot_set(btc, CXST_W1, 30, tbl_w1, SLOT_ISO);
			_slot_set(btc, CXST_B1, 60, tbl_b1, SLOT_MIX);
			break;
		case BTC_CXP_FIX_TD2080:
			_slot_set(btc, CXST_W1, 20, tbl_w1, SLOT_ISO);
			_slot_set(btc, CXST_B1, 80, tbl_b1, SLOT_MIX);
			break;
		case BTC_CXP_FIX_TDW1B1: /* W1:B1 = user-define */
			_slot_set(btc, CXST_W1, dm->slot_dur[CXST_W1],
				  tbl_w1, SLOT_ISO);
			_slot_set(btc, CXST_B1, dm->slot_dur[CXST_B1],
				  tbl_b1, SLOT_MIX);
			break;
		}
		break;
	case BTC_CXP_PFIX: /* PS-TDMA Fix-Slot */
		_write_scbd(rtwdev, BTC_WSCB_TDMA, true);
		*t = t_def[CXTD_PFIX];
		if (btc->cx.wl.role_info.role_map.role.ap)
			_tdma_set_flctrl(btc, CXFLC_QOSNULL);

		switch (policy_type) {
		case BTC_CXP_PFIX_TD3030:
			_slot_set(btc, CXST_W1, 30, tbl_w1, SLOT_ISO);
			_slot_set(btc, CXST_B1, 30, tbl_b1, SLOT_MIX);
			break;
		case BTC_CXP_PFIX_TD5050:
			_slot_set(btc, CXST_W1, 50, tbl_w1, SLOT_ISO);
			_slot_set(btc, CXST_B1, 50, tbl_b1, SLOT_MIX);
			break;
		case BTC_CXP_PFIX_TD2030:
			_slot_set(btc, CXST_W1, 20, tbl_w1, SLOT_ISO);
			_slot_set(btc, CXST_B1, 30, tbl_b1, SLOT_MIX);
			break;
		case BTC_CXP_PFIX_TD2060:
			_slot_set(btc, CXST_W1, 20, tbl_w1, SLOT_ISO);
			_slot_set(btc, CXST_B1, 60, tbl_b1, SLOT_MIX);
			break;
		case BTC_CXP_PFIX_TD3070:
			_slot_set(btc, CXST_W1, 30, tbl_w1, SLOT_ISO);
			_slot_set(btc, CXST_B1, 60, tbl_b1, SLOT_MIX);
			break;
		case BTC_CXP_PFIX_TD2080:
			_slot_set(btc, CXST_W1, 20, tbl_w1, SLOT_ISO);
			_slot_set(btc, CXST_B1, 80, tbl_b1, SLOT_MIX);
			break;
		}
		break;
	case BTC_CXP_AUTO: /* TDMA Auto-Slot */
		_write_scbd(rtwdev, BTC_WSCB_TDMA, true);
		*t = t_def[CXTD_AUTO];
		switch (policy_type) {
		case BTC_CXP_AUTO_TD50B1:
			_slot_set(btc, CXST_W1, 50, tbl_w1, SLOT_ISO);
			_slot_set(btc, CXST_B1, BTC_B1_MAX, tbl_b1, SLOT_MIX);
			break;
		case BTC_CXP_AUTO_TD60B1:
			_slot_set(btc, CXST_W1, 60, tbl_w1, SLOT_ISO);
			_slot_set(btc, CXST_B1, BTC_B1_MAX, tbl_b1, SLOT_MIX);
			break;
		case BTC_CXP_AUTO_TD20B1:
			_slot_set(btc, CXST_W1, 20, tbl_w1, SLOT_ISO);
			_slot_set(btc, CXST_B1, BTC_B1_MAX, tbl_b1, SLOT_MIX);
			break;
		case BTC_CXP_AUTO_TDW1B1: /* W1:B1 = user-define */
			_slot_set(btc, CXST_W1, dm->slot_dur[CXST_W1],
				  tbl_w1, SLOT_ISO);
			_slot_set(btc, CXST_B1, dm->slot_dur[CXST_B1],
				  tbl_b1, SLOT_MIX);
			break;
		}
		break;
	case BTC_CXP_PAUTO: /* PS-TDMA Auto-Slot */
		_write_scbd(rtwdev, BTC_WSCB_TDMA, true);
		*t = t_def[CXTD_PAUTO];
		switch (policy_type) {
		case BTC_CXP_PAUTO_TD50B1:
			_slot_set(btc, CXST_W1, 50, tbl_w1, SLOT_ISO);
			_slot_set(btc, CXST_B1, BTC_B1_MAX, tbl_b1, SLOT_MIX);
			break;
		case BTC_CXP_PAUTO_TD60B1:
			_slot_set(btc, CXST_W1, 60, tbl_w1, SLOT_ISO);
			_slot_set(btc, CXST_B1, BTC_B1_MAX, tbl_b1, SLOT_MIX);
			break;
		case BTC_CXP_PAUTO_TD20B1:
			_slot_set(btc, CXST_W1, 20, tbl_w1, SLOT_ISO);
			_slot_set(btc, CXST_B1, BTC_B1_MAX, tbl_b1, SLOT_MIX);
			break;
		case BTC_CXP_PAUTO_TDW1B1:
			_slot_set(btc, CXST_W1, dm->slot_dur[CXST_W1],
				  tbl_w1, SLOT_ISO);
			_slot_set(btc, CXST_B1, dm->slot_dur[CXST_B1],
				  tbl_b1, SLOT_MIX);
			break;
		}
		break;
	case BTC_CXP_AUTO2: /* TDMA Auto-Slot2 */
		_write_scbd(rtwdev, BTC_WSCB_TDMA, true);
		*t = t_def[CXTD_AUTO2];
		switch (policy_type) {
		case BTC_CXP_AUTO2_TD3050:
			_slot_set(btc, CXST_W1, 30, tbl_w1, SLOT_ISO);
			_slot_set(btc, CXST_B4, 50, tbl_b4, SLOT_MIX);
			_slot_set(btc, CXST_B1, BTC_B1_MAX, tbl_b1, SLOT_MIX);
			break;
		case BTC_CXP_AUTO2_TD3070:
			_slot_set(btc, CXST_W1, 30, tbl_w1, SLOT_ISO);
			_slot_set(btc, CXST_B4, 70, tbl_b4, SLOT_MIX);
			_slot_set(btc, CXST_B1, BTC_B1_MAX, tbl_b1, SLOT_MIX);
			break;
		case BTC_CXP_AUTO2_TD5050:
			_slot_set(btc, CXST_W1, 50, tbl_w1, SLOT_ISO);
			_slot_set(btc, CXST_B4, 50, tbl_b4, SLOT_MIX);
			_slot_set(btc, CXST_B1, BTC_B1_MAX, tbl_b1, SLOT_MIX);
			break;
		case BTC_CXP_AUTO2_TD6060:
			_slot_set(btc, CXST_W1, 60, tbl_w1, SLOT_ISO);
			_slot_set(btc, CXST_B4, 60, tbl_b4, SLOT_MIX);
			_slot_set(btc, CXST_B1, BTC_B1_MAX, tbl_b1, SLOT_MIX);
			break;
		case BTC_CXP_AUTO2_TD2080:
			_slot_set(btc, CXST_W1, 20, tbl_w1, SLOT_ISO);
			_slot_set(btc, CXST_B4, 80, tbl_b4, SLOT_MIX);
			_slot_set(btc, CXST_B1, BTC_B1_MAX, tbl_b1, SLOT_MIX);
			break;
		case BTC_CXP_AUTO2_TDW1B4: /* W1:B1 = user-define */
			_slot_set(btc, CXST_W1, dm->slot_dur[CXST_W1],
				  tbl_w1, SLOT_ISO);
			_slot_set(btc, CXST_B4, dm->slot_dur[CXST_B4],
				  tbl_b4, SLOT_MIX);
			break;
		}
		break;
	case BTC_CXP_PAUTO2: /* PS-TDMA Auto-Slot2 */
		_write_scbd(rtwdev, BTC_WSCB_TDMA, true);
		*t = t_def[CXTD_PAUTO2];
		switch (policy_type) {
		case BTC_CXP_PAUTO2_TD3050:
			_slot_set(btc, CXST_W1, 30, tbl_w1, SLOT_ISO);
			_slot_set(btc, CXST_B4, 50, tbl_b4, SLOT_MIX);
			_slot_set(btc, CXST_B1, BTC_B1_MAX, tbl_b1, SLOT_MIX);
			break;
		case BTC_CXP_PAUTO2_TD3070:
			_slot_set(btc, CXST_W1, 30, tbl_w1, SLOT_ISO);
			_slot_set(btc, CXST_B4, 70, tbl_b4, SLOT_MIX);
			_slot_set(btc, CXST_B1, BTC_B1_MAX, tbl_b1, SLOT_MIX);
			break;
		case BTC_CXP_PAUTO2_TD5050:
			_slot_set(btc, CXST_W1, 50, tbl_w1, SLOT_ISO);
			_slot_set(btc, CXST_B4, 50, tbl_b4, SLOT_MIX);
			_slot_set(btc, CXST_B1, BTC_B1_MAX, tbl_b1, SLOT_MIX);
			break;
		case BTC_CXP_PAUTO2_TD6060:
			_slot_set(btc, CXST_W1, 60, tbl_w1, SLOT_ISO);
			_slot_set(btc, CXST_B4, 60, tbl_b4, SLOT_MIX);
			_slot_set(btc, CXST_B1, BTC_B1_MAX, tbl_b1, SLOT_MIX);
			break;
		case BTC_CXP_PAUTO2_TD2080:
			_slot_set(btc, CXST_W1, 20, tbl_w1, SLOT_ISO);
			_slot_set(btc, CXST_B4, 80, tbl_b4, SLOT_MIX);
			_slot_set(btc, CXST_B1, BTC_B1_MAX, tbl_b1, SLOT_MIX);
			break;
		case BTC_CXP_PAUTO2_TDW1B4: /* W1:B1 = user-define */
			_slot_set(btc, CXST_W1, dm->slot_dur[CXST_W1],
				  tbl_w1, SLOT_ISO);
			_slot_set(btc, CXST_B4, dm->slot_dur[CXST_B4],
				  tbl_b4, SLOT_MIX);
			break;
		}
		break;
	}
}
EXPORT_SYMBOL(rtw89_btc_set_policy);

void rtw89_btc_set_policy_v1(struct rtw89_dev *rtwdev, u16 policy_type)
{
	struct rtw89_btc *btc = &rtwdev->btc;
	struct rtw89_btc_dm *dm = &btc->dm;
	struct rtw89_btc_fbtc_tdma *t = &dm->tdma;
	struct rtw89_btc_wl_role_info_v1 *wl_rinfo = &btc->cx.wl.role_info_v1;
	struct rtw89_btc_bt_hid_desc *hid = &btc->cx.bt.link_info.hid_desc;
	struct rtw89_btc_bt_hfp_desc *hfp = &btc->cx.bt.link_info.hfp_desc;
	struct rtw89_btc_wl_info *wl = &btc->cx.wl;
	u8 type, null_role;
	u32 tbl_w1, tbl_b1, tbl_b4;
	u16 dur_2;

	type = FIELD_GET(BTC_CXP_MASK, policy_type);

	if (btc->ant_type == BTC_ANT_SHARED) {
		if (btc->cx.wl.status.map._4way)
			tbl_w1 = cxtbl[1];
		else if (hid->exist && hid->type == BTC_HID_218)
			tbl_w1 = cxtbl[7]; /* Ack/BA no break bt Hi-Pri-rx */
		else
			tbl_w1 = cxtbl[8];

		if (dm->leak_ap &&
		    (type == BTC_CXP_PFIX || type == BTC_CXP_PAUTO2)) {
			tbl_b1 = cxtbl[3];
			tbl_b4 = cxtbl[3];
		} else if (hid->exist && hid->type == BTC_HID_218) {
			tbl_b1 = cxtbl[4]; /* Ack/BA no break bt Hi-Pri-rx */
			tbl_b4 = cxtbl[4];
		} else {
			tbl_b1 = cxtbl[2];
			tbl_b4 = cxtbl[2];
		}
	} else {
		tbl_b1 = cxtbl[17];
		tbl_b4 = cxtbl[17];

		if (wl->bg_mode)
			tbl_w1 = cxtbl[8];
		else if ((wl->status.map.traffic_dir & BIT(RTW89_TFC_UL)) &&
			 hid->exist)
			tbl_w1 = cxtbl[19];
		else
			tbl_w1 = cxtbl[16];
	}

	btc->bt_req_en = false;

	switch (type) {
	case BTC_CXP_USERDEF0:
		btc->update_policy_force = true;
		*t = t_def[CXTD_OFF];
		_slot_set_le(btc, CXST_OFF, s_def[CXST_OFF].dur,
			     s_def[CXST_OFF].cxtbl, s_def[CXST_OFF].cxtype);
		_slot_set_tbl(btc, CXST_OFF, cxtbl[2]);
		break;
	case BTC_CXP_OFF: /* TDMA off */
		_write_scbd(rtwdev, BTC_WSCB_TDMA, false);
		*t = t_def[CXTD_OFF];
		_slot_set_le(btc, CXST_OFF, s_def[CXST_OFF].dur,
			     s_def[CXST_OFF].cxtbl, s_def[CXST_OFF].cxtype);

		switch (policy_type) {
		case BTC_CXP_OFF_BT:
			_slot_set_tbl(btc, CXST_OFF, cxtbl[2]);
			break;
		case BTC_CXP_OFF_WL:
			_slot_set_tbl(btc, CXST_OFF, cxtbl[1]);
			break;
		case BTC_CXP_OFF_EQ0:
			_slot_set_tbl(btc, CXST_OFF, cxtbl[0]);
			_slot_set_type(btc, CXST_OFF, SLOT_ISO);
			break;
		case BTC_CXP_OFF_EQ1:
			_slot_set_tbl(btc, CXST_OFF, cxtbl[16]);
			break;
		case BTC_CXP_OFF_EQ2:
			_slot_set_tbl(btc, CXST_OFF, cxtbl[0]);
			break;
		case BTC_CXP_OFF_EQ3:
			_slot_set_tbl(btc, CXST_OFF, cxtbl[24]);
			break;
		case BTC_CXP_OFF_BWB0:
			_slot_set_tbl(btc, CXST_OFF, cxtbl[5]);
			break;
		case BTC_CXP_OFF_BWB1:
			_slot_set_tbl(btc, CXST_OFF, cxtbl[8]);
			break;
		case BTC_CXP_OFF_BWB2:
			_slot_set_tbl(btc, CXST_OFF, cxtbl[7]);
			break;
		case BTC_CXP_OFF_BWB3:
			_slot_set_tbl(btc, CXST_OFF, cxtbl[6]);
			break;
		default:
			break;
		}
		break;
	case BTC_CXP_OFFB: /* TDMA off + beacon protect */
		_write_scbd(rtwdev, BTC_WSCB_TDMA, false);
		*t = t_def[CXTD_OFF_B2];
		_slot_set_le(btc, CXST_OFF, s_def[CXST_OFF].dur,
			     s_def[CXST_OFF].cxtbl, s_def[CXST_OFF].cxtype);

		switch (policy_type) {
		case BTC_CXP_OFFB_BWB0:
			_slot_set_tbl(btc, CXST_OFF, cxtbl[8]);
			break;
		default:
			break;
		}
		break;
	case BTC_CXP_OFFE: /* TDMA off + beacon protect + Ext_control */
		btc->bt_req_en = true;
		_write_scbd(rtwdev, BTC_WSCB_TDMA, true);
		*t = t_def[CXTD_OFF_EXT];

		/* To avoid wl-s0 tx break by hid/hfp tx */
		if (hid->exist || hfp->exist)
			tbl_w1 = cxtbl[16];

		dur_2 = dm->e2g_slot_limit;

		switch (policy_type) {
		case BTC_CXP_OFFE_2GBWISOB: /* for normal-case */
			_slot_set(btc, CXST_E2G, 0, tbl_w1, SLOT_ISO);
			_slot_set_le(btc, CXST_EBT, s_def[CXST_EBT].dur,
				     s_def[CXST_EBT].cxtbl, s_def[CXST_EBT].cxtype);
			_slot_set_dur(btc, CXST_EBT, dur_2);
			break;
		case BTC_CXP_OFFE_2GISOB: /* for bt no-link */
			_slot_set(btc, CXST_E2G, 0, cxtbl[1], SLOT_ISO);
			_slot_set_le(btc, CXST_EBT, s_def[CXST_EBT].dur,
				     s_def[CXST_EBT].cxtbl, s_def[CXST_EBT].cxtype);
			_slot_set_dur(btc, CXST_EBT, dur_2);
			break;
		case BTC_CXP_OFFE_DEF:
			_slot_set_le(btc, CXST_E2G, s_def[CXST_E2G].dur,
				     s_def[CXST_E2G].cxtbl, s_def[CXST_E2G].cxtype);
			_slot_set_le(btc, CXST_E5G, s_def[CXST_E5G].dur,
				     s_def[CXST_E5G].cxtbl, s_def[CXST_E5G].cxtype);
			_slot_set_le(btc, CXST_EBT, s_def[CXST_EBT].dur,
				     s_def[CXST_EBT].cxtbl, s_def[CXST_EBT].cxtype);
			_slot_set_le(btc, CXST_ENULL, s_def[CXST_ENULL].dur,
				     s_def[CXST_ENULL].cxtbl, s_def[CXST_ENULL].cxtype);
			break;
		case BTC_CXP_OFFE_DEF2:
			_slot_set(btc, CXST_E2G, 20, cxtbl[1], SLOT_ISO);
			_slot_set_le(btc, CXST_E5G, s_def[CXST_E5G].dur,
				     s_def[CXST_E5G].cxtbl, s_def[CXST_E5G].cxtype);
			_slot_set_le(btc, CXST_EBT, s_def[CXST_EBT].dur,
				     s_def[CXST_EBT].cxtbl, s_def[CXST_EBT].cxtype);
			_slot_set_le(btc, CXST_ENULL, s_def[CXST_ENULL].dur,
				     s_def[CXST_ENULL].cxtbl, s_def[CXST_ENULL].cxtype);
			break;
		case BTC_CXP_OFFE_2GBWMIXB:
			_slot_set(btc, CXST_E2G, 0, 0x55555555, SLOT_MIX);
			_slot_set_le(btc, CXST_EBT, s_def[CXST_EBT].dur,
				     cpu_to_le32(0x55555555), s_def[CXST_EBT].cxtype);
			break;
		case BTC_CXP_OFFE_WL: /* for 4-way */
			_slot_set(btc, CXST_E2G, 0, cxtbl[1], SLOT_MIX);
			_slot_set(btc, CXST_EBT, 0, cxtbl[1], SLOT_MIX);
			break;
		default:
			break;
		}
		_slot_set_le(btc, CXST_OFF, s_def[CXST_OFF].dur,
			     s_def[CXST_OFF].cxtbl, s_def[CXST_OFF].cxtype);
		break;
	case BTC_CXP_FIX: /* TDMA Fix-Slot */
		_write_scbd(rtwdev, BTC_WSCB_TDMA, true);
		*t = t_def[CXTD_FIX];

		switch (policy_type) {
		case BTC_CXP_FIX_TD3030:
			_slot_set(btc, CXST_W1, 30, tbl_w1, SLOT_ISO);
			_slot_set(btc, CXST_B1, 30, tbl_b1, SLOT_MIX);
			break;
		case BTC_CXP_FIX_TD5050:
			_slot_set(btc, CXST_W1, 50, tbl_w1, SLOT_ISO);
			_slot_set(btc, CXST_B1, 50, tbl_b1, SLOT_MIX);
			break;
		case BTC_CXP_FIX_TD2030:
			_slot_set(btc, CXST_W1, 20, tbl_w1, SLOT_ISO);
			_slot_set(btc, CXST_B1, 30, tbl_b1, SLOT_MIX);
			break;
		case BTC_CXP_FIX_TD4010:
			_slot_set(btc, CXST_W1, 40, tbl_w1, SLOT_ISO);
			_slot_set(btc, CXST_B1, 10, tbl_b1, SLOT_MIX);
			break;
		case BTC_CXP_FIX_TD4010ISO:
			_slot_set(btc, CXST_W1, 40, cxtbl[1], SLOT_ISO);
			_slot_set(btc, CXST_B1, 10, tbl_b1, SLOT_MIX);
			break;
		case BTC_CXP_FIX_TD4010ISO_DL:
			_slot_set(btc, CXST_W1, 40, cxtbl[25], SLOT_ISO);
			_slot_set(btc, CXST_B1, 10, cxtbl[25], SLOT_ISO);
			break;
		case BTC_CXP_FIX_TD4010ISO_UL:
			_slot_set(btc, CXST_W1, 40, cxtbl[20], SLOT_ISO);
			_slot_set(btc, CXST_B1, 10, cxtbl[25], SLOT_MIX);
			break;
		case BTC_CXP_FIX_TD7010:
			_slot_set(btc, CXST_W1, 70, tbl_w1, SLOT_ISO);
			_slot_set(btc, CXST_B1, 10, tbl_b1, SLOT_MIX);
			break;
		case BTC_CXP_FIX_TD2060:
			_slot_set(btc, CXST_W1, 20, tbl_w1, SLOT_ISO);
			_slot_set(btc, CXST_B1, 60, tbl_b1, SLOT_MIX);
			break;
		case BTC_CXP_FIX_TD3060:
			_slot_set(btc, CXST_W1, 30, tbl_w1, SLOT_ISO);
			_slot_set(btc, CXST_B1, 60, tbl_b1, SLOT_MIX);
			break;
		case BTC_CXP_FIX_TD2080:
			_slot_set(btc, CXST_W1, 20, tbl_w1, SLOT_ISO);
			_slot_set(btc, CXST_B1, 80, tbl_b1, SLOT_MIX);
			break;
		case BTC_CXP_FIX_TDW1B1: /* W1:B1 = user-define */
			_slot_set(btc, CXST_W1, dm->slot_dur[CXST_W1],
				  tbl_w1, SLOT_ISO);
			_slot_set(btc, CXST_B1, dm->slot_dur[CXST_B1],
				  tbl_b1, SLOT_MIX);
			break;
		default:
			break;
		}
		break;
	case BTC_CXP_PFIX: /* PS-TDMA Fix-Slot */
		_write_scbd(rtwdev, BTC_WSCB_TDMA, true);
		*t = t_def[CXTD_PFIX];

		switch (policy_type) {
		case BTC_CXP_PFIX_TD3030:
			_slot_set(btc, CXST_W1, 30, tbl_w1, SLOT_ISO);
			_slot_set(btc, CXST_B1, 30, tbl_b1, SLOT_MIX);
			break;
		case BTC_CXP_PFIX_TD5050:
			_slot_set(btc, CXST_W1, 50, tbl_w1, SLOT_ISO);
			_slot_set(btc, CXST_B1, 50, tbl_b1, SLOT_MIX);
			break;
		case BTC_CXP_PFIX_TD2030:
			_slot_set(btc, CXST_W1, 20, tbl_w1, SLOT_ISO);
			_slot_set(btc, CXST_B1, 30, tbl_b1, SLOT_MIX);
			break;
		case BTC_CXP_PFIX_TD2060:
			_slot_set(btc, CXST_W1, 20, tbl_w1, SLOT_ISO);
			_slot_set(btc, CXST_B1, 60, tbl_b1, SLOT_MIX);
			break;
		case BTC_CXP_PFIX_TD3070:
			_slot_set(btc, CXST_W1, 30, tbl_w1, SLOT_ISO);
			_slot_set(btc, CXST_B1, 60, tbl_b1, SLOT_MIX);
			break;
		case BTC_CXP_PFIX_TD2080:
			_slot_set(btc, CXST_W1, 20, tbl_w1, SLOT_ISO);
			_slot_set(btc, CXST_B1, 80, tbl_b1, SLOT_MIX);
			break;
		case BTC_CXP_PFIX_TDW1B1: /* W1:B1 = user-define */
			_slot_set(btc, CXST_W1, dm->slot_dur[CXST_W1],
				  tbl_w1, SLOT_ISO);
			_slot_set(btc, CXST_B1, dm->slot_dur[CXST_B1],
				  tbl_b1, SLOT_MIX);
			break;
		default:
			break;
		}
		break;
	case BTC_CXP_AUTO: /* TDMA Auto-Slot */
		_write_scbd(rtwdev, BTC_WSCB_TDMA, true);
		*t = t_def[CXTD_AUTO];

		switch (policy_type) {
		case BTC_CXP_AUTO_TD50B1:
			_slot_set(btc, CXST_W1,  50, tbl_w1, SLOT_ISO);
			_slot_set(btc, CXST_B1, BTC_B1_MAX, tbl_b1, SLOT_MIX);
			break;
		case BTC_CXP_AUTO_TD60B1:
			_slot_set(btc, CXST_W1,  60, tbl_w1, SLOT_ISO);
			_slot_set(btc, CXST_B1, BTC_B1_MAX, tbl_b1, SLOT_MIX);
			break;
		case BTC_CXP_AUTO_TD20B1:
			_slot_set(btc, CXST_W1,  20, tbl_w1, SLOT_ISO);
			_slot_set(btc, CXST_B1, BTC_B1_MAX, tbl_b1, SLOT_MIX);
			break;
		case BTC_CXP_AUTO_TDW1B1: /* W1:B1 = user-define */
			_slot_set(btc, CXST_W1, dm->slot_dur[CXST_W1],
				  tbl_w1, SLOT_ISO);
			_slot_set(btc, CXST_B1, dm->slot_dur[CXST_B1],
				  tbl_b1, SLOT_MIX);
			break;
		default:
			break;
		}
		break;
	case BTC_CXP_PAUTO: /* PS-TDMA Auto-Slot */
		_write_scbd(rtwdev, BTC_WSCB_TDMA, true);
		*t = t_def[CXTD_PAUTO];

		switch (policy_type) {
		case BTC_CXP_PAUTO_TD50B1:
			_slot_set(btc, CXST_W1,  50, tbl_w1, SLOT_ISO);
			_slot_set(btc, CXST_B1, BTC_B1_MAX, tbl_b1, SLOT_MIX);
			break;
		case BTC_CXP_PAUTO_TD60B1:
			_slot_set(btc, CXST_W1,  60, tbl_w1, SLOT_ISO);
			_slot_set(btc, CXST_B1, BTC_B1_MAX, tbl_b1, SLOT_MIX);
			break;
		case BTC_CXP_PAUTO_TD20B1:
			_slot_set(btc, CXST_W1,  20, tbl_w1, SLOT_ISO);
			_slot_set(btc, CXST_B1, BTC_B1_MAX, tbl_b1, SLOT_MIX);
			break;
		case BTC_CXP_PAUTO_TDW1B1:
			_slot_set(btc, CXST_W1, dm->slot_dur[CXST_W1],
				  tbl_w1, SLOT_ISO);
			_slot_set(btc, CXST_B1, dm->slot_dur[CXST_B1],
				  tbl_b1, SLOT_MIX);
			break;
		default:
			break;
		}
		break;
	case BTC_CXP_AUTO2: /* TDMA Auto-Slot2 */
		_write_scbd(rtwdev, BTC_WSCB_TDMA, true);
		*t = t_def[CXTD_AUTO2];

		switch (policy_type) {
		case BTC_CXP_AUTO2_TD3050:
			_slot_set(btc, CXST_W1,  30, tbl_w1, SLOT_ISO);
			_slot_set(btc, CXST_B1, BTC_B1_MAX, tbl_b1, SLOT_MIX);
			_slot_set(btc, CXST_B4,  50, tbl_b4, SLOT_MIX);
			break;
		case BTC_CXP_AUTO2_TD3070:
			_slot_set(btc, CXST_W1,  30, tbl_w1, SLOT_ISO);
			_slot_set(btc, CXST_B1, BTC_B1_MAX, tbl_b1, SLOT_MIX);
			_slot_set(btc, CXST_B4,  70, tbl_b4, SLOT_MIX);
			break;
		case BTC_CXP_AUTO2_TD5050:
			_slot_set(btc, CXST_W1,  50, tbl_w1, SLOT_ISO);
			_slot_set(btc, CXST_B1, BTC_B1_MAX, tbl_b1, SLOT_MIX);
			_slot_set(btc, CXST_B4,  50, tbl_b4, SLOT_MIX);
			break;
		case BTC_CXP_AUTO2_TD6060:
			_slot_set(btc, CXST_W1,  60, tbl_w1, SLOT_ISO);
			_slot_set(btc, CXST_B1, BTC_B1_MAX, tbl_b1, SLOT_MIX);
			_slot_set(btc, CXST_B4,  60, tbl_b4, SLOT_MIX);
			break;
		case BTC_CXP_AUTO2_TD2080:
			_slot_set(btc, CXST_W1,  20, tbl_w1, SLOT_ISO);
			_slot_set(btc, CXST_B1, BTC_B1_MAX, tbl_b1, SLOT_MIX);
			_slot_set(btc, CXST_B4,  80, tbl_b4, SLOT_MIX);
			break;
		case BTC_CXP_AUTO2_TDW1B4: /* W1:B1 = user-define */
			_slot_set(btc, CXST_W1, dm->slot_dur[CXST_W1],
				  tbl_w1, SLOT_ISO);
			_slot_set(btc, CXST_B1, dm->slot_dur[CXST_B1],
				  tbl_b1, SLOT_MIX);
			_slot_set(btc, CXST_B4, dm->slot_dur[CXST_B4],
				  tbl_b4, SLOT_MIX);
			break;
		default:
			break;
		}
		break;
	case BTC_CXP_PAUTO2: /* PS-TDMA Auto-Slot2 */
		_write_scbd(rtwdev, BTC_WSCB_TDMA, true);
		*t = t_def[CXTD_PAUTO2];

		switch (policy_type) {
		case BTC_CXP_PAUTO2_TD3050:
			_slot_set(btc, CXST_W1,  30, tbl_w1, SLOT_ISO);
			_slot_set(btc, CXST_B1, BTC_B1_MAX, tbl_b1, SLOT_MIX);
			_slot_set(btc, CXST_B4,  50, tbl_b4, SLOT_MIX);
			break;
		case BTC_CXP_PAUTO2_TD3070:
			_slot_set(btc, CXST_W1,  30, tbl_w1, SLOT_ISO);
			_slot_set(btc, CXST_B1, BTC_B1_MAX, tbl_b1, SLOT_MIX);
			_slot_set(btc, CXST_B4,  70, tbl_b4, SLOT_MIX);
			break;
		case BTC_CXP_PAUTO2_TD5050:
			_slot_set(btc, CXST_W1,  50, tbl_w1, SLOT_ISO);
			_slot_set(btc, CXST_B1, BTC_B1_MAX, tbl_b1, SLOT_MIX);
			_slot_set(btc, CXST_B4,  50, tbl_b4, SLOT_MIX);
			break;
		case BTC_CXP_PAUTO2_TD6060:
			_slot_set(btc, CXST_W1,  60, tbl_w1, SLOT_ISO);
			_slot_set(btc, CXST_B1, BTC_B1_MAX, tbl_b1, SLOT_MIX);
			_slot_set(btc, CXST_B4,  60, tbl_b4, SLOT_MIX);
			break;
		case BTC_CXP_PAUTO2_TD2080:
			_slot_set(btc, CXST_W1,  20, tbl_w1, SLOT_ISO);
			_slot_set(btc, CXST_B1, BTC_B1_MAX, tbl_b1, SLOT_MIX);
			_slot_set(btc, CXST_B4,  80, tbl_b4, SLOT_MIX);
			break;
		case BTC_CXP_PAUTO2_TDW1B4: /* W1:B1 = user-define */
			_slot_set(btc, CXST_W1, dm->slot_dur[CXST_W1],
				  tbl_w1, SLOT_ISO);
			_slot_set(btc, CXST_B1, dm->slot_dur[CXST_B1],
				  tbl_b1, SLOT_MIX);
			_slot_set(btc, CXST_B4, dm->slot_dur[CXST_B4],
				  tbl_b4, SLOT_MIX);
			break;
		default:
			break;
		}
		break;
	}

	if (wl_rinfo->link_mode == BTC_WLINK_2G_SCC && dm->tdma.rxflctrl) {
		null_role = FIELD_PREP(0x0f, dm->wl_scc.null_role1) |
			    FIELD_PREP(0xf0, dm->wl_scc.null_role2);
		_tdma_set_flctrl_role(btc, null_role);
	}

	/* enter leak_slot after each null-1 */
	if (dm->leak_ap && dm->tdma.leak_n > 1)
		_tdma_set_lek(btc, 1);

	if (dm->tdma_instant_excute) {
		btc->dm.tdma.option_ctrl |= BIT(0);
		btc->update_policy_force = true;
	}
}
EXPORT_SYMBOL(rtw89_btc_set_policy_v1);

static void _set_bt_plut(struct rtw89_dev *rtwdev, u8 phy_map,
			 u8 tx_val, u8 rx_val)
{
	struct rtw89_btc_wl_info *wl = &rtwdev->btc.cx.wl;
	struct rtw89_mac_ax_plt plt;

	plt.tx = tx_val;
	plt.rx = rx_val;

	if (rtwdev->btc.ver->fwlrole == 8) {
		plt.band = wl->pta_req_mac;
		if (wl->bt_polut_type[plt.band] == tx_val)
			return;

		wl->bt_polut_type[plt.band] = tx_val;
		rtw89_mac_cfg_plt(rtwdev, &plt);
	} else {
		plt.band = RTW89_MAC_0;

		if (phy_map & BTC_PHY_0)
			rtw89_mac_cfg_plt(rtwdev, &plt);

		if (!rtwdev->dbcc_en)
			return;

		plt.band = RTW89_MAC_1;
		if (phy_map & BTC_PHY_1)
			rtw89_mac_cfg_plt(rtwdev, &plt);
	}
}

static void _set_ant_v0(struct rtw89_dev *rtwdev, bool force_exec,
			u8 phy_map, u8 type)
{
	struct rtw89_btc *btc = &rtwdev->btc;
	struct rtw89_btc_dm *dm = &btc->dm;
	struct rtw89_btc_cx *cx = &btc->cx;
	struct rtw89_btc_wl_info *wl = &btc->cx.wl;
	struct rtw89_btc_bt_info *bt = &cx->bt;
	struct rtw89_btc_wl_dbcc_info *wl_dinfo = &wl->dbcc_info;
	u8 gnt_wl_ctrl, gnt_bt_ctrl, plt_ctrl, i, b2g = 0;
	bool dbcc_chg = false;
	u32 ant_path_type;

	ant_path_type = ((phy_map << 8) + type);

	if (btc->ver->fwlrole == 1)
		dbcc_chg = wl->role_info_v1.dbcc_chg;
	else if (btc->ver->fwlrole == 2)
		dbcc_chg = wl->role_info_v2.dbcc_chg;
	else if (btc->ver->fwlrole == 7)
		dbcc_chg = wl->role_info_v7.dbcc_chg;
	else if (btc->ver->fwlrole == 8)
		dbcc_chg = wl->role_info_v8.dbcc_chg;

	if (btc->dm.run_reason == BTC_RSN_NTFY_POWEROFF ||
	    btc->dm.run_reason == BTC_RSN_NTFY_RADIO_STATE ||
	    btc->dm.run_reason == BTC_RSN_CMD_SET_COEX || dbcc_chg)
		force_exec = FC_EXEC;

	if (!force_exec && ant_path_type == dm->set_ant_path) {
		rtw89_debug(rtwdev, RTW89_DBG_BTC,
			    "[BTC], %s(): return by no change!!\n",
			     __func__);
		return;
	} else if (bt->rfk_info.map.run) {
		rtw89_debug(rtwdev, RTW89_DBG_BTC,
			    "[BTC], %s(): return by bt rfk!!\n", __func__);
		return;
	} else if (btc->dm.run_reason != BTC_RSN_NTFY_WL_RFK &&
		   wl->rfk_info.state != BTC_WRFK_STOP) {
		rtw89_debug(rtwdev, RTW89_DBG_BTC,
			    "[BTC], %s(): return by wl rfk!!\n", __func__);
		return;
	}

	dm->set_ant_path = ant_path_type;

	rtw89_debug(rtwdev,
		    RTW89_DBG_BTC,
		    "[BTC], %s(): path=0x%x, set_type=0x%x\n",
		    __func__, phy_map, dm->set_ant_path & 0xff);

	switch (type) {
	case BTC_ANT_WPOWERON:
		rtw89_chip_cfg_ctrl_path(rtwdev, BTC_CTRL_BY_BT);
		break;
	case BTC_ANT_WINIT:
		if (bt->enable.now)
			_set_gnt(rtwdev, phy_map, BTC_GNT_SW_LO, BTC_GNT_SW_HI);
		else
			_set_gnt(rtwdev, phy_map, BTC_GNT_SW_HI, BTC_GNT_SW_LO);

		rtw89_chip_cfg_ctrl_path(rtwdev, BTC_CTRL_BY_WL);
		_set_bt_plut(rtwdev, BTC_PHY_ALL, BTC_PLT_BT, BTC_PLT_BT);
		break;
	case BTC_ANT_WONLY:
		_set_gnt(rtwdev, phy_map, BTC_GNT_SW_HI, BTC_GNT_SW_LO);
		rtw89_chip_cfg_ctrl_path(rtwdev, BTC_CTRL_BY_WL);
		_set_bt_plut(rtwdev, BTC_PHY_ALL, BTC_PLT_NONE, BTC_PLT_NONE);
		break;
	case BTC_ANT_WOFF:
		rtw89_chip_cfg_ctrl_path(rtwdev, BTC_CTRL_BY_BT);
		_set_bt_plut(rtwdev, BTC_PHY_ALL, BTC_PLT_NONE, BTC_PLT_NONE);
		break;
	case BTC_ANT_W2G:
		rtw89_chip_cfg_ctrl_path(rtwdev, BTC_CTRL_BY_WL);
		if (rtwdev->dbcc_en) {
			for (i = 0; i < RTW89_PHY_MAX; i++) {
				b2g = (wl_dinfo->real_band[i] == RTW89_BAND_2G);

				gnt_wl_ctrl = b2g ? BTC_GNT_HW : BTC_GNT_SW_HI;
				gnt_bt_ctrl = b2g ? BTC_GNT_HW : BTC_GNT_SW_HI;
				/* BT should control by GNT_BT if WL_2G at S0 */
				if (i == 1 &&
				    wl_dinfo->real_band[0] == RTW89_BAND_2G &&
				    wl_dinfo->real_band[1] == RTW89_BAND_5G)
					gnt_bt_ctrl = BTC_GNT_HW;
				_set_gnt(rtwdev, BIT(i), gnt_wl_ctrl, gnt_bt_ctrl);
				plt_ctrl = b2g ? BTC_PLT_BT : BTC_PLT_NONE;
				_set_bt_plut(rtwdev, BIT(i),
					     plt_ctrl, plt_ctrl);
			}
		} else {
			_set_gnt(rtwdev, phy_map, BTC_GNT_HW, BTC_GNT_HW);
			_set_bt_plut(rtwdev, BTC_PHY_ALL,
				     BTC_PLT_BT, BTC_PLT_BT);
		}
		break;
	case BTC_ANT_W5G:
		rtw89_chip_cfg_ctrl_path(rtwdev, BTC_CTRL_BY_WL);
		_set_gnt(rtwdev, phy_map, BTC_GNT_SW_HI, BTC_GNT_HW);
		_set_bt_plut(rtwdev, BTC_PHY_ALL, BTC_PLT_NONE, BTC_PLT_NONE);
		break;
	case BTC_ANT_W25G:
		rtw89_chip_cfg_ctrl_path(rtwdev, BTC_CTRL_BY_WL);
		_set_gnt(rtwdev, phy_map, BTC_GNT_HW, BTC_GNT_HW);
		_set_bt_plut(rtwdev, BTC_PHY_ALL,
			     BTC_PLT_GNT_WL, BTC_PLT_GNT_WL);
		break;
	case BTC_ANT_FREERUN:
		rtw89_chip_cfg_ctrl_path(rtwdev, BTC_CTRL_BY_WL);
		_set_gnt(rtwdev, phy_map, BTC_GNT_SW_HI, BTC_GNT_SW_HI);
		_set_bt_plut(rtwdev, BTC_PHY_ALL, BTC_PLT_NONE, BTC_PLT_NONE);
		break;
	case BTC_ANT_WRFK:
		rtw89_chip_cfg_ctrl_path(rtwdev, BTC_CTRL_BY_WL);
		_set_gnt(rtwdev, phy_map, BTC_GNT_SW_HI, BTC_GNT_SW_LO);
		_set_bt_plut(rtwdev, phy_map, BTC_PLT_NONE, BTC_PLT_NONE);
		break;
	case BTC_ANT_BRFK:
		rtw89_chip_cfg_ctrl_path(rtwdev, BTC_CTRL_BY_BT);
		_set_gnt(rtwdev, phy_map, BTC_GNT_SW_LO, BTC_GNT_SW_HI);
		_set_bt_plut(rtwdev, phy_map, BTC_PLT_NONE, BTC_PLT_NONE);
		break;
	default:
		break;
	}
}

static void _set_ant_v1(struct rtw89_dev *rtwdev, bool force_exec,
			u8 phy_map, u8 type)
{
	struct rtw89_btc *btc = &rtwdev->btc;
	struct rtw89_btc_wl_info *wl = &btc->cx.wl;
	struct rtw89_btc_bt_info *bt = &btc->cx.bt;
	struct rtw89_btc_wl_role_info_v8 *wl_rinfo = &wl->role_info_v8;
	u32 ant_path_type = rtw89_get_antpath_type(phy_map, type);
	struct rtw89_btc_wl_dbcc_info *wl_dinfo = &wl->dbcc_info;
	struct rtw89_btc_dm *dm = &btc->dm;
	u8 gwl = BTC_GNT_HW;

	if (btc->dm.run_reason == BTC_RSN_NTFY_POWEROFF ||
	    btc->dm.run_reason == BTC_RSN_NTFY_RADIO_STATE ||
	    btc->dm.run_reason == BTC_RSN_CMD_SET_COEX || wl_rinfo->dbcc_chg)
		force_exec = FC_EXEC;

	if (wl_rinfo->link_mode != BTC_WLINK_25G_MCC &&
	    btc->dm.wl_btg_rx == 2)
		force_exec = FC_EXEC;

	if (!force_exec && ant_path_type == dm->set_ant_path) {
		rtw89_debug(rtwdev, RTW89_DBG_BTC,
			    "[BTC], %s(): return by no change!!\n",
			     __func__);
		return;
	} else if (bt->rfk_info.map.run) {
		rtw89_debug(rtwdev, RTW89_DBG_BTC,
			    "[BTC], %s(): return by bt rfk!!\n", __func__);
		return;
	} else if (btc->dm.run_reason != BTC_RSN_NTFY_WL_RFK &&
		   wl->rfk_info.state != BTC_WRFK_STOP) {
		rtw89_debug(rtwdev, RTW89_DBG_BTC,
			    "[BTC], %s(): return by wl rfk!!\n", __func__);
		return;
	}

	dm->set_ant_path = ant_path_type;

	rtw89_debug(rtwdev, RTW89_DBG_BTC,
		    "[BTC], %s(): path=0x%x, set_type=0x%x\n",
		    __func__, phy_map, dm->set_ant_path & 0xff);

	switch (type) {
	case BTC_ANT_WINIT:
		/* To avoid BT MP driver case (bt_enable but no mailbox) */
		if (bt->enable.now && bt->run_patch_code)
			_set_gnt_v1(rtwdev, phy_map, BTC_GNT_SW_LO, BTC_GNT_SW_HI,
				    BTC_WLACT_SW_LO);
		else
			_set_gnt_v1(rtwdev, phy_map, BTC_GNT_SW_HI, BTC_GNT_SW_LO,
				    BTC_WLACT_SW_HI);
		break;
	case BTC_ANT_WONLY:
		_set_gnt_v1(rtwdev, phy_map, BTC_GNT_SW_HI, BTC_GNT_SW_LO,
			    BTC_WLACT_SW_HI);
		break;
	case BTC_ANT_WOFF:
		_set_gnt_v1(rtwdev, phy_map, BTC_GNT_SW_LO, BTC_GNT_SW_HI,
			    BTC_WLACT_SW_LO);
		break;
	case BTC_ANT_W2G:
	case BTC_ANT_W25G:
		if (wl_rinfo->dbcc_en) {
			if (wl_dinfo->real_band[RTW89_PHY_0] == RTW89_BAND_2G)
				gwl = BTC_GNT_HW;
			else
				gwl = BTC_GNT_SW_HI;
			_set_gnt_v1(rtwdev, BTC_PHY_0, gwl, BTC_GNT_HW, BTC_WLACT_HW);

			if (wl_dinfo->real_band[RTW89_PHY_1] == RTW89_BAND_2G)
				gwl = BTC_GNT_HW;
			else
				gwl = BTC_GNT_SW_HI;
			_set_gnt_v1(rtwdev, BTC_PHY_1, gwl, BTC_GNT_HW, BTC_WLACT_HW);
		} else {
			gwl = BTC_GNT_HW;
			_set_gnt_v1(rtwdev, phy_map, gwl, BTC_GNT_HW, BTC_WLACT_HW);
		}
		break;
	case BTC_ANT_W5G:
		_set_gnt_v1(rtwdev, phy_map, BTC_GNT_SW_HI, BTC_GNT_HW, BTC_WLACT_HW);
		break;
	case BTC_ANT_FREERUN:
		_set_gnt_v1(rtwdev, phy_map, BTC_GNT_SW_HI, BTC_GNT_SW_HI,
			    BTC_WLACT_SW_LO);
		break;
	case BTC_ANT_WRFK:
		_set_gnt_v1(rtwdev, phy_map, BTC_GNT_SW_HI, BTC_GNT_SW_LO,
			    BTC_WLACT_HW);
		break;
	case BTC_ANT_WRFK2:
		_set_gnt_v1(rtwdev, phy_map, BTC_GNT_SW_HI, BTC_GNT_SW_LO,
			    BTC_WLACT_SW_HI); /* no BT-Tx */
		break;
	default:
		return;
	}

	_set_bt_plut(rtwdev, phy_map, BTC_PLT_GNT_WL, BTC_PLT_GNT_WL);
}

static void _set_ant(struct rtw89_dev *rtwdev, bool force_exec,
		     u8 phy_map, u8 type)
{
	if (rtwdev->chip->chip_id == RTL8922A)
		_set_ant_v1(rtwdev, force_exec, phy_map, type);
	else
		_set_ant_v0(rtwdev, force_exec, phy_map, type);
}

static void _action_wl_only(struct rtw89_dev *rtwdev)
{
	_set_ant(rtwdev, FC_EXEC, BTC_PHY_ALL, BTC_ANT_WONLY);
	_set_policy(rtwdev, BTC_CXP_OFF_BT, BTC_ACT_WL_ONLY);
}

static void _action_wl_init(struct rtw89_dev *rtwdev)
{
	rtw89_debug(rtwdev, RTW89_DBG_BTC, "[BTC], %s(): !!\n", __func__);

	_set_ant(rtwdev, FC_EXEC, BTC_PHY_ALL, BTC_ANT_WINIT);
	_set_policy(rtwdev, BTC_CXP_OFF_BT, BTC_ACT_WL_INIT);
}

static void _action_wl_off(struct rtw89_dev *rtwdev, u8 mode)
{
	struct rtw89_btc *btc = &rtwdev->btc;
	struct rtw89_btc_wl_info *wl = &btc->cx.wl;

	rtw89_debug(rtwdev, RTW89_DBG_BTC, "[BTC], %s(): !!\n", __func__);

	if (wl->status.map.rf_off || btc->dm.bt_only) {
		_set_ant(rtwdev, NM_EXEC, BTC_PHY_ALL, BTC_ANT_WOFF);
	} else if (wl->status.map.lps == BTC_LPS_RF_ON) {
		if (mode == BTC_WLINK_5G)
			_set_ant(rtwdev, FC_EXEC, BTC_PHY_ALL, BTC_ANT_W5G);
		else
			_set_ant(rtwdev, FC_EXEC, BTC_PHY_ALL, BTC_ANT_W2G);
	}

	if (mode == BTC_WLINK_5G) {
		_set_policy(rtwdev, BTC_CXP_OFF_EQ0, BTC_ACT_WL_OFF);
	} else if (wl->status.map.lps == BTC_LPS_RF_ON) {
		if (btc->cx.bt.link_info.a2dp_desc.active)
			_set_policy(rtwdev, BTC_CXP_OFF_BT, BTC_ACT_WL_OFF);
		else
			_set_policy(rtwdev, BTC_CXP_OFF_BWB1, BTC_ACT_WL_OFF);
	} else {
		_set_policy(rtwdev, BTC_CXP_OFF_BT, BTC_ACT_WL_OFF);
	}
}

static void _action_freerun(struct rtw89_dev *rtwdev)
{
	struct rtw89_btc *btc = &rtwdev->btc;

	rtw89_debug(rtwdev, RTW89_DBG_BTC, "[BTC], %s(): !!\n", __func__);

	_set_ant(rtwdev, FC_EXEC, BTC_PHY_ALL, BTC_ANT_FREERUN);
	_set_policy(rtwdev, BTC_CXP_OFF_BT, BTC_ACT_FREERUN);

	btc->dm.freerun = true;
}

static void _action_bt_whql(struct rtw89_dev *rtwdev)
{
	rtw89_debug(rtwdev, RTW89_DBG_BTC, "[BTC], %s(): !!\n", __func__);

	_set_ant(rtwdev, FC_EXEC, BTC_PHY_ALL, BTC_ANT_W2G);
	_set_policy(rtwdev, BTC_CXP_OFF_BT, BTC_ACT_BT_WHQL);
}

static void _action_bt_off(struct rtw89_dev *rtwdev)
{
	rtw89_debug(rtwdev, RTW89_DBG_BTC, "[BTC], %s(): !!\n", __func__);

	_set_ant(rtwdev, FC_EXEC, BTC_PHY_ALL, BTC_ANT_WONLY);
	_set_policy(rtwdev, BTC_CXP_OFF_BT, BTC_ACT_BT_OFF);
}

static void _action_bt_idle(struct rtw89_dev *rtwdev)
{
	struct rtw89_btc *btc = &rtwdev->btc;
	struct rtw89_btc_bt_link_info *b = &btc->cx.bt.link_info;
	struct rtw89_btc_wl_info *wl = &btc->cx.wl;

	_set_ant(rtwdev, NM_EXEC, BTC_PHY_ALL, BTC_ANT_W2G);

	if (btc->ant_type == BTC_ANT_SHARED) { /* shared-antenna */
		switch (btc->cx.state_map) {
		case BTC_WBUSY_BNOSCAN: /*wl-busy + bt idle*/
		case BTC_WSCAN_BNOSCAN: /* wl-scan + bt-idle */
			if (b->status.map.connect)
				_set_policy(rtwdev, BTC_CXP_FIX_TD4010, BTC_ACT_BT_IDLE);
			else if (wl->status.map.traffic_dir & BIT(RTW89_TFC_DL))
				_set_policy(rtwdev, BTC_CXP_FIX_TD4010ISO_DL, BTC_ACT_BT_IDLE);
			else
				_set_policy(rtwdev, BTC_CXP_FIX_TD4010ISO_UL, BTC_ACT_BT_IDLE);
			break;
		case BTC_WBUSY_BSCAN: /*wl-busy + bt-inq */
			_set_policy(rtwdev, BTC_CXP_PFIX_TD5050,
				    BTC_ACT_BT_IDLE);
			break;
		case BTC_WSCAN_BSCAN: /* wl-scan + bt-inq */
			_set_policy(rtwdev, BTC_CXP_FIX_TD5050,
				    BTC_ACT_BT_IDLE);
			break;
		case BTC_WLINKING: /* wl-connecting + bt-inq or bt-idle */
			_set_policy(rtwdev, BTC_CXP_FIX_TD7010,
				    BTC_ACT_BT_IDLE);
			break;
		case BTC_WIDLE:  /* wl-idle + bt-idle */
			_set_policy(rtwdev, BTC_CXP_OFF_BWB1, BTC_ACT_BT_IDLE);
			break;
		}
	} else { /* dedicated-antenna */
		_set_policy(rtwdev, BTC_CXP_OFF_EQ0, BTC_ACT_BT_IDLE);
	}
}

static void _action_bt_hfp(struct rtw89_dev *rtwdev)
{
	struct rtw89_btc *btc = &rtwdev->btc;
	struct rtw89_btc_wl_info *wl = &btc->cx.wl;

	_set_ant(rtwdev, NM_EXEC, BTC_PHY_ALL, BTC_ANT_W2G);

	if (btc->ant_type == BTC_ANT_SHARED) {
		if (btc->cx.wl.status.map._4way) {
			_set_policy(rtwdev, BTC_CXP_OFF_WL, BTC_ACT_BT_HFP);
		} else if (wl->status.map.traffic_dir & BIT(RTW89_TFC_UL)) {
			btc->cx.bt.scan_rx_low_pri = true;
			_set_policy(rtwdev, BTC_CXP_OFF_BWB2, BTC_ACT_BT_HFP);
		} else {
			_set_policy(rtwdev, BTC_CXP_OFF_BWB1, BTC_ACT_BT_HFP);
		}
	} else {
		if (wl->bg_mode)
			_set_policy(rtwdev, BTC_CXP_OFF_BWB1, BTC_ACT_BT_HFP);
		else if (wl->status.map.traffic_dir & BIT(RTW89_TFC_UL))
			_set_policy(rtwdev, BTC_CXP_OFF_EQ5, BTC_ACT_BT_HFP);
		else
			_set_policy(rtwdev, BTC_CXP_OFF_EQ2, BTC_ACT_BT_HFP);
	}
}

static void _action_bt_hid(struct rtw89_dev *rtwdev)
{
	const struct rtw89_chip_info *chip = rtwdev->chip;
	struct rtw89_btc *btc = &rtwdev->btc;
	struct rtw89_btc_wl_info *wl = &btc->cx.wl;
	struct rtw89_btc_bt_info *bt = &btc->cx.bt;
	struct rtw89_btc_bt_hid_desc *hid = &bt->link_info.hid_desc;
	u16 policy_type = BTC_CXP_OFF_BT;

	_set_ant(rtwdev, NM_EXEC, BTC_PHY_ALL, BTC_ANT_W2G);

	if (btc->ant_type == BTC_ANT_SHARED) { /* shared-antenna */
		if (wl->status.map._4way) {
			policy_type = BTC_CXP_OFF_WL;
		} else if (wl->status.map.traffic_dir & BIT(RTW89_TFC_UL)) {
			btc->cx.bt.scan_rx_low_pri = true;
			if (hid->type & BTC_HID_BLE)
				policy_type = BTC_CXP_OFF_BWB0;
			else
				policy_type = BTC_CXP_OFF_BWB2;
		} else if (hid->type == BTC_HID_218) {
			bt->scan_rx_low_pri = true;
			policy_type = BTC_CXP_OFF_BWB2;
		} else if (chip->para_ver == 0x1) {
			policy_type = BTC_CXP_OFF_BWB3;
		} else {
			policy_type = BTC_CXP_OFF_BWB1;
		}
	} else { /* dedicated-antenna */
		if (wl->bg_mode)
			policy_type = BTC_CXP_OFF_BWB1;
		else if (wl->status.map.traffic_dir & BIT(RTW89_TFC_UL))
			policy_type = BTC_CXP_OFF_EQ4;
		else
			policy_type = BTC_CXP_OFF_EQ3;
	}

	_set_policy(rtwdev, policy_type, BTC_ACT_BT_HID);
}

static void _action_bt_a2dp(struct rtw89_dev *rtwdev)
{
	struct rtw89_btc *btc = &rtwdev->btc;
	struct rtw89_btc_bt_link_info *bt_linfo = &btc->cx.bt.link_info;
	struct rtw89_btc_bt_a2dp_desc a2dp = bt_linfo->a2dp_desc;
	struct rtw89_btc_dm *dm = &btc->dm;

	_set_ant(rtwdev, NM_EXEC, BTC_PHY_ALL, BTC_ANT_W2G);

	switch (btc->cx.state_map) {
	case BTC_WBUSY_BNOSCAN: /* wl-busy + bt-A2DP */
		if (a2dp.vendor_id == 0x4c || dm->leak_ap) {
			dm->slot_dur[CXST_W1] = 40;
			dm->slot_dur[CXST_B1] = 200;
			_set_policy(rtwdev,
				    BTC_CXP_PAUTO_TDW1B1, BTC_ACT_BT_A2DP);
		} else {
			_set_policy(rtwdev,
				    BTC_CXP_PAUTO_TD50B1, BTC_ACT_BT_A2DP);
		}
		break;
	case BTC_WBUSY_BSCAN: /* wl-busy + bt-inq + bt-A2DP */
		_set_policy(rtwdev, BTC_CXP_PAUTO2_TD3050, BTC_ACT_BT_A2DP);
		break;
	case BTC_WSCAN_BSCAN: /* wl-scan + bt-inq + bt-A2DP */
		_set_policy(rtwdev, BTC_CXP_AUTO2_TD3050, BTC_ACT_BT_A2DP);
		break;
	case BTC_WSCAN_BNOSCAN: /* wl-scan + bt-A2DP */
	case BTC_WLINKING: /* wl-connecting + bt-A2DP */
		if (a2dp.vendor_id == 0x4c || dm->leak_ap) {
			dm->slot_dur[CXST_W1] = 40;
			dm->slot_dur[CXST_B1] = 200;
			_set_policy(rtwdev, BTC_CXP_AUTO_TDW1B1,
				    BTC_ACT_BT_A2DP);
		} else {
			_set_policy(rtwdev, BTC_CXP_AUTO_TD50B1,
				    BTC_ACT_BT_A2DP);
		}
		break;
	case BTC_WIDLE:  /* wl-idle + bt-A2DP */
		_set_policy(rtwdev, BTC_CXP_AUTO_TD20B1, BTC_ACT_BT_A2DP);
		break;
	}
}

static void _action_bt_a2dpsink(struct rtw89_dev *rtwdev)
{
	struct rtw89_btc *btc = &rtwdev->btc;

	_set_ant(rtwdev, NM_EXEC, BTC_PHY_ALL, BTC_ANT_W2G);

	switch (btc->cx.state_map) {
	case BTC_WBUSY_BNOSCAN: /* wl-busy + bt-A2dp_Sink */
		_set_policy(rtwdev, BTC_CXP_PFIX_TD2030, BTC_ACT_BT_A2DPSINK);
		break;
	case BTC_WBUSY_BSCAN: /* wl-busy + bt-inq + bt-A2dp_Sink */
		_set_policy(rtwdev, BTC_CXP_PFIX_TD2060, BTC_ACT_BT_A2DPSINK);
		break;
	case BTC_WSCAN_BNOSCAN: /* wl-scan + bt-A2dp_Sink */
		_set_policy(rtwdev, BTC_CXP_FIX_TD2030, BTC_ACT_BT_A2DPSINK);
		break;
	case BTC_WSCAN_BSCAN: /* wl-scan + bt-inq + bt-A2dp_Sink */
		_set_policy(rtwdev, BTC_CXP_FIX_TD2060, BTC_ACT_BT_A2DPSINK);
		break;
	case BTC_WLINKING: /* wl-connecting + bt-A2dp_Sink */
		_set_policy(rtwdev, BTC_CXP_FIX_TD3030, BTC_ACT_BT_A2DPSINK);
		break;
	case BTC_WIDLE: /* wl-idle + bt-A2dp_Sink */
		_set_policy(rtwdev, BTC_CXP_FIX_TD2080, BTC_ACT_BT_A2DPSINK);
		break;
	}
}

static void _action_bt_pan(struct rtw89_dev *rtwdev)
{
	struct rtw89_btc *btc = &rtwdev->btc;

	_set_ant(rtwdev, NM_EXEC, BTC_PHY_ALL, BTC_ANT_W2G);

	switch (btc->cx.state_map) {
	case BTC_WBUSY_BNOSCAN: /* wl-busy + bt-PAN */
		_set_policy(rtwdev, BTC_CXP_PFIX_TD5050, BTC_ACT_BT_PAN);
		break;
	case BTC_WBUSY_BSCAN: /* wl-busy + bt-inq + bt-PAN */
		_set_policy(rtwdev, BTC_CXP_PFIX_TD3070, BTC_ACT_BT_PAN);
		break;
	case BTC_WSCAN_BNOSCAN: /* wl-scan + bt-PAN */
		_set_policy(rtwdev, BTC_CXP_FIX_TD3030, BTC_ACT_BT_PAN);
		break;
	case BTC_WSCAN_BSCAN: /* wl-scan + bt-inq + bt-PAN */
		_set_policy(rtwdev, BTC_CXP_FIX_TD3060, BTC_ACT_BT_PAN);
		break;
	case BTC_WLINKING: /* wl-connecting + bt-PAN */
		_set_policy(rtwdev, BTC_CXP_FIX_TD4010ISO, BTC_ACT_BT_PAN);
		break;
	case BTC_WIDLE: /* wl-idle + bt-pan */
		_set_policy(rtwdev, BTC_CXP_PFIX_TD2080, BTC_ACT_BT_PAN);
		break;
	}
}

static void _action_bt_a2dp_hid(struct rtw89_dev *rtwdev)
{
	struct rtw89_btc *btc = &rtwdev->btc;
	struct rtw89_btc_bt_link_info *bt_linfo = &btc->cx.bt.link_info;
	struct rtw89_btc_bt_a2dp_desc a2dp = bt_linfo->a2dp_desc;
	struct rtw89_btc_dm *dm = &btc->dm;

	_set_ant(rtwdev, NM_EXEC, BTC_PHY_ALL, BTC_ANT_W2G);

	switch (btc->cx.state_map) {
	case BTC_WBUSY_BNOSCAN: /* wl-busy + bt-A2DP+HID */
	case BTC_WIDLE:  /* wl-idle + bt-A2DP */
		if (a2dp.vendor_id == 0x4c || dm->leak_ap) {
			dm->slot_dur[CXST_W1] = 40;
			dm->slot_dur[CXST_B1] = 200;
			_set_policy(rtwdev,
				    BTC_CXP_PAUTO_TDW1B1, BTC_ACT_BT_A2DP_HID);
		} else {
			_set_policy(rtwdev,
				    BTC_CXP_PAUTO_TD50B1, BTC_ACT_BT_A2DP_HID);
		}
		break;
	case BTC_WBUSY_BSCAN: /* wl-busy + bt-inq + bt-A2DP+HID */
		_set_policy(rtwdev, BTC_CXP_PAUTO2_TD3050, BTC_ACT_BT_A2DP_HID);
		break;

	case BTC_WSCAN_BSCAN: /* wl-scan + bt-inq + bt-A2DP+HID */
		_set_policy(rtwdev, BTC_CXP_AUTO2_TD3050, BTC_ACT_BT_A2DP_HID);
		break;
	case BTC_WSCAN_BNOSCAN: /* wl-scan + bt-A2DP+HID */
	case BTC_WLINKING: /* wl-connecting + bt-A2DP+HID */
		if (a2dp.vendor_id == 0x4c || dm->leak_ap) {
			dm->slot_dur[CXST_W1] = 40;
			dm->slot_dur[CXST_B1] = 200;
			_set_policy(rtwdev, BTC_CXP_AUTO_TDW1B1,
				    BTC_ACT_BT_A2DP_HID);
		} else {
			_set_policy(rtwdev, BTC_CXP_AUTO_TD50B1,
				    BTC_ACT_BT_A2DP_HID);
		}
		break;
	}
}

static void _action_bt_a2dp_pan(struct rtw89_dev *rtwdev)
{
	struct rtw89_btc *btc = &rtwdev->btc;

	_set_ant(rtwdev, NM_EXEC, BTC_PHY_ALL, BTC_ANT_W2G);

	switch (btc->cx.state_map) {
	case BTC_WBUSY_BNOSCAN: /* wl-busy + bt-A2DP+PAN */
		_set_policy(rtwdev, BTC_CXP_PAUTO2_TD3070, BTC_ACT_BT_A2DP_PAN);
		break;
	case BTC_WBUSY_BSCAN: /* wl-busy + bt-inq + bt-A2DP+PAN */
		_set_policy(rtwdev, BTC_CXP_PAUTO2_TD3070, BTC_ACT_BT_A2DP_PAN);
		break;
	case BTC_WSCAN_BNOSCAN: /* wl-scan + bt-A2DP+PAN */
		_set_policy(rtwdev, BTC_CXP_AUTO2_TD5050, BTC_ACT_BT_A2DP_PAN);
		break;
	case BTC_WSCAN_BSCAN: /* wl-scan + bt-inq + bt-A2DP+PAN */
		_set_policy(rtwdev, BTC_CXP_AUTO2_TD3070, BTC_ACT_BT_A2DP_PAN);
		break;
	case BTC_WLINKING: /* wl-connecting + bt-A2DP+PAN */
		_set_policy(rtwdev, BTC_CXP_AUTO2_TD3050, BTC_ACT_BT_A2DP_PAN);
		break;
	case BTC_WIDLE:  /* wl-idle + bt-A2DP+PAN */
		_set_policy(rtwdev, BTC_CXP_PAUTO2_TD2080, BTC_ACT_BT_A2DP_PAN);
		break;
	}
}

static void _action_bt_pan_hid(struct rtw89_dev *rtwdev)
{
	struct rtw89_btc *btc = &rtwdev->btc;

	_set_ant(rtwdev, NM_EXEC, BTC_PHY_ALL, BTC_ANT_W2G);

	switch (btc->cx.state_map) {
	case BTC_WBUSY_BNOSCAN: /* wl-busy + bt-PAN+HID */
		_set_policy(rtwdev, BTC_CXP_PFIX_TD3030, BTC_ACT_BT_PAN_HID);
		break;
	case BTC_WBUSY_BSCAN: /* wl-busy + bt-inq + bt-PAN+HID */
		_set_policy(rtwdev, BTC_CXP_PFIX_TD3070, BTC_ACT_BT_PAN_HID);
		break;
	case BTC_WSCAN_BNOSCAN: /* wl-scan + bt-PAN+HID */
		_set_policy(rtwdev, BTC_CXP_FIX_TD3030, BTC_ACT_BT_PAN_HID);
		break;
	case BTC_WSCAN_BSCAN: /* wl-scan + bt-inq + bt-PAN+HID */
		_set_policy(rtwdev, BTC_CXP_FIX_TD3060, BTC_ACT_BT_PAN_HID);
		break;
	case BTC_WLINKING: /* wl-connecting + bt-PAN+HID */
		_set_policy(rtwdev, BTC_CXP_FIX_TD4010, BTC_ACT_BT_PAN_HID);
		break;
	case BTC_WIDLE: /* wl-idle + bt-PAN+HID */
		_set_policy(rtwdev, BTC_CXP_PFIX_TD2080, BTC_ACT_BT_PAN_HID);
		break;
	}
}

static void _action_bt_a2dp_pan_hid(struct rtw89_dev *rtwdev)
{
	struct rtw89_btc *btc = &rtwdev->btc;

	_set_ant(rtwdev, NM_EXEC, BTC_PHY_ALL, BTC_ANT_W2G);

	switch (btc->cx.state_map) {
	case BTC_WBUSY_BNOSCAN: /* wl-busy + bt-A2DP+PAN+HID */
		_set_policy(rtwdev, BTC_CXP_PAUTO2_TD3070,
			    BTC_ACT_BT_A2DP_PAN_HID);
		break;
	case BTC_WBUSY_BSCAN: /* wl-busy + bt-inq + bt-A2DP+PAN+HID */
		_set_policy(rtwdev, BTC_CXP_PAUTO2_TD3070,
			    BTC_ACT_BT_A2DP_PAN_HID);
		break;
	case BTC_WSCAN_BSCAN: /* wl-scan + bt-inq + bt-A2DP+PAN+HID */
		_set_policy(rtwdev, BTC_CXP_AUTO2_TD3070,
			    BTC_ACT_BT_A2DP_PAN_HID);
		break;
	case BTC_WSCAN_BNOSCAN: /* wl-scan + bt-A2DP+PAN+HID */
	case BTC_WLINKING: /* wl-connecting + bt-A2DP+PAN+HID */
		_set_policy(rtwdev, BTC_CXP_AUTO2_TD3050,
			    BTC_ACT_BT_A2DP_PAN_HID);
		break;
	case BTC_WIDLE:  /* wl-idle + bt-A2DP+PAN+HID */
		_set_policy(rtwdev, BTC_CXP_PAUTO2_TD2080,
			    BTC_ACT_BT_A2DP_PAN_HID);
		break;
	}
}

static void _action_wl_5g(struct rtw89_dev *rtwdev)
{
	_set_ant(rtwdev, NM_EXEC, BTC_PHY_ALL, BTC_ANT_W5G);
	_set_policy(rtwdev, BTC_CXP_OFF_EQ0, BTC_ACT_WL_5G);
}

static void _action_wl_other(struct rtw89_dev *rtwdev)
{
	struct rtw89_btc *btc = &rtwdev->btc;

	_set_ant(rtwdev, NM_EXEC, BTC_PHY_ALL, BTC_ANT_W2G);

	if (btc->ant_type == BTC_ANT_SHARED)
		_set_policy(rtwdev, BTC_CXP_OFFB_BWB0, BTC_ACT_WL_OTHER);
	else
		_set_policy(rtwdev, BTC_CXP_OFF_EQ0, BTC_ACT_WL_OTHER);
}

static void _action_wl_nc(struct rtw89_dev *rtwdev)
{
	_set_ant(rtwdev, NM_EXEC, BTC_PHY_ALL, BTC_ANT_W2G);
	_set_policy(rtwdev, BTC_CXP_OFF_BT, BTC_ACT_WL_NC);
}

static void _action_wl_rfk(struct rtw89_dev *rtwdev)
{
	struct rtw89_btc *btc = &rtwdev->btc;
	struct rtw89_btc_wl_rfk_info rfk = btc->cx.wl.rfk_info;

	if (rfk.state != BTC_WRFK_START)
		return;

	rtw89_debug(rtwdev, RTW89_DBG_BTC, "[BTC], %s(): band = %d\n",
		    __func__, rfk.band);

	_set_ant(rtwdev, FC_EXEC, BTC_PHY_ALL, BTC_ANT_WRFK);
	_set_policy(rtwdev, BTC_CXP_OFF_WL, BTC_ACT_WL_RFK);
}

static void _set_btg_ctrl(struct rtw89_dev *rtwdev)
{
	struct rtw89_btc *btc = &rtwdev->btc;
	struct rtw89_btc_wl_info *wl = &btc->cx.wl;
	struct rtw89_btc_wl_role_info_v1 *wl_rinfo_v1 = &wl->role_info_v1;
	struct rtw89_btc_wl_role_info_v2 *wl_rinfo_v2 = &wl->role_info_v2;
	struct rtw89_btc_wl_role_info_v7 *wl_rinfo_v7 = &wl->role_info_v7;
	struct rtw89_btc_wl_role_info_v8 *wl_rinfo_v8 = &wl->role_info_v8;
	struct rtw89_btc_wl_role_info *wl_rinfo_v0 = &wl->role_info;
	struct rtw89_btc_wl_dbcc_info *wl_dinfo = &wl->dbcc_info;
	const struct rtw89_chip_info *chip = rtwdev->chip;
	const struct rtw89_btc_ver *ver = btc->ver;
	struct rtw89_btc_bt_info *bt = &btc->cx.bt;
	struct rtw89_btc_dm *dm = &btc->dm;
	struct _wl_rinfo_now wl_rinfo;
	u32 run_reason = btc->dm.run_reason;
	u32 is_btg;
	u8 i, val;

	if (btc->manual_ctrl)
		return;

	if (ver->fwlrole == 0)
		wl_rinfo.link_mode = wl_rinfo_v0->link_mode;
	else if (ver->fwlrole == 1)
		wl_rinfo.link_mode = wl_rinfo_v1->link_mode;
	else if (ver->fwlrole == 2)
		wl_rinfo.link_mode = wl_rinfo_v2->link_mode;
	else if (ver->fwlrole == 7)
		wl_rinfo.link_mode = wl_rinfo_v7->link_mode;
	else if (ver->fwlrole == 8)
		wl_rinfo.link_mode = wl_rinfo_v8->link_mode;
	else
		return;

	if (rtwdev->dbcc_en) {
		if (ver->fwlrole == 0) {
			for (i = 0; i < RTW89_PHY_MAX; i++) {
				if (wl_dinfo->real_band[i] == RTW89_BAND_2G)
					wl_rinfo.dbcc_2g_phy = i;
			}
		} else if (ver->fwlrole == 1) {
			wl_rinfo.dbcc_2g_phy = wl_rinfo_v1->dbcc_2g_phy;
		} else if (ver->fwlrole == 2) {
			wl_rinfo.dbcc_2g_phy = wl_rinfo_v2->dbcc_2g_phy;
		} else if (ver->fwlrole == 7) {
			wl_rinfo.dbcc_2g_phy = wl_rinfo_v7->dbcc_2g_phy;
		} else if (ver->fwlrole == 8) {
			wl_rinfo.dbcc_2g_phy = wl_rinfo_v8->dbcc_2g_phy;
		} else {
			return;
		}
	}

	if (wl_rinfo.link_mode == BTC_WLINK_25G_MCC)
		is_btg = BTC_BTGCTRL_BB_GNT_FWCTRL;
	else if (!(bt->run_patch_code && bt->enable.now))
		is_btg = BTC_BTGCTRL_DISABLE;
	else if (wl_rinfo.link_mode == BTC_WLINK_5G)
		is_btg = BTC_BTGCTRL_DISABLE;
	else if (dm->freerun)
		is_btg = BTC_BTGCTRL_DISABLE;
	else if (rtwdev->dbcc_en && wl_rinfo.dbcc_2g_phy != RTW89_PHY_1)
		is_btg = BTC_BTGCTRL_DISABLE;
	else
		is_btg = BTC_BTGCTRL_ENABLE;

	if (dm->wl_btg_rx_rb != dm->wl_btg_rx &&
	    dm->wl_btg_rx_rb != BTC_BTGCTRL_BB_GNT_NOTFOUND) {
		_get_reg_status(rtwdev, BTC_CSTATUS_BB_GNT_MUX, &val);
		dm->wl_btg_rx_rb = val;
	}

	if (run_reason == BTC_RSN_NTFY_INIT ||
	    run_reason == BTC_RSN_NTFY_SWBAND ||
	    dm->wl_btg_rx_rb != dm->wl_btg_rx ||
	    is_btg != dm->wl_btg_rx) {

		dm->wl_btg_rx = is_btg;

		if (is_btg > BTC_BTGCTRL_ENABLE)
			return;

		chip->ops->ctrl_btg_bt_rx(rtwdev, is_btg, RTW89_PHY_0);
	}
}

static void _set_wl_preagc_ctrl(struct rtw89_dev *rtwdev)
{
	struct rtw89_btc *btc = &rtwdev->btc;
	struct rtw89_btc_bt_link_info *bt_linfo = &btc->cx.bt.link_info;
	struct rtw89_btc_wl_info *wl = &btc->cx.wl;
	struct rtw89_btc_wl_role_info_v2 *rinfo_v2 = &wl->role_info_v2;
	struct rtw89_btc_wl_role_info_v7 *rinfo_v7 = &wl->role_info_v7;
	struct rtw89_btc_wl_role_info_v8 *rinfo_v8 = &wl->role_info_v8;
	const struct rtw89_chip_info *chip = rtwdev->chip;
	struct rtw89_btc_bt_info *bt = &btc->cx.bt;
	struct rtw89_btc_dm *dm = &btc->dm;
	u8 is_preagc, val, link_mode, dbcc_2g_phy;
	u8 role_ver = rtwdev->btc.ver->fwlrole;
	bool dbcc_en;

	if (btc->manual_ctrl)
		return;

	if (role_ver == 2) {
		dbcc_en = rinfo_v2->dbcc_en;
		link_mode = rinfo_v2->link_mode;
		dbcc_2g_phy = rinfo_v2->dbcc_2g_phy;
	} else if (role_ver == 7) {
		dbcc_en = rinfo_v7->dbcc_en;
		link_mode = rinfo_v7->link_mode;
		dbcc_2g_phy = rinfo_v7->dbcc_2g_phy;
	} else if (role_ver == 8) {
		dbcc_en = rinfo_v8->dbcc_en;
		link_mode = rinfo_v8->link_mode;
		dbcc_2g_phy = rinfo_v7->dbcc_2g_phy;
	} else {
		return;
	}

	if (link_mode == BTC_WLINK_25G_MCC) {
		is_preagc = BTC_PREAGC_BB_FWCTRL;
	} else if (!(bt->run_patch_code && bt->enable.now)) {
		is_preagc = BTC_PREAGC_DISABLE;
	} else if (link_mode == BTC_WLINK_5G) {
		is_preagc = BTC_PREAGC_DISABLE;
	} else if (link_mode == BTC_WLINK_NOLINK ||
		 btc->cx.bt.link_info.profile_cnt.now == 0) {
		is_preagc = BTC_PREAGC_DISABLE;
	} else if (dm->tdma_now.type != CXTDMA_OFF &&
		 !bt_linfo->hfp_desc.exist &&
		 !bt_linfo->hid_desc.exist &&
		 dm->fddt_train == BTC_FDDT_DISABLE) {
		is_preagc = BTC_PREAGC_DISABLE;
	} else if (dbcc_en && (dbcc_2g_phy != RTW89_PHY_1)) {
		is_preagc = BTC_PREAGC_DISABLE;
	} else if (btc->ant_type == BTC_ANT_SHARED) {
		is_preagc = BTC_PREAGC_DISABLE;
	} else {
		is_preagc = BTC_PREAGC_ENABLE;
	}

	if (dm->wl_pre_agc_rb != dm->wl_pre_agc &&
	    dm->wl_pre_agc_rb != BTC_PREAGC_NOTFOUND) {
		_get_reg_status(rtwdev, BTC_CSTATUS_BB_PRE_AGC, &val);
		dm->wl_pre_agc_rb = val;
	}

	if ((wl->coex_mode == BTC_MODE_NORMAL &&
	     (dm->run_reason == BTC_RSN_NTFY_INIT ||
	      dm->run_reason == BTC_RSN_NTFY_SWBAND ||
	      dm->wl_pre_agc_rb != dm->wl_pre_agc)) ||
	    is_preagc != dm->wl_pre_agc) {
		dm->wl_pre_agc = is_preagc;

		if (is_preagc > BTC_PREAGC_ENABLE)
			return;
		chip->ops->ctrl_nbtg_bt_tx(rtwdev, dm->wl_pre_agc, RTW89_PHY_0);
	}
}

struct rtw89_txtime_data {
	struct rtw89_dev *rtwdev;
	int type;
	u32 tx_time;
	u8 tx_retry;
	u16 enable;
	bool reenable;
};

static void rtw89_tx_time_iter(void *data, struct ieee80211_sta *sta)
{
	struct rtw89_sta *rtwsta = (struct rtw89_sta *)sta->drv_priv;
	struct rtw89_txtime_data *iter_data =
				(struct rtw89_txtime_data *)data;
	struct rtw89_dev *rtwdev = iter_data->rtwdev;
	struct rtw89_vif *rtwvif = rtwsta->rtwvif;
	struct rtw89_btc *btc = &rtwdev->btc;
	struct rtw89_btc_cx *cx = &btc->cx;
	struct rtw89_btc_wl_info *wl = &cx->wl;
	struct rtw89_btc_wl_link_info *plink = NULL;
	u8 port = rtwvif->port;
	u32 tx_time = iter_data->tx_time;
	u8 tx_retry = iter_data->tx_retry;
	u16 enable = iter_data->enable;
	bool reenable = iter_data->reenable;

	if (btc->ver->fwlrole == 8)
		plink = &wl->rlink_info[port][0];
	else
		plink = &wl->link_info[port];

	rtw89_debug(rtwdev, RTW89_DBG_BTC,
		    "[BTC], %s(): port = %d\n", __func__, port);

	if (!plink->connected) {
		rtw89_debug(rtwdev, RTW89_DBG_BTC,
			    "[BTC], %s(): connected = %d\n",
			    __func__, plink->connected);
		return;
	}

	/* backup the original tx time before tx-limit on */
	if (reenable) {
		rtw89_mac_get_tx_time(rtwdev, rtwsta, &plink->tx_time);
		rtw89_mac_get_tx_retry_limit(rtwdev, rtwsta, &plink->tx_retry);
		rtw89_debug(rtwdev, RTW89_DBG_BTC,
			    "[BTC], %s(): reenable, tx_time=%d tx_retry= %d\n",
			    __func__, plink->tx_time, plink->tx_retry);
	}

	/* restore the original tx time if no tx-limit */
	if (!enable) {
		rtw89_mac_set_tx_time(rtwdev, rtwsta, true, plink->tx_time);
		rtw89_mac_set_tx_retry_limit(rtwdev, rtwsta, true,
					     plink->tx_retry);
		rtw89_debug(rtwdev, RTW89_DBG_BTC,
			    "[BTC], %s(): restore, tx_time=%d tx_retry= %d\n",
			    __func__, plink->tx_time, plink->tx_retry);

	} else {
		rtw89_mac_set_tx_time(rtwdev, rtwsta, false, tx_time);
		rtw89_mac_set_tx_retry_limit(rtwdev, rtwsta, false, tx_retry);
		rtw89_debug(rtwdev, RTW89_DBG_BTC,
			    "[BTC], %s(): set, tx_time=%d tx_retry= %d\n",
			    __func__, tx_time, tx_retry);
	}
}

static void _set_wl_tx_limit(struct rtw89_dev *rtwdev)
{
	struct rtw89_btc *btc = &rtwdev->btc;
	const struct rtw89_btc_ver *ver = btc->ver;
	struct rtw89_btc_cx *cx = &btc->cx;
	struct rtw89_btc_dm *dm = &btc->dm;
	struct rtw89_btc_wl_info *wl = &cx->wl;
	struct rtw89_btc_bt_info *bt = &cx->bt;
	struct rtw89_btc_bt_link_info *b = &bt->link_info;
	struct rtw89_btc_bt_hfp_desc *hfp = &b->hfp_desc;
	struct rtw89_btc_bt_hid_desc *hid = &b->hid_desc;
	struct rtw89_btc_wl_role_info *wl_rinfo = &wl->role_info;
	struct rtw89_btc_wl_role_info_v1 *wl_rinfo_v1 = &wl->role_info_v1;
	struct rtw89_btc_wl_role_info_v2 *wl_rinfo_v2 = &wl->role_info_v2;
	struct rtw89_btc_wl_role_info_v7 *wl_rinfo_v7 = &wl->role_info_v7;
	struct rtw89_btc_wl_role_info_v8 *wl_rinfo_v8 = &wl->role_info_v8;
	struct rtw89_txtime_data data = {.rtwdev = rtwdev};
	u8 mode, igno_bt, tx_retry;
	u32 tx_time;
	u16 enable;
	bool reenable = false;

	if (btc->manual_ctrl)
		return;

	if (ver->fwlrole == 0)
		mode = wl_rinfo->link_mode;
	else if (ver->fwlrole == 1)
		mode = wl_rinfo_v1->link_mode;
	else if (ver->fwlrole == 2)
		mode = wl_rinfo_v2->link_mode;
	else if (ver->fwlrole == 7)
		mode = wl_rinfo_v7->link_mode;
	else if (ver->fwlrole == 8)
		mode = wl_rinfo_v8->link_mode;
	else
		return;

	if (ver->fcxctrl == 7)
		igno_bt = btc->ctrl.ctrl_v7.igno_bt;
	else
		igno_bt = btc->ctrl.ctrl.igno_bt;

	if (btc->dm.freerun || igno_bt || b->profile_cnt.now == 0 ||
	    mode == BTC_WLINK_5G || mode == BTC_WLINK_NOLINK) {
		enable = 0;
		tx_time = BTC_MAX_TX_TIME_DEF;
		tx_retry = BTC_MAX_TX_RETRY_DEF;
	} else if ((hfp->exist && hid->exist) || hid->pair_cnt > 1) {
		enable = 1;
		tx_time = BTC_MAX_TX_TIME_L2;
		tx_retry = BTC_MAX_TX_RETRY_L1;
	} else if (hfp->exist || hid->exist) {
		enable = 1;
		tx_time = BTC_MAX_TX_TIME_L3;
		tx_retry = BTC_MAX_TX_RETRY_L1;
	} else {
		enable = 0;
		tx_time = BTC_MAX_TX_TIME_DEF;
		tx_retry = BTC_MAX_TX_RETRY_DEF;
	}

	if (dm->wl_tx_limit.enable == enable &&
	    dm->wl_tx_limit.tx_time == tx_time &&
	    dm->wl_tx_limit.tx_retry == tx_retry)
		return;

	if (!dm->wl_tx_limit.enable && enable)
		reenable = true;

	dm->wl_tx_limit.enable = enable;
	dm->wl_tx_limit.tx_time = tx_time;
	dm->wl_tx_limit.tx_retry = tx_retry;

	data.enable = enable;
	data.tx_time = tx_time;
	data.tx_retry = tx_retry;
	data.reenable = reenable;

	ieee80211_iterate_stations_atomic(rtwdev->hw,
					  rtw89_tx_time_iter,
					  &data);
}

static void _set_bt_rx_agc(struct rtw89_dev *rtwdev)
{
	struct rtw89_btc *btc = &rtwdev->btc;
	const struct rtw89_btc_ver *ver = btc->ver;
	struct rtw89_btc_wl_info *wl = &btc->cx.wl;
	struct rtw89_btc_wl_role_info *wl_rinfo = &wl->role_info;
	struct rtw89_btc_wl_role_info_v1 *wl_rinfo_v1 = &wl->role_info_v1;
	struct rtw89_btc_wl_role_info_v2 *wl_rinfo_v2 = &wl->role_info_v2;
	struct rtw89_btc_wl_role_info_v7 *wl_rinfo_v7 = &wl->role_info_v7;
	struct rtw89_btc_wl_role_info_v8 *wl_rinfo_v8 = &wl->role_info_v8;
	struct rtw89_btc_bt_info *bt = &btc->cx.bt;
	bool bt_hi_lna_rx = false;
	u8 mode;

	if (ver->fwlrole == 0)
		mode = wl_rinfo->link_mode;
	else if (ver->fwlrole == 1)
		mode = wl_rinfo_v1->link_mode;
	else if (ver->fwlrole == 2)
		mode = wl_rinfo_v2->link_mode;
	else if (ver->fwlrole == 7)
		mode = wl_rinfo_v7->link_mode;
	else if (ver->fwlrole == 8)
		mode = wl_rinfo_v8->link_mode;
	else
		return;

	if (mode != BTC_WLINK_NOLINK && btc->dm.wl_btg_rx)
		bt_hi_lna_rx = true;

	if (bt_hi_lna_rx == bt->hi_lna_rx)
		return;

	_write_scbd(rtwdev, BTC_WSCB_BT_HILNA, bt_hi_lna_rx);
}

static void _set_bt_rx_scan_pri(struct rtw89_dev *rtwdev)
{
	struct rtw89_btc *btc = &rtwdev->btc;
	struct rtw89_btc_bt_info *bt = &btc->cx.bt;

	_write_scbd(rtwdev, BTC_WSCB_RXSCAN_PRI, (bool)(!!bt->scan_rx_low_pri));
}

static void _action_common(struct rtw89_dev *rtwdev)
{
	struct rtw89_btc *btc = &rtwdev->btc;
	struct rtw89_btc_wl_info *wl = &btc->cx.wl;
	struct rtw89_btc_wl_smap *wl_smap = &wl->status.map;
	struct rtw89_btc_bt_info *bt = &btc->cx.bt;
	struct rtw89_btc_dm *dm = &btc->dm;
	u32 bt_rom_code_id, bt_fw_ver;

	_set_btg_ctrl(rtwdev);
	_set_wl_preagc_ctrl(rtwdev);
	_set_wl_tx_limit(rtwdev);
	_set_bt_afh_info(rtwdev);
	_set_bt_rx_agc(rtwdev);
	_set_rf_trx_para(rtwdev);
	_set_bt_rx_scan_pri(rtwdev);

	bt_rom_code_id = chip_id_to_bt_rom_code_id(rtwdev->btc.ver->chip_id);
	bt_fw_ver = bt->ver_info.fw & 0xffff;
	if (bt->enable.now &&
	    (bt_fw_ver == 0 ||
	     (bt_fw_ver == bt_rom_code_id && bt->run_patch_code && rtwdev->chip->scbd)))
		rtw89_btc_fw_en_rpt(rtwdev, RPT_EN_BT_VER_INFO, 1);
	else
		rtw89_btc_fw_en_rpt(rtwdev, RPT_EN_BT_VER_INFO, 0);

	if (dm->run_reason == BTC_RSN_NTFY_INIT ||
	    dm->run_reason == BTC_RSN_NTFY_RADIO_STATE ||
	    dm->run_reason == BTC_RSN_NTFY_POWEROFF) {
		_fw_set_drv_info(rtwdev, CXDRVINFO_ROLE);

		if (wl_smap->rf_off == 1 || wl_smap->lps != BTC_LPS_OFF)
			rtw89_btc_fw_en_rpt(rtwdev, RPT_EN_ALL, 0);
		else
			rtw89_btc_fw_en_rpt(rtwdev, RPT_EN_MREG, 1);
	}

	if (wl->scbd_change) {
		rtw89_mac_cfg_sb(rtwdev, wl->scbd);
		rtw89_debug(rtwdev, RTW89_DBG_BTC, "[BTC], write scbd: 0x%08x\n",
			    wl->scbd);
		wl->scbd_change = false;
		btc->cx.cnt_wl[BTC_WCNT_SCBDUPDATE]++;
	}
	btc->dm.tdma_instant_excute = 0;
}

static void _action_by_bt(struct rtw89_dev *rtwdev)
{
	struct rtw89_btc *btc = &rtwdev->btc;
	struct rtw89_btc_bt_info *bt = &btc->cx.bt;
	struct rtw89_btc_bt_link_info *bt_linfo = &bt->link_info;
	struct rtw89_btc_bt_hid_desc hid = bt_linfo->hid_desc;
	struct rtw89_btc_bt_a2dp_desc a2dp = bt_linfo->a2dp_desc;
	struct rtw89_btc_bt_pan_desc pan = bt_linfo->pan_desc;
	u8 profile_map = 0;

	if (bt_linfo->hfp_desc.exist)
		profile_map |= BTC_BT_HFP;

	if (bt_linfo->hid_desc.exist)
		profile_map |= BTC_BT_HID;

	if (bt_linfo->a2dp_desc.exist)
		profile_map |= BTC_BT_A2DP;

	if (bt_linfo->pan_desc.exist)
		profile_map |= BTC_BT_PAN;

	switch (profile_map) {
	case BTC_BT_NOPROFILE:
		if (_check_freerun(rtwdev))
			_action_freerun(rtwdev);
		else if (pan.active)
			_action_bt_pan(rtwdev);
		else
			_action_bt_idle(rtwdev);
		break;
	case BTC_BT_HFP:
		if (_check_freerun(rtwdev))
			_action_freerun(rtwdev);
		else
			_action_bt_hfp(rtwdev);
		break;
	case BTC_BT_HFP | BTC_BT_HID:
	case BTC_BT_HID:
		if (_check_freerun(rtwdev))
			_action_freerun(rtwdev);
		else
			_action_bt_hid(rtwdev);
		break;
	case BTC_BT_A2DP:
		if (_check_freerun(rtwdev))
			_action_freerun(rtwdev);
		else if (a2dp.sink)
			_action_bt_a2dpsink(rtwdev);
		else if (bt_linfo->multi_link.now && !hid.pair_cnt)
			_action_bt_a2dp_pan(rtwdev);
		else
			_action_bt_a2dp(rtwdev);
		break;
	case BTC_BT_PAN:
		_action_bt_pan(rtwdev);
		break;
	case BTC_BT_A2DP | BTC_BT_HFP:
	case BTC_BT_A2DP | BTC_BT_HID:
	case BTC_BT_A2DP | BTC_BT_HFP | BTC_BT_HID:
		if (_check_freerun(rtwdev))
			_action_freerun(rtwdev);
		else
			_action_bt_a2dp_hid(rtwdev);
		break;
	case BTC_BT_A2DP | BTC_BT_PAN:
		_action_bt_a2dp_pan(rtwdev);
		break;
	case BTC_BT_PAN | BTC_BT_HFP:
	case BTC_BT_PAN | BTC_BT_HID:
	case BTC_BT_PAN | BTC_BT_HFP | BTC_BT_HID:
		_action_bt_pan_hid(rtwdev);
		break;
	case BTC_BT_A2DP | BTC_BT_PAN | BTC_BT_HID:
	case BTC_BT_A2DP | BTC_BT_PAN | BTC_BT_HFP:
	default:
		_action_bt_a2dp_pan_hid(rtwdev);
		break;
	}
}

static void _action_wl_2g_sta(struct rtw89_dev *rtwdev)
{
	_action_by_bt(rtwdev);
}

static void _action_wl_25g_mcc(struct rtw89_dev *rtwdev)
{
	struct rtw89_btc *btc = &rtwdev->btc;
	u16 policy_type = BTC_CXP_OFF_BT;

	if (btc->ant_type == BTC_ANT_SHARED) {
		if (btc->cx.wl.status.map._4way)
			policy_type = BTC_CXP_OFFE_WL;
		else if (btc->cx.wl.status.val & btc_scanning_map.val)
			policy_type = BTC_CXP_OFFE_2GBWMIXB;
		else if (btc->cx.bt.link_info.profile_cnt.now == 0)
			policy_type = BTC_CXP_OFFE_2GISOB;
		else
			policy_type = BTC_CXP_OFFE_2GBWISOB;
	} else { /* dedicated-antenna */
		policy_type = BTC_CXP_OFF_EQ0;
	}

	btc->dm.e2g_slot_limit = BTC_E2G_LIMIT_DEF;

	_set_ant(rtwdev, NM_EXEC, BTC_PHY_ALL, BTC_ANT_W25G);
	_set_policy(rtwdev, policy_type, BTC_ACT_WL_25G_MCC);
}

static void _action_wl_scan(struct rtw89_dev *rtwdev)
{
	struct rtw89_btc *btc = &rtwdev->btc;
	struct rtw89_btc_wl_info *wl = &btc->cx.wl;
	struct rtw89_btc_wl_dbcc_info *wl_dinfo = &wl->dbcc_info;

	if (RTW89_CHK_FW_FEATURE(SCAN_OFFLOAD, &rtwdev->fw)) {
		_action_wl_25g_mcc(rtwdev);
		rtw89_debug(rtwdev, RTW89_DBG_BTC, "[BTC], Scan offload!\n");
	} else if (rtwdev->dbcc_en) {
		if (wl_dinfo->real_band[RTW89_PHY_0] != RTW89_BAND_2G &&
		    wl_dinfo->real_band[RTW89_PHY_1] != RTW89_BAND_2G)
			_action_wl_5g(rtwdev);
		else
			_action_by_bt(rtwdev);
	} else {
		if (wl->scan_info.band[RTW89_PHY_0] != RTW89_BAND_2G)
			_action_wl_5g(rtwdev);
		else
			_action_by_bt(rtwdev);
	}
}

static void _action_wl_2g_mcc(struct rtw89_dev *rtwdev)
{	struct rtw89_btc *btc = &rtwdev->btc;

	_set_ant(rtwdev, NM_EXEC, BTC_PHY_ALL, BTC_ANT_W2G);

	if (btc->ant_type == BTC_ANT_SHARED) { /* shared-antenna */
		if (btc->cx.bt.link_info.profile_cnt.now == 0)
			_set_policy(rtwdev, BTC_CXP_OFFE_DEF2,
				    BTC_ACT_WL_2G_MCC);
		else
			_set_policy(rtwdev, BTC_CXP_OFFE_DEF,
				    BTC_ACT_WL_2G_MCC);
	} else { /* dedicated-antenna */
		_set_policy(rtwdev, BTC_CXP_OFF_EQ0, BTC_ACT_WL_2G_MCC);
	}
}

static void _action_wl_2g_scc(struct rtw89_dev *rtwdev)
{
	struct rtw89_btc *btc = &rtwdev->btc;

	_set_ant(rtwdev, NM_EXEC, BTC_PHY_ALL, BTC_ANT_W2G);

	if (btc->ant_type == BTC_ANT_SHARED) { /* shared-antenna */
		if (btc->cx.bt.link_info.profile_cnt.now == 0)
			_set_policy(rtwdev,
				    BTC_CXP_OFFE_DEF2, BTC_ACT_WL_2G_SCC);
		else
			_set_policy(rtwdev,
				    BTC_CXP_OFFE_DEF, BTC_ACT_WL_2G_SCC);
	} else { /* dedicated-antenna */
		_set_policy(rtwdev, BTC_CXP_OFF_EQ0, BTC_ACT_WL_2G_SCC);
	}
}

static void _action_wl_2g_scc_v1(struct rtw89_dev *rtwdev)
{
	struct rtw89_btc *btc = &rtwdev->btc;
	struct rtw89_btc_wl_info *wl = &btc->cx.wl;
	struct rtw89_btc_bt_info *bt = &btc->cx.bt;
	struct rtw89_btc_dm *dm = &btc->dm;
	struct rtw89_btc_wl_role_info_v1 *wl_rinfo = &wl->role_info_v1;
	u16 policy_type = BTC_CXP_OFF_BT;
	u32 dur;

	if (btc->ant_type == BTC_ANT_DEDICATED) {
		policy_type = BTC_CXP_OFF_EQ0;
	} else {
		/* shared-antenna */
		switch (wl_rinfo->mrole_type) {
		case BTC_WLMROLE_STA_GC:
			dm->wl_scc.null_role1 = RTW89_WIFI_ROLE_STATION;
			dm->wl_scc.null_role2 = RTW89_WIFI_ROLE_P2P_CLIENT;
			dm->wl_scc.ebt_null = 0; /* no ext-slot-control */
			_action_by_bt(rtwdev);
			return;
		case BTC_WLMROLE_STA_STA:
			dm->wl_scc.null_role1 = RTW89_WIFI_ROLE_STATION;
			dm->wl_scc.null_role2 = RTW89_WIFI_ROLE_STATION;
			dm->wl_scc.ebt_null = 0; /* no ext-slot-control */
			_action_by_bt(rtwdev);
			return;
		case BTC_WLMROLE_STA_GC_NOA:
		case BTC_WLMROLE_STA_GO:
		case BTC_WLMROLE_STA_GO_NOA:
			dm->wl_scc.null_role1 = RTW89_WIFI_ROLE_STATION;
			dm->wl_scc.null_role2 = RTW89_WIFI_ROLE_NONE;
			dur = wl_rinfo->mrole_noa_duration;

			if (wl->status.map._4way) {
				dm->wl_scc.ebt_null = 0;
				policy_type = BTC_CXP_OFFE_WL;
			} else if (bt->link_info.status.map.connect == 0) {
				dm->wl_scc.ebt_null = 0;
				policy_type = BTC_CXP_OFFE_2GISOB;
			} else if (bt->link_info.a2dp_desc.exist &&
				   dur < btc->bt_req_len) {
				dm->wl_scc.ebt_null = 1; /* tx null at EBT */
				policy_type = BTC_CXP_OFFE_2GBWMIXB2;
			} else if (bt->link_info.a2dp_desc.exist ||
				   bt->link_info.pan_desc.exist) {
				dm->wl_scc.ebt_null = 1; /* tx null at EBT */
				policy_type = BTC_CXP_OFFE_2GBWISOB;
			} else {
				dm->wl_scc.ebt_null = 0;
				policy_type = BTC_CXP_OFFE_2GBWISOB;
			}
			break;
		default:
			break;
		}
	}

	_set_ant(rtwdev, NM_EXEC, BTC_PHY_ALL, BTC_ANT_W2G);
	_set_policy(rtwdev, policy_type, BTC_ACT_WL_2G_SCC);
}

static void _action_wl_2g_scc_v2(struct rtw89_dev *rtwdev)
{
	struct rtw89_btc *btc = &rtwdev->btc;
	struct rtw89_btc_wl_info *wl = &btc->cx.wl;
	struct rtw89_btc_bt_info *bt = &btc->cx.bt;
	struct rtw89_btc_dm *dm = &btc->dm;
	struct rtw89_btc_wl_role_info_v2 *rinfo_v2 = &wl->role_info_v2;
	struct rtw89_btc_wl_role_info_v7 *rinfo_v7 = &wl->role_info_v7;
	u32 dur, mrole_type, mrole_noa_duration;
	u16 policy_type = BTC_CXP_OFF_BT;

	if (btc->ver->fwlrole == 2) {
		mrole_type = rinfo_v2->mrole_type;
		mrole_noa_duration = rinfo_v2->mrole_noa_duration;
	} else if (btc->ver->fwlrole == 7) {
		mrole_type = rinfo_v7->mrole_type;
		mrole_noa_duration = rinfo_v7->mrole_noa_duration;
	} else {
		return;
	}

	if (btc->ant_type == BTC_ANT_DEDICATED) {
		policy_type = BTC_CXP_OFF_EQ0;
	} else {
		/* shared-antenna */
		switch (mrole_type) {
		case BTC_WLMROLE_STA_GC:
			dm->wl_scc.null_role1 = RTW89_WIFI_ROLE_STATION;
			dm->wl_scc.null_role2 = RTW89_WIFI_ROLE_P2P_CLIENT;
			dm->wl_scc.ebt_null = 0; /* no ext-slot-control */
			_action_by_bt(rtwdev);
			return;
		case BTC_WLMROLE_STA_STA:
			dm->wl_scc.null_role1 = RTW89_WIFI_ROLE_STATION;
			dm->wl_scc.null_role2 = RTW89_WIFI_ROLE_STATION;
			dm->wl_scc.ebt_null = 0; /* no ext-slot-control */
			_action_by_bt(rtwdev);
			return;
		case BTC_WLMROLE_STA_GC_NOA:
		case BTC_WLMROLE_STA_GO:
		case BTC_WLMROLE_STA_GO_NOA:
			dm->wl_scc.null_role1 = RTW89_WIFI_ROLE_STATION;
			dm->wl_scc.null_role2 = RTW89_WIFI_ROLE_NONE;
			dur = mrole_noa_duration;

			if (wl->status.map._4way) {
				dm->wl_scc.ebt_null = 0;
				policy_type = BTC_CXP_OFFE_WL;
			} else if (bt->link_info.status.map.connect == 0) {
				dm->wl_scc.ebt_null = 0;
				policy_type = BTC_CXP_OFFE_2GISOB;
			} else if (bt->link_info.a2dp_desc.exist &&
				   dur < btc->bt_req_len) {
				dm->wl_scc.ebt_null = 1; /* tx null at EBT */
				policy_type = BTC_CXP_OFFE_2GBWMIXB2;
			} else if (bt->link_info.a2dp_desc.exist ||
				   bt->link_info.pan_desc.exist) {
				dm->wl_scc.ebt_null = 1; /* tx null at EBT */
				policy_type = BTC_CXP_OFFE_2GBWISOB;
			} else {
				dm->wl_scc.ebt_null = 0;
				policy_type = BTC_CXP_OFFE_2GBWISOB;
			}
			break;
		default:
			break;
		}
	}

	_set_ant(rtwdev, NM_EXEC, BTC_PHY_ALL, BTC_ANT_W2G);
	_set_policy(rtwdev, policy_type, BTC_ACT_WL_2G_SCC);
}

static void _action_wl_2g_scc_v8(struct rtw89_dev *rtwdev)
{
	struct rtw89_btc *btc = &rtwdev->btc;
	struct rtw89_btc_wl_info *wl = &btc->cx.wl;
	struct rtw89_btc_bt_info *bt = &btc->cx.bt;
	struct rtw89_btc_dm *dm = &btc->dm;
	u16 policy_type = BTC_CXP_OFF_BT;

	if (btc->ant_type == BTC_ANT_SHARED) {
		if (wl->status.map._4way)
			policy_type = BTC_CXP_OFFE_WL;
		else if (bt->link_info.status.map.connect == 0)
			policy_type = BTC_CXP_OFFE_2GISOB;
		else
			policy_type = BTC_CXP_OFFE_2GBWISOB;
	} else {
		policy_type = BTC_CXP_OFF_EQ0;
	}

	dm->e2g_slot_limit = BTC_E2G_LIMIT_DEF;

	_set_ant(rtwdev, NM_EXEC, BTC_PHY_ALL, BTC_ANT_W2G);
	_set_policy(rtwdev, policy_type, BTC_ACT_WL_2G_SCC);
}

static void _action_wl_2g_ap(struct rtw89_dev *rtwdev)
{
	struct rtw89_btc *btc = &rtwdev->btc;

	_set_ant(rtwdev, NM_EXEC, BTC_PHY_ALL, BTC_ANT_W2G);

	if (btc->ant_type == BTC_ANT_SHARED) {
		if (btc->cx.bt.link_info.profile_cnt.now == 0)
			_set_policy(rtwdev, BTC_CXP_OFFE_DEF2,
				    BTC_ACT_WL_2G_AP);
		else
			_set_policy(rtwdev, BTC_CXP_OFFE_DEF, BTC_ACT_WL_2G_AP);
	} else {/* dedicated-antenna */
		_set_policy(rtwdev, BTC_CXP_OFF_EQ0, BTC_ACT_WL_2G_AP);
	}
}

static void _action_wl_2g_go(struct rtw89_dev *rtwdev)
{
	struct rtw89_btc *btc = &rtwdev->btc;

	_set_ant(rtwdev, NM_EXEC, BTC_PHY_ALL, BTC_ANT_W2G);

	if (btc->ant_type == BTC_ANT_SHARED) { /* shared-antenna */
		if (btc->cx.bt.link_info.profile_cnt.now == 0)
			_set_policy(rtwdev,
				    BTC_CXP_OFFE_DEF2, BTC_ACT_WL_2G_GO);
		else
			_set_policy(rtwdev,
				    BTC_CXP_OFFE_DEF, BTC_ACT_WL_2G_GO);
	} else { /* dedicated-antenna */
		_set_policy(rtwdev, BTC_CXP_OFF_EQ0, BTC_ACT_WL_2G_GO);
	}
}

static void _action_wl_2g_gc(struct rtw89_dev *rtwdev)
{
	struct rtw89_btc *btc = &rtwdev->btc;

	_set_ant(rtwdev, NM_EXEC, BTC_PHY_ALL, BTC_ANT_W2G);

	if (btc->ant_type == BTC_ANT_SHARED) { /* shared-antenna */
		_action_by_bt(rtwdev);
	} else {/* dedicated-antenna */
		_set_policy(rtwdev, BTC_CXP_OFF_EQ0, BTC_ACT_WL_2G_GC);
	}
}

static void _action_wl_2g_nan(struct rtw89_dev *rtwdev)
{
	struct rtw89_btc *btc = &rtwdev->btc;

	_set_ant(rtwdev, NM_EXEC, BTC_PHY_ALL, BTC_ANT_W2G);

	if (btc->ant_type == BTC_ANT_SHARED) { /* shared-antenna */
		if (btc->cx.bt.link_info.profile_cnt.now == 0)
			_set_policy(rtwdev,
				    BTC_CXP_OFFE_DEF2, BTC_ACT_WL_2G_NAN);
		else
			_set_policy(rtwdev,
				    BTC_CXP_OFFE_DEF, BTC_ACT_WL_2G_NAN);
	} else { /* dedicated-antenna */
		_set_policy(rtwdev, BTC_CXP_OFF_EQ0, BTC_ACT_WL_2G_NAN);
	}
}

static u32 _read_scbd(struct rtw89_dev *rtwdev)
{
	const struct rtw89_chip_info *chip = rtwdev->chip;
	struct rtw89_btc *btc = &rtwdev->btc;
	u32 scbd_val = 0;

	if (!chip->scbd)
		return 0;

	scbd_val = rtw89_mac_get_sb(rtwdev);
	rtw89_debug(rtwdev, RTW89_DBG_BTC, "[BTC], read scbd: 0x%08x\n",
		    scbd_val);

	btc->cx.cnt_bt[BTC_BCNT_SCBDREAD]++;
	return scbd_val;
}

static void _write_scbd(struct rtw89_dev *rtwdev, u32 val, bool state)
{
	const struct rtw89_chip_info *chip = rtwdev->chip;
	struct rtw89_btc *btc = &rtwdev->btc;
	struct rtw89_btc_wl_info *wl = &btc->cx.wl;
	u32 scbd_val = 0;
	u8 force_exec = false;

	if (!chip->scbd)
		return;

	scbd_val = state ? wl->scbd | val : wl->scbd & ~val;

	if (val & BTC_WSCB_ACTIVE || val & BTC_WSCB_ON)
		force_exec = true;

	if (scbd_val != wl->scbd || force_exec) {
		wl->scbd = scbd_val;
		wl->scbd_change = true;
	}
}

static u8
_update_rssi_state(struct rtw89_dev *rtwdev, u8 pre_state, u8 rssi, u8 thresh)
{
	const struct rtw89_chip_info *chip = rtwdev->chip;
	u8 next_state, tol = chip->rssi_tol;

	if (pre_state == BTC_RSSI_ST_LOW ||
	    pre_state == BTC_RSSI_ST_STAY_LOW) {
		if (rssi >= (thresh + tol))
			next_state = BTC_RSSI_ST_HIGH;
		else
			next_state = BTC_RSSI_ST_STAY_LOW;
	} else {
		if (rssi < thresh)
			next_state = BTC_RSSI_ST_LOW;
		else
			next_state = BTC_RSSI_ST_STAY_HIGH;
	}

	return next_state;
}

static void _wl_req_mac(struct rtw89_dev *rtwdev, u8 mac)
{
	if (mac == RTW89_MAC_0)
		rtw89_write32_clr(rtwdev, R_AX_BTC_CFG, B_AX_WL_SRC);
	else
		rtw89_write32_set(rtwdev, R_AX_BTC_CFG, B_AX_WL_SRC);
}

static
void _update_dbcc_band(struct rtw89_dev *rtwdev, enum rtw89_phy_idx phy_idx)
{
	struct rtw89_btc *btc = &rtwdev->btc;

	btc->cx.wl.dbcc_info.real_band[phy_idx] =
		btc->cx.wl.scan_info.phy_map & BIT(phy_idx) ?
		btc->cx.wl.dbcc_info.scan_band[phy_idx] :
		btc->cx.wl.dbcc_info.op_band[phy_idx];
}

static void _update_wl_info(struct rtw89_dev *rtwdev)
{
	struct rtw89_btc *btc = &rtwdev->btc;
	struct rtw89_btc_wl_info *wl = &btc->cx.wl;
	struct rtw89_btc_wl_link_info *wl_linfo = wl->link_info;
	struct rtw89_btc_wl_role_info *wl_rinfo = &wl->role_info;
	struct rtw89_btc_wl_dbcc_info *wl_dinfo = &wl->dbcc_info;
	u8 i, cnt_connect = 0, cnt_connecting = 0, cnt_active = 0;
	u8 cnt_2g = 0, cnt_5g = 0, phy;
	u32 wl_2g_ch[2] = {0}, wl_5g_ch[2] = {0};
	bool b2g = false, b5g = false, client_joined = false;

	memset(wl_rinfo, 0, sizeof(*wl_rinfo));

	for (i = 0; i < RTW89_PORT_NUM; i++) {
		/* check if role active? */
		if (!wl_linfo[i].active)
			continue;

		cnt_active++;
		wl_rinfo->active_role[cnt_active - 1].role = wl_linfo[i].role;
		wl_rinfo->active_role[cnt_active - 1].pid = wl_linfo[i].pid;
		wl_rinfo->active_role[cnt_active - 1].phy = wl_linfo[i].phy;
		wl_rinfo->active_role[cnt_active - 1].band = wl_linfo[i].band;
		wl_rinfo->active_role[cnt_active - 1].noa = (u8)wl_linfo[i].noa;
		wl_rinfo->active_role[cnt_active - 1].connected = 0;

		wl->port_id[wl_linfo[i].role] = wl_linfo[i].pid;

		phy = wl_linfo[i].phy;

		/* check dbcc role */
		if (rtwdev->dbcc_en && phy < RTW89_PHY_MAX) {
			wl_dinfo->role[phy] = wl_linfo[i].role;
			wl_dinfo->op_band[phy] = wl_linfo[i].band;
			_update_dbcc_band(rtwdev, phy);
			_fw_set_drv_info(rtwdev, CXDRVINFO_DBCC);
		}

		if (wl_linfo[i].connected == MLME_NO_LINK) {
			continue;
		} else if (wl_linfo[i].connected == MLME_LINKING) {
			cnt_connecting++;
		} else {
			cnt_connect++;
			if ((wl_linfo[i].role == RTW89_WIFI_ROLE_P2P_GO ||
			     wl_linfo[i].role == RTW89_WIFI_ROLE_AP) &&
			     wl_linfo[i].client_cnt > 1)
				client_joined = true;
		}

		wl_rinfo->role_map.val |= BIT(wl_linfo[i].role);
		wl_rinfo->active_role[cnt_active - 1].ch = wl_linfo[i].ch;
		wl_rinfo->active_role[cnt_active - 1].bw = wl_linfo[i].bw;
		wl_rinfo->active_role[cnt_active - 1].connected = 1;

		/* only care 2 roles + BT coex */
		if (wl_linfo[i].band != RTW89_BAND_2G) {
			if (cnt_5g <= ARRAY_SIZE(wl_5g_ch) - 1)
				wl_5g_ch[cnt_5g] = wl_linfo[i].ch;
			cnt_5g++;
			b5g = true;
		} else {
			if (cnt_2g <= ARRAY_SIZE(wl_2g_ch) - 1)
				wl_2g_ch[cnt_2g] = wl_linfo[i].ch;
			cnt_2g++;
			b2g = true;
		}
	}

	wl_rinfo->connect_cnt = cnt_connect;

	/* Be careful to change the following sequence!! */
	if (cnt_connect == 0) {
		wl_rinfo->link_mode = BTC_WLINK_NOLINK;
		wl_rinfo->role_map.role.none = 1;
	} else if (!b2g && b5g) {
		wl_rinfo->link_mode = BTC_WLINK_5G;
	} else if (wl_rinfo->role_map.role.nan) {
		wl_rinfo->link_mode = BTC_WLINK_2G_NAN;
	} else if (cnt_connect > BTC_TDMA_WLROLE_MAX) {
		wl_rinfo->link_mode = BTC_WLINK_OTHER;
	} else  if (b2g && b5g && cnt_connect == 2) {
		if (rtwdev->dbcc_en) {
			switch (wl_dinfo->role[RTW89_PHY_0]) {
			case RTW89_WIFI_ROLE_STATION:
				wl_rinfo->link_mode = BTC_WLINK_2G_STA;
				break;
			case RTW89_WIFI_ROLE_P2P_GO:
				wl_rinfo->link_mode = BTC_WLINK_2G_GO;
				break;
			case RTW89_WIFI_ROLE_P2P_CLIENT:
				wl_rinfo->link_mode = BTC_WLINK_2G_GC;
				break;
			case RTW89_WIFI_ROLE_AP:
				wl_rinfo->link_mode = BTC_WLINK_2G_AP;
				break;
			default:
				wl_rinfo->link_mode = BTC_WLINK_OTHER;
				break;
			}
		} else {
			wl_rinfo->link_mode = BTC_WLINK_25G_MCC;
		}
	} else if (!b5g && cnt_connect == 2) {
		if (wl_rinfo->role_map.role.station &&
		    (wl_rinfo->role_map.role.p2p_go ||
		    wl_rinfo->role_map.role.p2p_gc ||
		    wl_rinfo->role_map.role.ap)) {
			if (wl_2g_ch[0] == wl_2g_ch[1])
				wl_rinfo->link_mode = BTC_WLINK_2G_SCC;
			else
				wl_rinfo->link_mode = BTC_WLINK_2G_MCC;
		} else {
			wl_rinfo->link_mode = BTC_WLINK_2G_MCC;
		}
	} else if (!b5g && cnt_connect == 1) {
		if (wl_rinfo->role_map.role.station)
			wl_rinfo->link_mode = BTC_WLINK_2G_STA;
		else if (wl_rinfo->role_map.role.ap)
			wl_rinfo->link_mode = BTC_WLINK_2G_AP;
		else if (wl_rinfo->role_map.role.p2p_go)
			wl_rinfo->link_mode = BTC_WLINK_2G_GO;
		else if (wl_rinfo->role_map.role.p2p_gc)
			wl_rinfo->link_mode = BTC_WLINK_2G_GC;
		else
			wl_rinfo->link_mode = BTC_WLINK_OTHER;
	}

	/* if no client_joined, don't care P2P-GO/AP role */
	if (wl_rinfo->role_map.role.p2p_go || wl_rinfo->role_map.role.ap) {
		if (!client_joined) {
			if (wl_rinfo->link_mode == BTC_WLINK_2G_SCC ||
			    wl_rinfo->link_mode == BTC_WLINK_2G_MCC) {
				wl_rinfo->link_mode = BTC_WLINK_2G_STA;
				wl_rinfo->connect_cnt = 1;
			} else if (wl_rinfo->link_mode == BTC_WLINK_2G_GO ||
				 wl_rinfo->link_mode == BTC_WLINK_2G_AP) {
				wl_rinfo->link_mode = BTC_WLINK_NOLINK;
				wl_rinfo->connect_cnt = 0;
			}
		}
	}

	rtw89_debug(rtwdev, RTW89_DBG_BTC,
		    "[BTC], cnt_connect = %d, connecting = %d, link_mode = %d\n",
		    cnt_connect, cnt_connecting, wl_rinfo->link_mode);

	_fw_set_drv_info(rtwdev, CXDRVINFO_ROLE);
}

static void _update_wl_info_v1(struct rtw89_dev *rtwdev)
{
	struct rtw89_btc *btc = &rtwdev->btc;
	struct rtw89_btc_wl_info *wl = &btc->cx.wl;
	struct rtw89_btc_wl_link_info *wl_linfo = wl->link_info;
	struct rtw89_btc_wl_role_info_v1 *wl_rinfo = &wl->role_info_v1;
	struct rtw89_btc_wl_dbcc_info *wl_dinfo = &wl->dbcc_info;
	u8 cnt_connect = 0, cnt_connecting = 0, cnt_active = 0;
	u8 cnt_2g = 0, cnt_5g = 0, phy;
	u32 wl_2g_ch[2] = {}, wl_5g_ch[2] = {};
	bool b2g = false, b5g = false, client_joined = false;
	u8 i;

	memset(wl_rinfo, 0, sizeof(*wl_rinfo));

	for (i = 0; i < RTW89_PORT_NUM; i++) {
		if (!wl_linfo[i].active)
			continue;

		cnt_active++;
		wl_rinfo->active_role_v1[cnt_active - 1].role = wl_linfo[i].role;
		wl_rinfo->active_role_v1[cnt_active - 1].pid = wl_linfo[i].pid;
		wl_rinfo->active_role_v1[cnt_active - 1].phy = wl_linfo[i].phy;
		wl_rinfo->active_role_v1[cnt_active - 1].band = wl_linfo[i].band;
		wl_rinfo->active_role_v1[cnt_active - 1].noa = (u8)wl_linfo[i].noa;
		wl_rinfo->active_role_v1[cnt_active - 1].connected = 0;

		wl->port_id[wl_linfo[i].role] = wl_linfo[i].pid;

		phy = wl_linfo[i].phy;

		if (rtwdev->dbcc_en && phy < RTW89_PHY_MAX) {
			wl_dinfo->role[phy] = wl_linfo[i].role;
			wl_dinfo->op_band[phy] = wl_linfo[i].band;
			_update_dbcc_band(rtwdev, phy);
			_fw_set_drv_info(rtwdev, CXDRVINFO_DBCC);
		}

		if (wl_linfo[i].connected == MLME_NO_LINK) {
			continue;
		} else if (wl_linfo[i].connected == MLME_LINKING) {
			cnt_connecting++;
		} else {
			cnt_connect++;
			if ((wl_linfo[i].role == RTW89_WIFI_ROLE_P2P_GO ||
			     wl_linfo[i].role == RTW89_WIFI_ROLE_AP) &&
			     wl_linfo[i].client_cnt > 1)
				client_joined = true;
		}

		wl_rinfo->role_map.val |= BIT(wl_linfo[i].role);
		wl_rinfo->active_role_v1[cnt_active - 1].ch = wl_linfo[i].ch;
		wl_rinfo->active_role_v1[cnt_active - 1].bw = wl_linfo[i].bw;
		wl_rinfo->active_role_v1[cnt_active - 1].connected = 1;

		/* only care 2 roles + BT coex */
		if (wl_linfo[i].band != RTW89_BAND_2G) {
			if (cnt_5g <= ARRAY_SIZE(wl_5g_ch) - 1)
				wl_5g_ch[cnt_5g] = wl_linfo[i].ch;
			cnt_5g++;
			b5g = true;
		} else {
			if (cnt_2g <= ARRAY_SIZE(wl_2g_ch) - 1)
				wl_2g_ch[cnt_2g] = wl_linfo[i].ch;
			cnt_2g++;
			b2g = true;
		}
	}

	wl_rinfo->connect_cnt = cnt_connect;

	/* Be careful to change the following sequence!! */
	if (cnt_connect == 0) {
		wl_rinfo->link_mode = BTC_WLINK_NOLINK;
		wl_rinfo->role_map.role.none = 1;
	} else if (!b2g && b5g) {
		wl_rinfo->link_mode = BTC_WLINK_5G;
	} else if (wl_rinfo->role_map.role.nan) {
		wl_rinfo->link_mode = BTC_WLINK_2G_NAN;
	} else if (cnt_connect > BTC_TDMA_WLROLE_MAX) {
		wl_rinfo->link_mode = BTC_WLINK_OTHER;
	} else  if (b2g && b5g && cnt_connect == 2) {
		if (rtwdev->dbcc_en) {
			switch (wl_dinfo->role[RTW89_PHY_0]) {
			case RTW89_WIFI_ROLE_STATION:
				wl_rinfo->link_mode = BTC_WLINK_2G_STA;
				break;
			case RTW89_WIFI_ROLE_P2P_GO:
				wl_rinfo->link_mode = BTC_WLINK_2G_GO;
				break;
			case RTW89_WIFI_ROLE_P2P_CLIENT:
				wl_rinfo->link_mode = BTC_WLINK_2G_GC;
				break;
			case RTW89_WIFI_ROLE_AP:
				wl_rinfo->link_mode = BTC_WLINK_2G_AP;
				break;
			default:
				wl_rinfo->link_mode = BTC_WLINK_OTHER;
				break;
			}
		} else {
			wl_rinfo->link_mode = BTC_WLINK_25G_MCC;
		}
	} else if (!b5g && cnt_connect == 2) {
		if (wl_rinfo->role_map.role.station &&
		    (wl_rinfo->role_map.role.p2p_go ||
		    wl_rinfo->role_map.role.p2p_gc ||
		    wl_rinfo->role_map.role.ap)) {
			if (wl_2g_ch[0] == wl_2g_ch[1])
				wl_rinfo->link_mode = BTC_WLINK_2G_SCC;
			else
				wl_rinfo->link_mode = BTC_WLINK_2G_MCC;
		} else {
			wl_rinfo->link_mode = BTC_WLINK_2G_MCC;
		}
	} else if (!b5g && cnt_connect == 1) {
		if (wl_rinfo->role_map.role.station)
			wl_rinfo->link_mode = BTC_WLINK_2G_STA;
		else if (wl_rinfo->role_map.role.ap)
			wl_rinfo->link_mode = BTC_WLINK_2G_AP;
		else if (wl_rinfo->role_map.role.p2p_go)
			wl_rinfo->link_mode = BTC_WLINK_2G_GO;
		else if (wl_rinfo->role_map.role.p2p_gc)
			wl_rinfo->link_mode = BTC_WLINK_2G_GC;
		else
			wl_rinfo->link_mode = BTC_WLINK_OTHER;
	}

	/* if no client_joined, don't care P2P-GO/AP role */
	if (wl_rinfo->role_map.role.p2p_go || wl_rinfo->role_map.role.ap) {
		if (!client_joined) {
			if (wl_rinfo->link_mode == BTC_WLINK_2G_SCC ||
			    wl_rinfo->link_mode == BTC_WLINK_2G_MCC) {
				wl_rinfo->link_mode = BTC_WLINK_2G_STA;
				wl_rinfo->connect_cnt = 1;
			} else if (wl_rinfo->link_mode == BTC_WLINK_2G_GO ||
				 wl_rinfo->link_mode == BTC_WLINK_2G_AP) {
				wl_rinfo->link_mode = BTC_WLINK_NOLINK;
				wl_rinfo->connect_cnt = 0;
			}
		}
	}

	rtw89_debug(rtwdev, RTW89_DBG_BTC,
		    "[BTC], cnt_connect = %d, connecting = %d, link_mode = %d\n",
		    cnt_connect, cnt_connecting, wl_rinfo->link_mode);

	_fw_set_drv_info(rtwdev, CXDRVINFO_ROLE);
}

static void _update_wl_info_v2(struct rtw89_dev *rtwdev)
{
	struct rtw89_btc *btc = &rtwdev->btc;
	struct rtw89_btc_wl_info *wl = &btc->cx.wl;
	struct rtw89_btc_wl_link_info *wl_linfo = wl->link_info;
	struct rtw89_btc_wl_role_info_v2 *wl_rinfo = &wl->role_info_v2;
	struct rtw89_btc_wl_dbcc_info *wl_dinfo = &wl->dbcc_info;
	u8 cnt_connect = 0, cnt_connecting = 0, cnt_active = 0;
	u8 cnt_2g = 0, cnt_5g = 0, phy;
	u32 wl_2g_ch[2] = {}, wl_5g_ch[2] = {};
	bool b2g = false, b5g = false, client_joined = false;
	u8 i;

	memset(wl_rinfo, 0, sizeof(*wl_rinfo));

	for (i = 0; i < RTW89_PORT_NUM; i++) {
		if (!wl_linfo[i].active)
			continue;

		cnt_active++;
		wl_rinfo->active_role_v2[cnt_active - 1].role = wl_linfo[i].role;
		wl_rinfo->active_role_v2[cnt_active - 1].pid = wl_linfo[i].pid;
		wl_rinfo->active_role_v2[cnt_active - 1].phy = wl_linfo[i].phy;
		wl_rinfo->active_role_v2[cnt_active - 1].band = wl_linfo[i].band;
		wl_rinfo->active_role_v2[cnt_active - 1].noa = (u8)wl_linfo[i].noa;
		wl_rinfo->active_role_v2[cnt_active - 1].connected = 0;

		wl->port_id[wl_linfo[i].role] = wl_linfo[i].pid;

		phy = wl_linfo[i].phy;

		if (rtwdev->dbcc_en && phy < RTW89_PHY_MAX) {
			wl_dinfo->role[phy] = wl_linfo[i].role;
			wl_dinfo->op_band[phy] = wl_linfo[i].band;
			_update_dbcc_band(rtwdev, phy);
			_fw_set_drv_info(rtwdev, CXDRVINFO_DBCC);
		}

		if (wl_linfo[i].connected == MLME_NO_LINK) {
			continue;
		} else if (wl_linfo[i].connected == MLME_LINKING) {
			cnt_connecting++;
		} else {
			cnt_connect++;
			if ((wl_linfo[i].role == RTW89_WIFI_ROLE_P2P_GO ||
			     wl_linfo[i].role == RTW89_WIFI_ROLE_AP) &&
			     wl_linfo[i].client_cnt > 1)
				client_joined = true;
		}

		wl_rinfo->role_map.val |= BIT(wl_linfo[i].role);
		wl_rinfo->active_role_v2[cnt_active - 1].ch = wl_linfo[i].ch;
		wl_rinfo->active_role_v2[cnt_active - 1].bw = wl_linfo[i].bw;
		wl_rinfo->active_role_v2[cnt_active - 1].connected = 1;

		/* only care 2 roles + BT coex */
		if (wl_linfo[i].band != RTW89_BAND_2G) {
			if (cnt_5g <= ARRAY_SIZE(wl_5g_ch) - 1)
				wl_5g_ch[cnt_5g] = wl_linfo[i].ch;
			cnt_5g++;
			b5g = true;
		} else {
			if (cnt_2g <= ARRAY_SIZE(wl_2g_ch) - 1)
				wl_2g_ch[cnt_2g] = wl_linfo[i].ch;
			cnt_2g++;
			b2g = true;
		}
	}

	wl_rinfo->connect_cnt = cnt_connect;

	/* Be careful to change the following sequence!! */
	if (cnt_connect == 0) {
		wl_rinfo->link_mode = BTC_WLINK_NOLINK;
		wl_rinfo->role_map.role.none = 1;
	} else if (!b2g && b5g) {
		wl_rinfo->link_mode = BTC_WLINK_5G;
	} else if (wl_rinfo->role_map.role.nan) {
		wl_rinfo->link_mode = BTC_WLINK_2G_NAN;
	} else if (cnt_connect > BTC_TDMA_WLROLE_MAX) {
		wl_rinfo->link_mode = BTC_WLINK_OTHER;
	} else  if (b2g && b5g && cnt_connect == 2) {
		if (rtwdev->dbcc_en) {
			switch (wl_dinfo->role[RTW89_PHY_0]) {
			case RTW89_WIFI_ROLE_STATION:
				wl_rinfo->link_mode = BTC_WLINK_2G_STA;
				break;
			case RTW89_WIFI_ROLE_P2P_GO:
				wl_rinfo->link_mode = BTC_WLINK_2G_GO;
				break;
			case RTW89_WIFI_ROLE_P2P_CLIENT:
				wl_rinfo->link_mode = BTC_WLINK_2G_GC;
				break;
			case RTW89_WIFI_ROLE_AP:
				wl_rinfo->link_mode = BTC_WLINK_2G_AP;
				break;
			default:
				wl_rinfo->link_mode = BTC_WLINK_OTHER;
				break;
			}
		} else {
			wl_rinfo->link_mode = BTC_WLINK_25G_MCC;
		}
	} else if (!b5g && cnt_connect == 2) {
		if (wl_rinfo->role_map.role.station &&
		    (wl_rinfo->role_map.role.p2p_go ||
		    wl_rinfo->role_map.role.p2p_gc ||
		    wl_rinfo->role_map.role.ap)) {
			if (wl_2g_ch[0] == wl_2g_ch[1])
				wl_rinfo->link_mode = BTC_WLINK_2G_SCC;
			else
				wl_rinfo->link_mode = BTC_WLINK_2G_MCC;
		} else {
			wl_rinfo->link_mode = BTC_WLINK_2G_MCC;
		}
	} else if (!b5g && cnt_connect == 1) {
		if (wl_rinfo->role_map.role.station)
			wl_rinfo->link_mode = BTC_WLINK_2G_STA;
		else if (wl_rinfo->role_map.role.ap)
			wl_rinfo->link_mode = BTC_WLINK_2G_AP;
		else if (wl_rinfo->role_map.role.p2p_go)
			wl_rinfo->link_mode = BTC_WLINK_2G_GO;
		else if (wl_rinfo->role_map.role.p2p_gc)
			wl_rinfo->link_mode = BTC_WLINK_2G_GC;
		else
			wl_rinfo->link_mode = BTC_WLINK_OTHER;
	}

	/* if no client_joined, don't care P2P-GO/AP role */
	if (wl_rinfo->role_map.role.p2p_go || wl_rinfo->role_map.role.ap) {
		if (!client_joined) {
			if (wl_rinfo->link_mode == BTC_WLINK_2G_SCC ||
			    wl_rinfo->link_mode == BTC_WLINK_2G_MCC) {
				wl_rinfo->link_mode = BTC_WLINK_2G_STA;
				wl_rinfo->connect_cnt = 1;
			} else if (wl_rinfo->link_mode == BTC_WLINK_2G_GO ||
				 wl_rinfo->link_mode == BTC_WLINK_2G_AP) {
				wl_rinfo->link_mode = BTC_WLINK_NOLINK;
				wl_rinfo->connect_cnt = 0;
			}
		}
	}

	rtw89_debug(rtwdev, RTW89_DBG_BTC,
		    "[BTC], cnt_connect = %d, connecting = %d, link_mode = %d\n",
		    cnt_connect, cnt_connecting, wl_rinfo->link_mode);

	_fw_set_drv_info(rtwdev, CXDRVINFO_ROLE);
}

#define BTC_CHK_HANG_MAX 3
#define BTC_SCB_INV_VALUE GENMASK(31, 0)

static u8 _get_role_link_mode(u8 role)
{
	switch (role) {
	case RTW89_WIFI_ROLE_STATION:
		return BTC_WLINK_2G_STA;
	case RTW89_WIFI_ROLE_P2P_GO:
		return BTC_WLINK_2G_GO;
	case RTW89_WIFI_ROLE_P2P_CLIENT:
		return BTC_WLINK_2G_GC;
	case RTW89_WIFI_ROLE_AP:
		return BTC_WLINK_2G_AP;
	default:
		return BTC_WLINK_OTHER;
	}
}

static bool _chk_role_ch_group(const struct rtw89_btc_chdef *r1,
			       const struct rtw89_btc_chdef *r2)
{
	if (r1->chan != r2->chan) { /* primary ch is different */
		return false;
	} else if (r1->bw == RTW89_CHANNEL_WIDTH_40 &&
		   r2->bw == RTW89_CHANNEL_WIDTH_40) {
		if (r1->offset != r2->offset)
			return false;
	}
	return true;
}

static u8 _chk_dbcc(struct rtw89_dev *rtwdev, struct rtw89_btc_chdef *ch,
		    u8 *phy, u8 *role, u8 *dbcc_2g_phy)
{
	struct rtw89_btc_wl_info *wl = &rtwdev->btc.cx.wl;
	struct rtw89_btc_wl_role_info_v7 *rinfo_v7 = &wl->role_info_v7;
	struct rtw89_btc_wl_role_info_v8 *rinfo_v8 = &wl->role_info_v8;
	bool is_2g_ch_exist = false, is_multi_role_in_2g_phy = false;
	u8 j, k, dbcc_2g_cid, dbcc_2g_cid2, connect_cnt;

	if (rtwdev->btc.ver->fwlrole == 7)
		connect_cnt = rinfo_v7->connect_cnt;
	else if (rtwdev->btc.ver->fwlrole == 8)
		connect_cnt = rinfo_v8->connect_cnt;
	else
		return BTC_WLINK_NOLINK;

	/* find out the 2G-PHY by connect-id ->ch  */
	for (j = 0; j < connect_cnt; j++) {
		if (ch[j].center_ch <= 14) {
			is_2g_ch_exist = true;
			break;
		}
	}

	/* If no any 2G-port exist, it's impossible because 5G-exclude */
	if (!is_2g_ch_exist)
		return BTC_WLINK_OTHER;

	dbcc_2g_cid = j;
	*dbcc_2g_phy = phy[dbcc_2g_cid];

	/* connect_cnt <= 2 */
	if (connect_cnt < BTC_TDMA_WLROLE_MAX)
		return (_get_role_link_mode((role[dbcc_2g_cid])));

	/* find the other-port in the 2G-PHY, ex: PHY-0:6G, PHY1: mcc/scc */
	for (k = 0; k < connect_cnt; k++) {
		if (k == dbcc_2g_cid)
			continue;

		if (phy[k] == *dbcc_2g_phy) {
			is_multi_role_in_2g_phy = true;
			dbcc_2g_cid2 = k;
			break;
		}
	}

	/* Single-role in 2G-PHY */
	if (!is_multi_role_in_2g_phy)
		return (_get_role_link_mode(role[dbcc_2g_cid]));

	/* 2-role in 2G-PHY */
	if (ch[dbcc_2g_cid2].center_ch > 14)
		return BTC_WLINK_25G_MCC;
	else if (_chk_role_ch_group(&ch[dbcc_2g_cid], &ch[dbcc_2g_cid2]))
		return BTC_WLINK_2G_SCC;
	else
		return BTC_WLINK_2G_MCC;
}

static void _update_role_link_mode(struct rtw89_dev *rtwdev,
				   bool client_joined, u32 noa)
{
	struct rtw89_btc_wl_role_info_v8 *rinfo_v8 = &rtwdev->btc.cx.wl.role_info_v8;
	struct rtw89_btc_wl_role_info_v7 *rinfo_v7 = &rtwdev->btc.cx.wl.role_info_v7;
	u8 role_ver = rtwdev->btc.ver->fwlrole;
	u32 type = BTC_WLMROLE_NONE, dur = 0;
	u8 link_mode, connect_cnt;
	u32 wl_role;

	if (role_ver == 7) {
		wl_role = rinfo_v7->role_map;
		link_mode = rinfo_v7->link_mode;
		connect_cnt = rinfo_v7->connect_cnt;
	} else if (role_ver == 8) {
		wl_role = rinfo_v8->role_map;
		link_mode = rinfo_v8->link_mode;
		connect_cnt = rinfo_v8->connect_cnt;
	} else {
		return;
	}

	/* if no client_joined, don't care P2P-GO/AP role */
	if (((wl_role & BIT(RTW89_WIFI_ROLE_P2P_GO)) ||
	     (wl_role & BIT(RTW89_WIFI_ROLE_AP))) && !client_joined) {
		if (link_mode == BTC_WLINK_2G_SCC) {
			if (role_ver == 7) {
				rinfo_v7->link_mode = BTC_WLINK_2G_STA;
				rinfo_v7->connect_cnt--;
			} else if (role_ver == 8) {
				rinfo_v8->link_mode = BTC_WLINK_2G_STA;
				rinfo_v8->connect_cnt--;
			}
		} else if (link_mode == BTC_WLINK_2G_GO ||
			   link_mode == BTC_WLINK_2G_AP) {
			if (role_ver == 7) {
				rinfo_v7->link_mode = BTC_WLINK_NOLINK;
				rinfo_v7->connect_cnt--;
			} else if (role_ver == 8) {
				rinfo_v8->link_mode = BTC_WLINK_NOLINK;
				rinfo_v8->connect_cnt--;
			}
		}
	}

	/* Identify 2-Role type  */
	if (connect_cnt >= 2 &&
	    (link_mode == BTC_WLINK_2G_SCC ||
	     link_mode == BTC_WLINK_2G_MCC ||
	     link_mode == BTC_WLINK_25G_MCC ||
	     link_mode == BTC_WLINK_5G)) {
		if ((wl_role & BIT(RTW89_WIFI_ROLE_P2P_GO)) ||
		    (wl_role & BIT(RTW89_WIFI_ROLE_AP)))
			type = noa ? BTC_WLMROLE_STA_GO_NOA : BTC_WLMROLE_STA_GO;
		else if (wl_role & BIT(RTW89_WIFI_ROLE_P2P_CLIENT))
			type = noa ? BTC_WLMROLE_STA_GC_NOA : BTC_WLMROLE_STA_GC;
		else
			type = BTC_WLMROLE_STA_STA;

		dur = noa;
	}

	if (role_ver == 7) {
		rinfo_v7->mrole_type = type;
		rinfo_v7->mrole_noa_duration = dur;
	} else if (role_ver == 8) {
		rinfo_v8->mrole_type = type;
		rinfo_v8->mrole_noa_duration = dur;
	}
}

static void _update_wl_info_v7(struct rtw89_dev *rtwdev, u8 rid)
{
	struct rtw89_btc_chdef cid_ch[RTW89_BE_BTC_WL_MAX_ROLE_NUMBER];
	struct rtw89_btc *btc = &rtwdev->btc;
	struct rtw89_btc_wl_info *wl = &btc->cx.wl;
	struct rtw89_btc_wl_role_info_v7 *wl_rinfo = &wl->role_info_v7;
	struct rtw89_btc_wl_dbcc_info *wl_dinfo = &wl->dbcc_info;
	struct rtw89_btc_wl_link_info *wl_linfo = wl->link_info;
	struct rtw89_btc_wl_active_role_v7 *act_role = NULL;
	u8 i, mode, cnt = 0, cnt_2g = 0, cnt_5g = 0, phy_now = RTW89_PHY_MAX, phy_dbcc;
	bool b2g = false, b5g = false, client_joined = false, client_inc_2g = false;
	u8 client_cnt_last[RTW89_BE_BTC_WL_MAX_ROLE_NUMBER] = {};
	u8 cid_role[RTW89_BE_BTC_WL_MAX_ROLE_NUMBER] = {};
	u8 cid_phy[RTW89_BE_BTC_WL_MAX_ROLE_NUMBER] = {};
	u8 mac = RTW89_MAC_0, dbcc_2g_phy = RTW89_PHY_0;
	u32 noa_duration = 0;

	memset(wl_rinfo, 0, sizeof(*wl_rinfo));

	for (i = 0; i < RTW89_PORT_NUM; i++) {
		if (!wl_linfo[i].active || wl_linfo[i].phy >= RTW89_PHY_MAX)
			continue;

		act_role = &wl_rinfo->active_role[i];
		act_role->role = wl_linfo[i].role;

		/* check if role connect? */
		if (wl_linfo[i].connected == MLME_NO_LINK) {
			act_role->connected = 0;
			continue;
		} else if (wl_linfo[i].connected == MLME_LINKING) {
			continue;
		}

		cnt++;
		act_role->connected = 1;
		act_role->pid = wl_linfo[i].pid;
		act_role->phy = wl_linfo[i].phy;
		act_role->band = wl_linfo[i].band;
		act_role->ch = wl_linfo[i].ch;
		act_role->bw = wl_linfo[i].bw;
		act_role->noa = wl_linfo[i].noa;
		act_role->noa_dur = wl_linfo[i].noa_duration;
		cid_ch[cnt - 1] = wl_linfo[i].chdef;
		cid_phy[cnt - 1] = wl_linfo[i].phy;
		cid_role[cnt - 1] = wl_linfo[i].role;
		wl_rinfo->role_map |= BIT(wl_linfo[i].role);

		if (rid == i)
			phy_now = act_role->phy;

		if (wl_linfo[i].role == RTW89_WIFI_ROLE_P2P_GO ||
		    wl_linfo[i].role == RTW89_WIFI_ROLE_AP) {
			if (wl_linfo[i].client_cnt > 1)
				client_joined = true;
			if (client_cnt_last[i] < wl_linfo[i].client_cnt &&
			    wl_linfo[i].chdef.band == RTW89_BAND_2G)
				client_inc_2g = true;
			act_role->client_cnt = wl_linfo[i].client_cnt;
		} else {
			act_role->client_cnt = 0;
		}

		if (act_role->noa && act_role->noa_dur > 0)
			noa_duration = act_role->noa_dur;

		if (rtwdev->dbcc_en) {
			phy_dbcc = wl_linfo[i].phy;
			wl_dinfo->role[phy_dbcc] |= BIT(wl_linfo[i].role);
			wl_dinfo->op_band[phy_dbcc] = wl_linfo[i].chdef.band;
		}

		if (wl_linfo[i].chdef.band != RTW89_BAND_2G) {
			cnt_5g++;
			b5g = true;
		} else {
			if (((wl_linfo[i].role == RTW89_WIFI_ROLE_P2P_GO ||
			      wl_linfo[i].role == RTW89_WIFI_ROLE_AP) &&
			     client_joined) ||
			    wl_linfo[i].role == RTW89_WIFI_ROLE_P2P_CLIENT)
				wl_rinfo->p2p_2g = 1;

			if ((wl_linfo[i].mode & BIT(BTC_WL_MODE_11B)) ||
			    (wl_linfo[i].mode & BIT(BTC_WL_MODE_11G)))
				wl->bg_mode = 1;
			else if (wl_linfo[i].mode & BIT(BTC_WL_MODE_HE))
				wl->he_mode = true;

			cnt_2g++;
			b2g = true;
		}

		if (act_role->band == RTW89_BAND_5G && act_role->ch >= 100)
			wl->is_5g_hi_channel = 1;
		else
			wl->is_5g_hi_channel = 0;
	}

	wl_rinfo->connect_cnt = cnt;
	wl->client_cnt_inc_2g = client_inc_2g;

	if (cnt == 0) {
		mode = BTC_WLINK_NOLINK;
		wl_rinfo->role_map = BIT(RTW89_WIFI_ROLE_NONE);
	} else if (!b2g && b5g) {
		mode = BTC_WLINK_5G;
	} else if (wl_rinfo->role_map & BIT(RTW89_WIFI_ROLE_NAN)) {
		mode = BTC_WLINK_2G_NAN;
	} else if (cnt > BTC_TDMA_WLROLE_MAX) {
		mode = BTC_WLINK_OTHER;
	} else if (rtwdev->dbcc_en) {
		mode = _chk_dbcc(rtwdev, cid_ch, cid_phy, cid_role, &dbcc_2g_phy);

		/* correct 2G-located PHY band for gnt ctrl */
		if (dbcc_2g_phy < RTW89_PHY_MAX)
			wl_dinfo->op_band[dbcc_2g_phy] = RTW89_BAND_2G;
	} else if (b2g && b5g && cnt == 2) {
		mode = BTC_WLINK_25G_MCC;
	} else if (!b5g && cnt == 2) { /* cnt_connect = 2 */
		if (_chk_role_ch_group(&cid_ch[0], &cid_ch[cnt - 1]))
			mode = BTC_WLINK_2G_SCC;
		else
			mode = BTC_WLINK_2G_MCC;
	} else if (!b5g && cnt == 1) { /* cnt_connect = 1 */
		mode = _get_role_link_mode(cid_role[0]);
	} else {
		mode = BTC_WLINK_NOLINK;
	}

	wl_rinfo->link_mode = mode;
	_update_role_link_mode(rtwdev, client_joined, noa_duration);

	/* todo DBCC related event */
	rtw89_debug(rtwdev, RTW89_DBG_BTC, "[BTC] wl_info phy_now=%d\n", phy_now);
<<<<<<< HEAD
=======
	rtw89_debug(rtwdev, RTW89_DBG_BTC,
		    "[BTC] rlink cnt_2g=%d cnt_5g=%d\n", cnt_2g, cnt_5g);
>>>>>>> f7ead9e0

	if (wl_rinfo->dbcc_en != rtwdev->dbcc_en) {
		wl_rinfo->dbcc_chg = 1;
		wl_rinfo->dbcc_en = rtwdev->dbcc_en;
		btc->cx.cnt_wl[BTC_WCNT_DBCC_CHG]++;
	}

	if (rtwdev->dbcc_en) {
		wl_rinfo->dbcc_2g_phy = dbcc_2g_phy;

		if (dbcc_2g_phy == RTW89_PHY_1)
			mac = RTW89_MAC_1;

		_update_dbcc_band(rtwdev, RTW89_PHY_0);
		_update_dbcc_band(rtwdev, RTW89_PHY_1);
	}
	_wl_req_mac(rtwdev, mac);
	_fw_set_drv_info(rtwdev, CXDRVINFO_ROLE);
}

static void _update_wl_info_v8(struct rtw89_dev *rtwdev, u8 role_id, u8 rlink_id,
			       enum btc_role_state state)
{
	struct rtw89_btc *btc = &rtwdev->btc;
	struct rtw89_btc_wl_info *wl = &btc->cx.wl;
	struct rtw89_btc_chdef cid_ch[RTW89_BE_BTC_WL_MAX_ROLE_NUMBER];
	struct rtw89_btc_wl_role_info_v8 *wl_rinfo = &wl->role_info_v8;
	struct rtw89_btc_wl_dbcc_info *wl_dinfo = &wl->dbcc_info;
	bool client_joined = false, b2g = false, b5g = false;
	u8 cid_role[RTW89_BE_BTC_WL_MAX_ROLE_NUMBER] = {};
	u8 cid_phy[RTW89_BE_BTC_WL_MAX_ROLE_NUMBER] = {};
	u8 dbcc_en = 0, pta_req_band = RTW89_MAC_0;
	u8 i, j, cnt = 0, cnt_2g = 0, cnt_5g = 0;
	struct rtw89_btc_wl_link_info *wl_linfo;
	struct rtw89_btc_wl_rlink *rlink = NULL;
	u8 dbcc_2g_phy = RTW89_PHY_0;
	u8 mode = BTC_WLINK_NOLINK;
	u32 noa_dur = 0;

	if (role_id >= RTW89_BE_BTC_WL_MAX_ROLE_NUMBER || rlink_id > RTW89_MAC_1)
		return;

	/* Extract wl->link_info[role_id][rlink_id] to wl->role_info
	 * role_id: role index
	 * rlink_id: rlink index (= HW-band index)
	 * pid: port_index
	 */

	wl_linfo = &wl->rlink_info[role_id][rlink_id];
	if (wl_linfo->connected == MLME_LINKING)
		return;

	rlink = &wl_rinfo->rlink[role_id][rlink_id];
	rlink->role = wl_linfo->role;
	rlink->active = wl_linfo->active; /* Doze or not */
	rlink->pid = wl_linfo->pid;
	rlink->phy = wl_linfo->phy;
	rlink->rf_band = wl_linfo->band;
	rlink->ch = wl_linfo->ch;
	rlink->bw = wl_linfo->bw;
	rlink->noa = wl_linfo->noa;
	rlink->noa_dur = wl_linfo->noa_duration / 1000;
	rlink->client_cnt = wl_linfo->client_cnt;
	rlink->mode = wl_linfo->mode;

	switch (wl_linfo->connected) {
	case MLME_NO_LINK:
		rlink->connected = 0;
		if (rlink->role == RTW89_WIFI_ROLE_STATION)
			btc->dm.leak_ap = 0;
		break;
	case MLME_LINKED:
		rlink->connected = 1;
		break;
	default:
		return;
	}

	wl->is_5g_hi_channel = false;
	wl->bg_mode = false;
	wl_rinfo->role_map = 0;
	wl_rinfo->p2p_2g = 0;
	memset(cid_ch, 0, sizeof(cid_ch));

	for (i = 0; i < RTW89_BE_BTC_WL_MAX_ROLE_NUMBER; i++) {
		for (j = RTW89_MAC_0; j <= RTW89_MAC_1; j++) {
			rlink = &wl_rinfo->rlink[i][j];

			if (!rlink->active || !rlink->connected)
				continue;

			cnt++;
			wl_rinfo->role_map |= BIT(rlink->role);

			/* only if client connect for p2p-Go/AP */
			if ((rlink->role == RTW89_WIFI_ROLE_P2P_GO ||
			     rlink->role == RTW89_WIFI_ROLE_AP) &&
			     rlink->client_cnt > 1)
				client_joined = true;

			/* Identufy if P2P-Go (GO/GC/AP) exist at 2G band*/
			if (rlink->rf_band == RTW89_BAND_2G &&
			    (client_joined || rlink->role == RTW89_WIFI_ROLE_P2P_CLIENT))
				wl_rinfo->p2p_2g = 1;

			/* only one noa-role exist */
			if (rlink->noa && rlink->noa_dur > 0)
				noa_dur = rlink->noa_dur;

			/* for WL 5G-Rx interfered with BT issue */
			if (rlink->rf_band == RTW89_BAND_5G && rlink->ch >= 100)
				wl->is_5g_hi_channel = 1;

			if ((rlink->mode & BIT(BTC_WL_MODE_11B)) ||
			    (rlink->mode & BIT(BTC_WL_MODE_11G)))
				wl->bg_mode = 1;

			if (rtwdev->chip->para_ver & BTC_FEAT_MLO_SUPPORT)
				continue;

			cid_ch[cnt - 1] = wl_linfo->chdef;
			cid_phy[cnt - 1] = rlink->phy;
			cid_role[cnt - 1] = rlink->role;

			if (rlink->rf_band != RTW89_BAND_2G) {
				cnt_5g++;
				b5g = true;
			} else {
				cnt_2g++;
				b2g = true;
			}
		}
	}

	if (rtwdev->chip->para_ver & BTC_FEAT_MLO_SUPPORT) {
		rtw89_debug(rtwdev, RTW89_DBG_BTC,
			    "[BTC] rlink cnt_2g=%d cnt_5g=%d\n", cnt_2g, cnt_5g);
		rtw89_warn(rtwdev, "not support MLO feature yet");
	} else {
		dbcc_en = rtwdev->dbcc_en;

		/* Be careful to change the following sequence!! */
		if (cnt == 0) {
			mode = BTC_WLINK_NOLINK;
		} else if (!b2g && b5g) {
			mode = BTC_WLINK_5G;
		} else if (wl_rinfo->role_map & BIT(RTW89_WIFI_ROLE_NAN)) {
			mode = BTC_WLINK_2G_NAN;
		} else if (cnt > BTC_TDMA_WLROLE_MAX) {
			mode = BTC_WLINK_OTHER;
		} else if (dbcc_en) {
			mode = _chk_dbcc(rtwdev, cid_ch, cid_phy, cid_role,
					 &dbcc_2g_phy);
		} else if (b2g && b5g && cnt == 2) {
			mode = BTC_WLINK_25G_MCC;
		} else if (!b5g && cnt == 2) { /* cnt_connect = 2 */
			if (_chk_role_ch_group(&cid_ch[0], &cid_ch[cnt - 1]))
				mode = BTC_WLINK_2G_SCC;
			else
				mode = BTC_WLINK_2G_MCC;
		} else if (!b5g && cnt == 1) { /* cnt_connect = 1 */
			mode = _get_role_link_mode(cid_role[0]);
		}
	}

	wl_rinfo->link_mode = mode;
	wl_rinfo->connect_cnt = cnt;
	if (wl_rinfo->connect_cnt == 0)
		wl_rinfo->role_map = BIT(RTW89_WIFI_ROLE_NONE);
	_update_role_link_mode(rtwdev, client_joined, noa_dur);

	wl_rinfo->dbcc_2g_phy = dbcc_2g_phy;
	if (wl_rinfo->dbcc_en != dbcc_en) {
		wl_rinfo->dbcc_en = dbcc_en;
		wl_rinfo->dbcc_chg = 1;
		btc->cx.cnt_wl[BTC_WCNT_DBCC_CHG]++;
	} else {
		wl_rinfo->dbcc_chg = 0;
	}

	if (wl_rinfo->dbcc_en) {
		memset(wl_dinfo, 0, sizeof(struct rtw89_btc_wl_dbcc_info));

		if (mode == BTC_WLINK_5G) {
			pta_req_band = RTW89_PHY_0;
			wl_dinfo->op_band[RTW89_PHY_0] = RTW89_BAND_5G;
			wl_dinfo->op_band[RTW89_PHY_1] = RTW89_BAND_2G;
		} else if (wl_rinfo->dbcc_2g_phy == RTW89_PHY_1) {
			pta_req_band = RTW89_PHY_1;
			wl_dinfo->op_band[RTW89_PHY_0] = RTW89_BAND_5G;
			wl_dinfo->op_band[RTW89_PHY_1] = RTW89_BAND_2G;
		} else {
			pta_req_band = RTW89_PHY_0;
			wl_dinfo->op_band[RTW89_PHY_0] = RTW89_BAND_2G;
			wl_dinfo->op_band[RTW89_PHY_1] = RTW89_BAND_5G;
		}
		_update_dbcc_band(rtwdev, RTW89_PHY_0);
		_update_dbcc_band(rtwdev, RTW89_PHY_1);
	}

	wl_rinfo->pta_req_band = pta_req_band;
	_fw_set_drv_info(rtwdev, CXDRVINFO_ROLE);
}

void rtw89_coex_act1_work(struct work_struct *work)
{
	struct rtw89_dev *rtwdev = container_of(work, struct rtw89_dev,
						coex_act1_work.work);
	struct rtw89_btc *btc = &rtwdev->btc;
	struct rtw89_btc_dm *dm = &rtwdev->btc.dm;
	struct rtw89_btc_cx *cx = &btc->cx;
	struct rtw89_btc_wl_info *wl = &cx->wl;

	mutex_lock(&rtwdev->mutex);
	rtw89_debug(rtwdev, RTW89_DBG_BTC, "[BTC], %s(): enter\n", __func__);
	dm->cnt_notify[BTC_NCNT_TIMER]++;
	if (wl->status.map._4way)
		wl->status.map._4way = false;
	if (wl->status.map.connecting)
		wl->status.map.connecting = false;

	_run_coex(rtwdev, BTC_RSN_ACT1_WORK);
	mutex_unlock(&rtwdev->mutex);
}

void rtw89_coex_bt_devinfo_work(struct work_struct *work)
{
	struct rtw89_dev *rtwdev = container_of(work, struct rtw89_dev,
						coex_bt_devinfo_work.work);
	struct rtw89_btc *btc = &rtwdev->btc;
	struct rtw89_btc_dm *dm = &rtwdev->btc.dm;
	struct rtw89_btc_bt_a2dp_desc *a2dp = &btc->cx.bt.link_info.a2dp_desc;

	mutex_lock(&rtwdev->mutex);
	rtw89_debug(rtwdev, RTW89_DBG_BTC, "[BTC], %s(): enter\n", __func__);
	dm->cnt_notify[BTC_NCNT_TIMER]++;
	a2dp->play_latency = 0;
	_run_coex(rtwdev, BTC_RSN_BT_DEVINFO_WORK);
	mutex_unlock(&rtwdev->mutex);
}

void rtw89_coex_rfk_chk_work(struct work_struct *work)
{
	struct rtw89_dev *rtwdev = container_of(work, struct rtw89_dev,
						coex_rfk_chk_work.work);
	struct rtw89_btc *btc = &rtwdev->btc;
	struct rtw89_btc_dm *dm = &rtwdev->btc.dm;
	struct rtw89_btc_cx *cx = &btc->cx;
	struct rtw89_btc_wl_info *wl = &cx->wl;

	mutex_lock(&rtwdev->mutex);
	rtw89_debug(rtwdev, RTW89_DBG_BTC, "[BTC], %s(): enter\n", __func__);
	dm->cnt_notify[BTC_NCNT_TIMER]++;
	if (wl->rfk_info.state != BTC_WRFK_STOP) {
		rtw89_debug(rtwdev, RTW89_DBG_BTC,
			    "[BTC], %s(): RFK timeout\n", __func__);
		cx->cnt_wl[BTC_WCNT_RFK_TIMEOUT]++;
		dm->error.map.wl_rfk_timeout = true;
		wl->rfk_info.state = BTC_WRFK_STOP;
		_write_scbd(rtwdev, BTC_WSCB_WLRFK, false);
		_run_coex(rtwdev, BTC_RSN_RFK_CHK_WORK);
	}
	mutex_unlock(&rtwdev->mutex);
}

static void _update_bt_scbd(struct rtw89_dev *rtwdev, bool only_update)
{
	const struct rtw89_chip_info *chip = rtwdev->chip;
	struct rtw89_btc *btc = &rtwdev->btc;
	struct rtw89_btc_cx *cx = &btc->cx;
	struct rtw89_btc_bt_info *bt = &btc->cx.bt;
	u32 val;
	bool status_change = false;

	if (!chip->scbd)
		return;

	rtw89_debug(rtwdev, RTW89_DBG_BTC, "[BTC], %s\n", __func__);

	val = _read_scbd(rtwdev);
	if (val == BTC_SCB_INV_VALUE) {
		rtw89_debug(rtwdev, RTW89_DBG_BTC,
			    "[BTC], %s(): return by invalid scbd value\n",
			    __func__);
		return;
	}

	if (!(val & BTC_BSCB_ON))
		bt->enable.now = 0;
	else
		bt->enable.now = 1;

	if (bt->enable.now != bt->enable.last)
		status_change = true;

	/* reset bt info if bt re-enable */
	if (bt->enable.now && !bt->enable.last) {
		_reset_btc_var(rtwdev, BTC_RESET_BTINFO);
		cx->cnt_bt[BTC_BCNT_REENABLE]++;
		bt->enable.now = 1;
	}

	bt->enable.last = bt->enable.now;
	bt->scbd = val;
	bt->mbx_avl = !!(val & BTC_BSCB_ACT);

	if (bt->whql_test != !!(val & BTC_BSCB_WHQL))
		status_change = true;

	bt->whql_test = !!(val & BTC_BSCB_WHQL);
	bt->btg_type = val & BTC_BSCB_BT_S1 ? BTC_BT_BTG : BTC_BT_ALONE;
	bt->link_info.a2dp_desc.exist = !!(val & BTC_BSCB_A2DP_ACT);

	bt->lna_constrain = !!(val & BTC_BSCB_BT_LNAB0) +
			    !!(val & BTC_BSCB_BT_LNAB1) * 2 + 4;

	/* if rfk run 1->0 */
	if (bt->rfk_info.map.run && !(val & BTC_BSCB_RFK_RUN))
		status_change = true;

	bt->rfk_info.map.run  = !!(val & BTC_BSCB_RFK_RUN);
	bt->rfk_info.map.req = !!(val & BTC_BSCB_RFK_REQ);
	bt->hi_lna_rx = !!(val & BTC_BSCB_BT_HILNA);
	bt->link_info.status.map.connect = !!(val & BTC_BSCB_BT_CONNECT);
	bt->run_patch_code = !!(val & BTC_BSCB_PATCH_CODE);

	if (!only_update && status_change)
		_run_coex(rtwdev, BTC_RSN_UPDATE_BT_SCBD);
}

static bool _chk_wl_rfk_request(struct rtw89_dev *rtwdev)
{
	struct rtw89_btc *btc = &rtwdev->btc;
	struct rtw89_btc_cx *cx = &btc->cx;
	struct rtw89_btc_bt_info *bt = &cx->bt;

	_update_bt_scbd(rtwdev, true);

	cx->cnt_wl[BTC_WCNT_RFK_REQ]++;

	if ((bt->rfk_info.map.run || bt->rfk_info.map.req) &&
	    !bt->rfk_info.map.timeout) {
		cx->cnt_wl[BTC_WCNT_RFK_REJECT]++;
	} else {
		cx->cnt_wl[BTC_WCNT_RFK_GO]++;
		return true;
	}
	return false;
}

static
void _run_coex(struct rtw89_dev *rtwdev, enum btc_reason_and_action reason)
{
	struct rtw89_btc *btc = &rtwdev->btc;
	const struct rtw89_btc_ver *ver = btc->ver;
	struct rtw89_btc_dm *dm = &rtwdev->btc.dm;
	struct rtw89_btc_cx *cx = &btc->cx;
	struct rtw89_btc_wl_info *wl = &btc->cx.wl;
	struct rtw89_btc_bt_info *bt = &btc->cx.bt;
	struct rtw89_btc_wl_role_info *wl_rinfo = &wl->role_info;
	struct rtw89_btc_wl_role_info_v1 *wl_rinfo_v1 = &wl->role_info_v1;
	struct rtw89_btc_wl_role_info_v2 *wl_rinfo_v2 = &wl->role_info_v2;
	struct rtw89_btc_wl_role_info_v7 *wl_rinfo_v7 = &wl->role_info_v7;
	struct rtw89_btc_wl_role_info_v8 *wl_rinfo_v8 = &wl->role_info_v8;
	u8 mode, igno_bt, always_freerun;

	lockdep_assert_held(&rtwdev->mutex);

	dm->run_reason = reason;
	_update_dm_step(rtwdev, reason);
	_update_btc_state_map(rtwdev);

	if (ver->fwlrole == 0)
		mode = wl_rinfo->link_mode;
	else if (ver->fwlrole == 1)
		mode = wl_rinfo_v1->link_mode;
	else if (ver->fwlrole == 2)
		mode = wl_rinfo_v2->link_mode;
	else if (ver->fwlrole == 7)
		mode = wl_rinfo_v7->link_mode;
	else if (ver->fwlrole == 8)
		mode = wl_rinfo_v8->link_mode;
	else
		return;

	if (ver->fcxctrl == 7) {
		igno_bt = btc->ctrl.ctrl_v7.igno_bt;
		always_freerun = btc->ctrl.ctrl_v7.always_freerun;
	} else {
		igno_bt = btc->ctrl.ctrl.igno_bt;
		always_freerun = btc->ctrl.ctrl.always_freerun;
	}

	rtw89_debug(rtwdev, RTW89_DBG_BTC, "[BTC], %s(): reason=%d, mode=%d\n",
		    __func__, reason, mode);
	rtw89_debug(rtwdev, RTW89_DBG_BTC, "[BTC], %s(): wl_only=%d, bt_only=%d\n",
		    __func__, dm->wl_only, dm->bt_only);

	/* Be careful to change the following function sequence!! */
	if (btc->manual_ctrl) {
		rtw89_debug(rtwdev, RTW89_DBG_BTC,
			    "[BTC], %s(): return for Manual CTRL!!\n",
			    __func__);
		return;
	}

	if (igno_bt &&
	    (reason == BTC_RSN_UPDATE_BT_INFO ||
	     reason == BTC_RSN_UPDATE_BT_SCBD)) {
		rtw89_debug(rtwdev, RTW89_DBG_BTC,
			    "[BTC], %s(): return for Stop Coex DM!!\n",
			    __func__);
		return;
	}

	if (!wl->status.map.init_ok) {
		rtw89_debug(rtwdev, RTW89_DBG_BTC,
			    "[BTC], %s(): return for WL init fail!!\n",
			    __func__);
		return;
	}

	if (wl->status.map.rf_off_pre == wl->status.map.rf_off &&
	    wl->status.map.lps_pre == wl->status.map.lps) {
		if (reason == BTC_RSN_NTFY_POWEROFF ||
		    reason == BTC_RSN_NTFY_RADIO_STATE) {
			rtw89_debug(rtwdev, RTW89_DBG_BTC,
				    "[BTC], %s(): return for WL rf off state no change!!\n",
				    __func__);
			return;
		}
		if (wl->status.map.rf_off == 1 ||
		    wl->status.map.lps == BTC_LPS_RF_OFF) {
			rtw89_debug(rtwdev, RTW89_DBG_BTC,
				    "[BTC], %s(): return for WL rf off state!!\n",
				    __func__);
			return;
		}
	}

	dm->freerun = false;
	dm->cnt_dm[BTC_DCNT_RUN]++;
	dm->fddt_train = BTC_FDDT_DISABLE;
	bt->scan_rx_low_pri = false;
	igno_bt = false;

	if (always_freerun) {
		_action_freerun(rtwdev);
		igno_bt = true;
		goto exit;
	}

	if (dm->wl_only) {
		_action_wl_only(rtwdev);
		igno_bt = true;
		goto exit;
	}

	if (wl->status.map.rf_off || wl->status.map.lps || dm->bt_only) {
		_action_wl_off(rtwdev, mode);
		igno_bt = true;
		goto exit;
	}

	if (reason == BTC_RSN_NTFY_INIT) {
		_action_wl_init(rtwdev);
		goto exit;
	}

	if (!cx->bt.enable.now && !cx->other.type) {
		_action_bt_off(rtwdev);
		goto exit;
	}

	if (cx->bt.whql_test) {
		_action_bt_whql(rtwdev);
		goto exit;
	}

	if (wl->rfk_info.state != BTC_WRFK_STOP) {
		_action_wl_rfk(rtwdev);
		goto exit;
	}

	if (cx->state_map == BTC_WLINKING) {
		if (mode == BTC_WLINK_NOLINK || mode == BTC_WLINK_2G_STA ||
		    mode == BTC_WLINK_5G) {
			_action_wl_scan(rtwdev);
			bt->scan_rx_low_pri = false;
			goto exit;
		}
	}

	if (wl->status.map.scan) {
		_action_wl_scan(rtwdev);
		bt->scan_rx_low_pri = false;
		goto exit;
	}

	switch (mode) {
	case BTC_WLINK_NOLINK:
		_action_wl_nc(rtwdev);
		break;
	case BTC_WLINK_2G_STA:
		if (wl->status.map.traffic_dir & BIT(RTW89_TFC_DL))
			bt->scan_rx_low_pri = true;
		_action_wl_2g_sta(rtwdev);
		break;
	case BTC_WLINK_2G_AP:
		bt->scan_rx_low_pri = true;
		_action_wl_2g_ap(rtwdev);
		break;
	case BTC_WLINK_2G_GO:
		bt->scan_rx_low_pri = true;
		_action_wl_2g_go(rtwdev);
		break;
	case BTC_WLINK_2G_GC:
		bt->scan_rx_low_pri = true;
		_action_wl_2g_gc(rtwdev);
		break;
	case BTC_WLINK_2G_SCC:
		bt->scan_rx_low_pri = true;
		if (ver->fwlrole == 0)
			_action_wl_2g_scc(rtwdev);
		else if (ver->fwlrole == 1)
			_action_wl_2g_scc_v1(rtwdev);
		else if (ver->fwlrole == 2 || ver->fwlrole == 7)
			_action_wl_2g_scc_v2(rtwdev);
		else if (ver->fwlrole == 8)
			_action_wl_2g_scc_v8(rtwdev);
		break;
	case BTC_WLINK_2G_MCC:
		bt->scan_rx_low_pri = true;
		_action_wl_2g_mcc(rtwdev);
		break;
	case BTC_WLINK_25G_MCC:
		bt->scan_rx_low_pri = true;
		_action_wl_25g_mcc(rtwdev);
		break;
	case BTC_WLINK_5G:
		_action_wl_5g(rtwdev);
		break;
	case BTC_WLINK_2G_NAN:
		_action_wl_2g_nan(rtwdev);
		break;
	default:
		_action_wl_other(rtwdev);
		break;
	}

exit:
	rtw89_debug(rtwdev, RTW89_DBG_BTC, "[BTC], %s(): exit\n", __func__);
	if (ver->fcxctrl == 7)
		btc->ctrl.ctrl_v7.igno_bt = igno_bt;
	else
		btc->ctrl.ctrl.igno_bt = igno_bt;
	_action_common(rtwdev);
}

void rtw89_btc_ntfy_poweron(struct rtw89_dev *rtwdev)
{
	struct rtw89_btc *btc = &rtwdev->btc;

	rtw89_debug(rtwdev, RTW89_DBG_BTC, "[BTC], %s(): !!\n", __func__);
	btc->dm.cnt_notify[BTC_NCNT_POWER_ON]++;
}

void rtw89_btc_ntfy_poweroff(struct rtw89_dev *rtwdev)
{
	struct rtw89_btc *btc = &rtwdev->btc;
	struct rtw89_btc_wl_info *wl = &btc->cx.wl;

	rtw89_debug(rtwdev, RTW89_DBG_BTC, "[BTC], %s(): !!\n", __func__);
	btc->dm.cnt_notify[BTC_NCNT_POWER_OFF]++;

	btc->cx.wl.status.map.rf_off = 1;
	btc->cx.wl.status.map.busy = 0;
	wl->status.map.lps = BTC_LPS_OFF;

	_write_scbd(rtwdev, BTC_WSCB_ALL, false);
	_run_coex(rtwdev, BTC_RSN_NTFY_POWEROFF);

	rtw89_btc_fw_en_rpt(rtwdev, RPT_EN_ALL, 0);

	btc->cx.wl.status.map.rf_off_pre = btc->cx.wl.status.map.rf_off;
}

static void _set_init_info(struct rtw89_dev *rtwdev)
{
	const struct rtw89_chip_info *chip = rtwdev->chip;
	struct rtw89_btc *btc = &rtwdev->btc;
	const struct rtw89_btc_ver *ver = btc->ver;
	struct rtw89_btc_dm *dm = &btc->dm;
	struct rtw89_btc_wl_info *wl = &btc->cx.wl;

	if (ver->fcxinit == 7) {
		dm->init_info.init_v7.wl_only = (u8)dm->wl_only;
		dm->init_info.init_v7.bt_only = (u8)dm->bt_only;
		dm->init_info.init_v7.wl_init_ok = (u8)wl->status.map.init_ok;
		dm->init_info.init_v7.cx_other = btc->cx.other.type;
		dm->init_info.init_v7.wl_guard_ch = chip->afh_guard_ch;
		dm->init_info.init_v7.module = btc->mdinfo.md_v7;
	} else {
		dm->init_info.init.wl_only = (u8)dm->wl_only;
		dm->init_info.init.bt_only = (u8)dm->bt_only;
		dm->init_info.init.wl_init_ok = (u8)wl->status.map.init_ok;
		dm->init_info.init.dbcc_en = rtwdev->dbcc_en;
		dm->init_info.init.cx_other = btc->cx.other.type;
		dm->init_info.init.wl_guard_ch = chip->afh_guard_ch;
		dm->init_info.init.module = btc->mdinfo.md;
	}
}

void rtw89_btc_ntfy_init(struct rtw89_dev *rtwdev, u8 mode)
{
	struct rtw89_btc *btc = &rtwdev->btc;
	struct rtw89_btc_dm *dm = &rtwdev->btc.dm;
	struct rtw89_btc_wl_info *wl = &btc->cx.wl;
	const struct rtw89_chip_info *chip = rtwdev->chip;
	const struct rtw89_btc_ver *ver = btc->ver;

	_reset_btc_var(rtwdev, BTC_RESET_ALL);
	btc->dm.run_reason = BTC_RSN_NONE;
	btc->dm.run_action = BTC_ACT_NONE;
	if (ver->fcxctrl == 7)
		btc->ctrl.ctrl_v7.igno_bt = true;
	else
		btc->ctrl.ctrl.igno_bt = true;

	rtw89_debug(rtwdev, RTW89_DBG_BTC,
		    "[BTC], %s(): mode=%d\n", __func__, mode);

	wl->coex_mode = mode;
	dm->cnt_notify[BTC_NCNT_INIT_COEX]++;
	dm->wl_only = mode == BTC_MODE_WL ? 1 : 0;
	dm->bt_only = mode == BTC_MODE_BT ? 1 : 0;
	wl->status.map.rf_off = mode == BTC_MODE_WLOFF ? 1 : 0;

	chip->ops->btc_set_rfe(rtwdev);
	chip->ops->btc_init_cfg(rtwdev);

	if (!wl->status.map.init_ok) {
		rtw89_debug(rtwdev, RTW89_DBG_BTC,
			    "[BTC], %s(): return for WL init fail!!\n",
			    __func__);
		dm->error.map.init = true;
		return;
	}

	_write_scbd(rtwdev,
		    BTC_WSCB_ACTIVE | BTC_WSCB_ON | BTC_WSCB_BTLOG, true);
	_update_bt_scbd(rtwdev, true);
	if (rtw89_mac_get_ctrl_path(rtwdev)) {
		rtw89_debug(rtwdev, RTW89_DBG_BTC,
			    "[BTC], %s(): PTA owner warning!!\n",
			    __func__);
		dm->error.map.pta_owner = true;
	}

	_set_init_info(rtwdev);
	_set_wl_tx_power(rtwdev, RTW89_BTC_WL_DEF_TX_PWR);
	btc_fw_set_monreg(rtwdev);
	rtw89_btc_fw_set_slots(rtwdev);
	_fw_set_drv_info(rtwdev, CXDRVINFO_INIT);
	_fw_set_drv_info(rtwdev, CXDRVINFO_CTRL);

	_run_coex(rtwdev, BTC_RSN_NTFY_INIT);
}

void rtw89_btc_ntfy_scan_start(struct rtw89_dev *rtwdev, u8 phy_idx, u8 band)
{
	struct rtw89_btc *btc = &rtwdev->btc;
	struct rtw89_btc_wl_info *wl = &btc->cx.wl;

	rtw89_debug(rtwdev, RTW89_DBG_BTC,
		    "[BTC], %s(): phy_idx=%d, band=%d\n",
		    __func__, phy_idx, band);

	if (phy_idx >= RTW89_PHY_MAX)
		return;

	btc->dm.cnt_notify[BTC_NCNT_SCAN_START]++;
	wl->status.map.scan = true;
	wl->scan_info.band[phy_idx] = band;
	wl->scan_info.phy_map |= BIT(phy_idx);
	_fw_set_drv_info(rtwdev, CXDRVINFO_SCAN);

	if (rtwdev->dbcc_en) {
		wl->dbcc_info.scan_band[phy_idx] = band;
		_update_dbcc_band(rtwdev, phy_idx);
		_fw_set_drv_info(rtwdev, CXDRVINFO_DBCC);
	}

	_run_coex(rtwdev, BTC_RSN_NTFY_SCAN_START);
}

void rtw89_btc_ntfy_scan_finish(struct rtw89_dev *rtwdev, u8 phy_idx)
{
	struct rtw89_btc *btc = &rtwdev->btc;
	struct rtw89_btc_wl_info *wl = &btc->cx.wl;

	rtw89_debug(rtwdev, RTW89_DBG_BTC,
		    "[BTC], %s(): phy_idx=%d\n", __func__, phy_idx);
	btc->dm.cnt_notify[BTC_NCNT_SCAN_FINISH]++;

	wl->status.map.scan = false;
	wl->scan_info.phy_map &= ~BIT(phy_idx);
	_fw_set_drv_info(rtwdev, CXDRVINFO_SCAN);

	if (rtwdev->dbcc_en) {
		_update_dbcc_band(rtwdev, phy_idx);
		_fw_set_drv_info(rtwdev, CXDRVINFO_DBCC);
	}

	_run_coex(rtwdev, BTC_RSN_NTFY_SCAN_FINISH);
}

void rtw89_btc_ntfy_switch_band(struct rtw89_dev *rtwdev, u8 phy_idx, u8 band)
{
	struct rtw89_btc *btc = &rtwdev->btc;
	struct rtw89_btc_wl_info *wl = &btc->cx.wl;

	rtw89_debug(rtwdev, RTW89_DBG_BTC,
		    "[BTC], %s(): phy_idx=%d, band=%d\n",
		    __func__, phy_idx, band);

	if (phy_idx >= RTW89_PHY_MAX)
		return;

	btc->dm.cnt_notify[BTC_NCNT_SWITCH_BAND]++;

	wl->scan_info.band[phy_idx] = band;
	wl->scan_info.phy_map |= BIT(phy_idx);
	_fw_set_drv_info(rtwdev, CXDRVINFO_SCAN);

	if (rtwdev->dbcc_en) {
		wl->dbcc_info.scan_band[phy_idx] = band;
		_update_dbcc_band(rtwdev, phy_idx);
		_fw_set_drv_info(rtwdev, CXDRVINFO_DBCC);
	}
	_run_coex(rtwdev, BTC_RSN_NTFY_SWBAND);
}

void rtw89_btc_ntfy_specific_packet(struct rtw89_dev *rtwdev,
				    enum btc_pkt_type pkt_type)
{
	struct rtw89_btc *btc = &rtwdev->btc;
	struct rtw89_btc_cx *cx = &btc->cx;
	struct rtw89_btc_wl_info *wl = &cx->wl;
	struct rtw89_btc_bt_link_info *b = &cx->bt.link_info;
	struct rtw89_btc_bt_hfp_desc *hfp = &b->hfp_desc;
	struct rtw89_btc_bt_hid_desc *hid = &b->hid_desc;
	u32 cnt;
	u32 delay = RTW89_COEX_ACT1_WORK_PERIOD;
	bool delay_work = false;

	switch (pkt_type) {
	case PACKET_DHCP:
		cnt = ++cx->cnt_wl[BTC_WCNT_DHCP];
		rtw89_debug(rtwdev, RTW89_DBG_BTC,
			    "[BTC], %s(): DHCP cnt=%d\n", __func__, cnt);
		wl->status.map.connecting = true;
		delay_work = true;
		break;
	case PACKET_EAPOL:
		cnt = ++cx->cnt_wl[BTC_WCNT_EAPOL];
		rtw89_debug(rtwdev, RTW89_DBG_BTC,
			    "[BTC], %s(): EAPOL cnt=%d\n", __func__, cnt);
		wl->status.map._4way = true;
		delay_work = true;
		if (hfp->exist || hid->exist)
			delay /= 2;
		break;
	case PACKET_EAPOL_END:
		cnt = ++cx->cnt_wl[BTC_WCNT_EAPOL];
		rtw89_debug(rtwdev, RTW89_DBG_BTC,
			    "[BTC], %s(): EAPOL_End cnt=%d\n",
			    __func__, cnt);
		wl->status.map._4way = false;
		cancel_delayed_work(&rtwdev->coex_act1_work);
		break;
	case PACKET_ARP:
		cnt = ++cx->cnt_wl[BTC_WCNT_ARP];
		rtw89_debug(rtwdev, RTW89_DBG_BTC,
			    "[BTC], %s(): ARP cnt=%d\n", __func__, cnt);
		return;
	case PACKET_ICMP:
		rtw89_debug(rtwdev, RTW89_DBG_BTC,
			    "[BTC], %s(): ICMP pkt\n", __func__);
		return;
	default:
		rtw89_debug(rtwdev, RTW89_DBG_BTC,
			    "[BTC], %s(): unknown packet type %d\n",
			    __func__, pkt_type);
		return;
	}

	if (delay_work) {
		cancel_delayed_work(&rtwdev->coex_act1_work);
		ieee80211_queue_delayed_work(rtwdev->hw,
					     &rtwdev->coex_act1_work, delay);
	}

	btc->dm.cnt_notify[BTC_NCNT_SPECIAL_PACKET]++;
	_run_coex(rtwdev, BTC_RSN_NTFY_SPECIFIC_PACKET);
}

void rtw89_btc_ntfy_eapol_packet_work(struct work_struct *work)
{
	struct rtw89_dev *rtwdev = container_of(work, struct rtw89_dev,
						btc.eapol_notify_work);

	mutex_lock(&rtwdev->mutex);
	rtw89_leave_ps_mode(rtwdev);
	rtw89_btc_ntfy_specific_packet(rtwdev, PACKET_EAPOL);
	mutex_unlock(&rtwdev->mutex);
}

void rtw89_btc_ntfy_arp_packet_work(struct work_struct *work)
{
	struct rtw89_dev *rtwdev = container_of(work, struct rtw89_dev,
						btc.arp_notify_work);

	mutex_lock(&rtwdev->mutex);
	rtw89_btc_ntfy_specific_packet(rtwdev, PACKET_ARP);
	mutex_unlock(&rtwdev->mutex);
}

void rtw89_btc_ntfy_dhcp_packet_work(struct work_struct *work)
{
	struct rtw89_dev *rtwdev = container_of(work, struct rtw89_dev,
						btc.dhcp_notify_work);

	mutex_lock(&rtwdev->mutex);
	rtw89_leave_ps_mode(rtwdev);
	rtw89_btc_ntfy_specific_packet(rtwdev, PACKET_DHCP);
	mutex_unlock(&rtwdev->mutex);
}

void rtw89_btc_ntfy_icmp_packet_work(struct work_struct *work)
{
	struct rtw89_dev *rtwdev = container_of(work, struct rtw89_dev,
						btc.icmp_notify_work);

	mutex_lock(&rtwdev->mutex);
	rtw89_leave_ps_mode(rtwdev);
	rtw89_btc_ntfy_specific_packet(rtwdev, PACKET_ICMP);
	mutex_unlock(&rtwdev->mutex);
}

static u8 _update_bt_rssi_level(struct rtw89_dev *rtwdev, u8 rssi)
{
	const struct rtw89_chip_info *chip = rtwdev->chip;
	struct rtw89_btc *btc = &rtwdev->btc;
	struct rtw89_btc_bt_info *bt = &btc->cx.bt;
	u8 *rssi_st, rssi_th, rssi_level = 0;
	u8 i;

	/* for rssi locate in which {40, 36, 31, 28}
	 * if rssi >= 40% (-60dBm) --> rssi_level = 4
	 * if 36% <= rssi < 40%    --> rssi_level = 3
	 * if 31% <= rssi < 36%    --> rssi_level = 2
	 * if 28% <= rssi < 31%    --> rssi_level = 1
	 * if rssi < 28%           --> rssi_level = 0
	 */

	/* check if rssi across bt_rssi_thres boundary */
	for (i = 0; i < BTC_BT_RSSI_THMAX; i++) {
		rssi_th = chip->bt_rssi_thres[i];
		rssi_st = &bt->link_info.rssi_state[i];

		*rssi_st = _update_rssi_state(rtwdev, *rssi_st, rssi, rssi_th);

		if (BTC_RSSI_HIGH(*rssi_st)) {
			rssi_level = BTC_BT_RSSI_THMAX - i;
			break;
		}
	}
	return rssi_level;
}

static void _update_zb_coex_tbl(struct rtw89_dev *rtwdev)
{
	u8 mode = rtwdev->btc.cx.wl.role_info.link_mode;
	u32 zb_tbl0 = 0xda5a5a5a, zb_tbl1 = 0xda5a5a5a;

	if (mode == BTC_WLINK_5G || rtwdev->btc.dm.freerun) {
		zb_tbl0 = 0xffffffff;
		zb_tbl1 = 0xffffffff;
	} else if (mode == BTC_WLINK_25G_MCC) {
		zb_tbl0 = 0xffffffff; /* for E5G slot */
		zb_tbl1 = 0xda5a5a5a; /* for E2G slot */
	}
	rtw89_write32(rtwdev, R_BTC_ZB_COEX_TBL_0, zb_tbl0);
	rtw89_write32(rtwdev, R_BTC_ZB_COEX_TBL_1, zb_tbl1);
}

#define BT_PROFILE_PROTOCOL_MASK GENMASK(7, 4)

static void _update_bt_info(struct rtw89_dev *rtwdev, u8 *buf, u32 len)
{
	const struct rtw89_chip_info *chip = rtwdev->chip;
	struct rtw89_btc *btc = &rtwdev->btc;
	struct rtw89_btc_cx *cx = &btc->cx;
	struct rtw89_btc_bt_info *bt = &cx->bt;
	struct rtw89_btc_bt_link_info *b = &bt->link_info;
	struct rtw89_btc_bt_hfp_desc *hfp = &b->hfp_desc;
	struct rtw89_btc_bt_hid_desc *hid = &b->hid_desc;
	struct rtw89_btc_bt_a2dp_desc *a2dp = &b->a2dp_desc;
	struct rtw89_btc_bt_pan_desc *pan = &b->pan_desc;
	union btc_btinfo btinfo;

	if (buf[BTC_BTINFO_L1] != 6)
		return;

	if (!memcmp(bt->raw_info, buf, BTC_BTINFO_MAX)) {
		rtw89_debug(rtwdev, RTW89_DBG_BTC,
			    "[BTC], %s(): return by bt-info duplicate!!\n",
			    __func__);
		cx->cnt_bt[BTC_BCNT_INFOSAME]++;
		return;
	}

	memcpy(bt->raw_info, buf, BTC_BTINFO_MAX);

	rtw89_debug(rtwdev, RTW89_DBG_BTC,
		    "[BTC], %s(): bt_info[2]=0x%02x\n",
		    __func__, bt->raw_info[2]);

	/* reset to mo-connect before update */
	b->status.val = BTC_BLINK_NOCONNECT;
	b->profile_cnt.last = b->profile_cnt.now;
	b->relink.last = b->relink.now;
	a2dp->exist_last = a2dp->exist;
	b->multi_link.last = b->multi_link.now;
	bt->inq_pag.last = bt->inq_pag.now;
	b->profile_cnt.now = 0;
	hid->type = 0;

	/* parse raw info low-Byte2 */
	btinfo.val = bt->raw_info[BTC_BTINFO_L2];
	b->status.map.connect = btinfo.lb2.connect;
	b->status.map.sco_busy = btinfo.lb2.sco_busy;
	b->status.map.acl_busy = btinfo.lb2.acl_busy;
	b->status.map.inq_pag = btinfo.lb2.inq_pag;
	bt->inq_pag.now = btinfo.lb2.inq_pag;
	cx->cnt_bt[BTC_BCNT_INQPAG] += !!(bt->inq_pag.now && !bt->inq_pag.last);

	hfp->exist = btinfo.lb2.hfp;
	b->profile_cnt.now += (u8)hfp->exist;
	hid->exist = btinfo.lb2.hid;
	b->profile_cnt.now += (u8)hid->exist;
	a2dp->exist = btinfo.lb2.a2dp;
	b->profile_cnt.now += (u8)a2dp->exist;
	pan->active = btinfo.lb2.pan;
	btc->dm.trx_info.bt_profile = u32_get_bits(btinfo.val, BT_PROFILE_PROTOCOL_MASK);

	/* parse raw info low-Byte3 */
	btinfo.val = bt->raw_info[BTC_BTINFO_L3];
	if (btinfo.lb3.retry != 0)
		cx->cnt_bt[BTC_BCNT_RETRY]++;
	b->cqddr = btinfo.lb3.cqddr;
	cx->cnt_bt[BTC_BCNT_INQ] += !!(btinfo.lb3.inq && !bt->inq);
	bt->inq = btinfo.lb3.inq;
	cx->cnt_bt[BTC_BCNT_PAGE] += !!(btinfo.lb3.pag && !bt->pag);
	bt->pag = btinfo.lb3.pag;

	b->status.map.mesh_busy = btinfo.lb3.mesh_busy;
	/* parse raw info high-Byte0 */
	btinfo.val = bt->raw_info[BTC_BTINFO_H0];
	/* raw val is dBm unit, translate from -100~ 0dBm to 0~100%*/
	b->rssi = chip->ops->btc_get_bt_rssi(rtwdev, btinfo.hb0.rssi);
	bt->rssi_level = _update_bt_rssi_level(rtwdev, b->rssi);
	btc->dm.trx_info.bt_rssi = bt->rssi_level;

	/* parse raw info high-Byte1 */
	btinfo.val = bt->raw_info[BTC_BTINFO_H1];
	b->status.map.ble_connect = btinfo.hb1.ble_connect;
	if (btinfo.hb1.ble_connect)
		hid->type |= (hid->exist ? BTC_HID_BLE : BTC_HID_RCU);

	cx->cnt_bt[BTC_BCNT_REINIT] += !!(btinfo.hb1.reinit && !bt->reinit);
	bt->reinit = btinfo.hb1.reinit;
	cx->cnt_bt[BTC_BCNT_RELINK] += !!(btinfo.hb1.relink && !b->relink.now);
	b->relink.now = btinfo.hb1.relink;
	cx->cnt_bt[BTC_BCNT_IGNOWL] += !!(btinfo.hb1.igno_wl && !bt->igno_wl);
	bt->igno_wl = btinfo.hb1.igno_wl;

	if (bt->igno_wl && !cx->wl.status.map.rf_off)
		_set_bt_ignore_wlan_act(rtwdev, false);

	hid->type |= (btinfo.hb1.voice ? BTC_HID_RCU_VOICE : 0);
	bt->ble_scan_en = btinfo.hb1.ble_scan;

	cx->cnt_bt[BTC_BCNT_ROLESW] += !!(btinfo.hb1.role_sw && !b->role_sw);
	b->role_sw = btinfo.hb1.role_sw;

	b->multi_link.now = btinfo.hb1.multi_link;

	/* parse raw info high-Byte2 */
	btinfo.val = bt->raw_info[BTC_BTINFO_H2];
	pan->exist = btinfo.hb2.pan_active;
	b->profile_cnt.now += (u8)pan->exist;

	cx->cnt_bt[BTC_BCNT_AFH] += !!(btinfo.hb2.afh_update && !b->afh_update);
	b->afh_update = btinfo.hb2.afh_update;
	a2dp->active = btinfo.hb2.a2dp_active;
	b->slave_role = btinfo.hb2.slave;
	hid->slot_info = btinfo.hb2.hid_slot;
	hid->pair_cnt = btinfo.hb2.hid_cnt;
	hid->type |= (hid->slot_info == BTC_HID_218 ?
		      BTC_HID_218 : BTC_HID_418);
	/* parse raw info high-Byte3 */
	btinfo.val = bt->raw_info[BTC_BTINFO_H3];
	a2dp->bitpool = btinfo.hb3.a2dp_bitpool;

	if (b->tx_3m != (u32)btinfo.hb3.tx_3m)
		cx->cnt_bt[BTC_BCNT_RATECHG]++;
	b->tx_3m = (u32)btinfo.hb3.tx_3m;

	a2dp->sink = btinfo.hb3.a2dp_sink;

	if (!a2dp->exist_last && a2dp->exist) {
		a2dp->vendor_id = 0;
		a2dp->flush_time = 0;
		a2dp->play_latency = 1;
		ieee80211_queue_delayed_work(rtwdev->hw,
					     &rtwdev->coex_bt_devinfo_work,
					     RTW89_COEX_BT_DEVINFO_WORK_PERIOD);
	}

	_run_coex(rtwdev, BTC_RSN_UPDATE_BT_INFO);
}

void rtw89_btc_ntfy_role_info(struct rtw89_dev *rtwdev, struct rtw89_vif *rtwvif,
			      struct rtw89_sta *rtwsta, enum btc_role_state state)
{
	const struct rtw89_chan *chan = rtw89_chan_get(rtwdev,
						       rtwvif->chanctx_idx);
	struct ieee80211_vif *vif = rtwvif_to_vif(rtwvif);
	struct ieee80211_sta *sta = rtwsta_to_sta(rtwsta);
	struct rtw89_btc *btc = &rtwdev->btc;
	const struct rtw89_btc_ver *ver = btc->ver;
	struct rtw89_btc_wl_info *wl = &btc->cx.wl;
	struct rtw89_btc_wl_link_info r = {0};
	struct rtw89_btc_wl_link_info *wlinfo = NULL;
	u8 mode = 0, rlink_id, link_mode_ori, pta_req_mac_ori, wa_type;

	rtw89_debug(rtwdev, RTW89_DBG_BTC, "[BTC], state=%d\n", state);
	rtw89_debug(rtwdev, RTW89_DBG_BTC,
		    "[BTC], role is STA=%d\n",
		    vif->type == NL80211_IFTYPE_STATION);
	rtw89_debug(rtwdev, RTW89_DBG_BTC, "[BTC], port=%d\n", rtwvif->port);
	rtw89_debug(rtwdev, RTW89_DBG_BTC, "[BTC], band=%d ch=%d bw=%d\n",
		    chan->band_type, chan->channel, chan->band_width);
	rtw89_debug(rtwdev, RTW89_DBG_BTC, "[BTC], associated=%d\n",
		    state == BTC_ROLE_MSTS_STA_CONN_END);
	rtw89_debug(rtwdev, RTW89_DBG_BTC,
		    "[BTC], bcn_period=%d dtim_period=%d\n",
		    vif->bss_conf.beacon_int, vif->bss_conf.dtim_period);

	if (rtwsta) {
		rtw89_debug(rtwdev, RTW89_DBG_BTC, "[BTC], STA mac_id=%d\n",
			    rtwsta->mac_id);

		rtw89_debug(rtwdev, RTW89_DBG_BTC,
			    "[BTC], STA support HE=%d VHT=%d HT=%d\n",
			    sta->deflink.he_cap.has_he,
			    sta->deflink.vht_cap.vht_supported,
			    sta->deflink.ht_cap.ht_supported);
		if (sta->deflink.he_cap.has_he)
			mode |= BIT(BTC_WL_MODE_HE);
		if (sta->deflink.vht_cap.vht_supported)
			mode |= BIT(BTC_WL_MODE_VHT);
		if (sta->deflink.ht_cap.ht_supported)
			mode |= BIT(BTC_WL_MODE_HT);

		r.mode = mode;
	}

	if (rtwvif->wifi_role >= RTW89_WIFI_ROLE_MLME_MAX)
		return;

	rtw89_debug(rtwdev, RTW89_DBG_BTC,
		    "[BTC], wifi_role=%d\n", rtwvif->wifi_role);

	r.role = rtwvif->wifi_role;
	r.phy = rtwvif->phy_idx;
	r.pid = rtwvif->port;
	r.active = true;
	r.connected = MLME_LINKED;
	r.bcn_period = vif->bss_conf.beacon_int;
	r.dtim_period = vif->bss_conf.dtim_period;
	r.band = chan->band_type;
	r.ch = chan->channel;
	r.bw = chan->band_width;
	r.chdef.band = chan->band_type;
	r.chdef.center_ch = chan->channel;
	r.chdef.bw = chan->band_width;
	r.chdef.chan = chan->primary_channel;
	ether_addr_copy(r.mac_addr, rtwvif->mac_addr);

	if (rtwsta && vif->type == NL80211_IFTYPE_STATION)
		r.mac_id = rtwsta->mac_id;

	btc->dm.cnt_notify[BTC_NCNT_ROLE_INFO]++;

	wlinfo = &wl->link_info[r.pid];

	rlink_id = 0; /* to do */
	if (ver->fwlrole == 0) {
		*wlinfo = r;
		_update_wl_info(rtwdev);
	} else if (ver->fwlrole == 1) {
		*wlinfo = r;
		_update_wl_info_v1(rtwdev);
	} else if (ver->fwlrole == 2) {
		*wlinfo = r;
		_update_wl_info_v2(rtwdev);
	} else if (ver->fwlrole == 7) {
		*wlinfo = r;
		_update_wl_info_v7(rtwdev, r.pid);
	} else if (ver->fwlrole == 8) {
		wlinfo = &wl->rlink_info[r.pid][rlink_id];
		*wlinfo = r;
		link_mode_ori = wl->role_info_v8.link_mode;
		pta_req_mac_ori = wl->pta_req_mac;
		_update_wl_info_v8(rtwdev, r.pid, rlink_id, state);

		if (wl->role_info_v8.link_mode != link_mode_ori) {
			wl->role_info_v8.link_mode_chg = 1;
			if (ver->fcxinit == 7)
				wa_type = btc->mdinfo.md_v7.wa_type;
			else
				wa_type = btc->mdinfo.md.wa_type;

			if (wa_type & BTC_WA_HFP_ZB)
				_update_zb_coex_tbl(rtwdev);
		}

		if (wl->pta_req_mac != pta_req_mac_ori)
			wl->pta_reg_mac_chg = 1;
	}

	if (wlinfo->role == RTW89_WIFI_ROLE_STATION &&
	    wlinfo->connected == MLME_NO_LINK)
		btc->dm.leak_ap = 0;

	if (state == BTC_ROLE_MSTS_STA_CONN_START)
		wl->status.map.connecting = 1;
	else
		wl->status.map.connecting = 0;

	if (state == BTC_ROLE_MSTS_STA_DIS_CONN)
		wl->status.map._4way = false;

	_run_coex(rtwdev, BTC_RSN_NTFY_ROLE_INFO);
}

void rtw89_btc_ntfy_radio_state(struct rtw89_dev *rtwdev, enum btc_rfctrl rf_state)
{
	const struct rtw89_chip_info *chip = rtwdev->chip;
	struct rtw89_btc *btc = &rtwdev->btc;
	struct rtw89_btc_wl_info *wl = &btc->cx.wl;
	u32 val;

	rtw89_debug(rtwdev, RTW89_DBG_BTC, "[BTC], %s(): rf_state = %d\n",
		    __func__, rf_state);
	btc->dm.cnt_notify[BTC_NCNT_RADIO_STATE]++;

	switch (rf_state) {
	case BTC_RFCTRL_WL_OFF:
		wl->status.map.rf_off = 1;
		wl->status.map.lps = BTC_LPS_OFF;
		wl->status.map.busy = 0;
		break;
	case BTC_RFCTRL_FW_CTRL:
		wl->status.map.rf_off = 0;
		wl->status.map.lps = BTC_LPS_RF_OFF;
		wl->status.map.busy = 0;
		break;
	case BTC_RFCTRL_LPS_WL_ON: /* LPS-Protocol (RFon) */
		wl->status.map.rf_off = 0;
		wl->status.map.lps = BTC_LPS_RF_ON;
		wl->status.map.busy = 0;
		break;
	case BTC_RFCTRL_WL_ON:
	default:
		wl->status.map.rf_off = 0;
		wl->status.map.lps = BTC_LPS_OFF;
		break;
	}

	if (rf_state == BTC_RFCTRL_WL_ON) {
		rtw89_btc_fw_en_rpt(rtwdev, RPT_EN_MREG, true);
		val = BTC_WSCB_ACTIVE | BTC_WSCB_ON | BTC_WSCB_BTLOG;
		_write_scbd(rtwdev, val, true);
		_update_bt_scbd(rtwdev, true);
		chip->ops->btc_init_cfg(rtwdev);
	} else {
		rtw89_btc_fw_en_rpt(rtwdev, RPT_EN_ALL, false);
		if (rf_state == BTC_RFCTRL_FW_CTRL)
			_write_scbd(rtwdev, BTC_WSCB_ACTIVE, false);
		else if (rf_state == BTC_RFCTRL_WL_OFF)
			_write_scbd(rtwdev, BTC_WSCB_ALL, false);
		else
			_write_scbd(rtwdev, BTC_WSCB_ACTIVE, false);

		if (rf_state == BTC_RFCTRL_LPS_WL_ON &&
		    wl->status.map.lps_pre != BTC_LPS_OFF)
			_update_bt_scbd(rtwdev, true);
	}

	btc->dm.cnt_dm[BTC_DCNT_BTCNT_HANG] = 0;
	btc->dm.tdma_instant_excute = 1;

	_run_coex(rtwdev, BTC_RSN_NTFY_RADIO_STATE);
	wl->status.map.rf_off_pre = wl->status.map.rf_off;
	wl->status.map.lps_pre = wl->status.map.lps;
}

static bool _ntfy_wl_rfk(struct rtw89_dev *rtwdev, u8 phy_path,
			 enum btc_wl_rfk_type type,
			 enum btc_wl_rfk_state state)
{
	struct rtw89_btc *btc = &rtwdev->btc;
	struct rtw89_btc_cx *cx = &btc->cx;
	struct rtw89_btc_wl_info *wl = &cx->wl;
	bool result = BTC_WRFK_REJECT;

	wl->rfk_info.type = type;
	wl->rfk_info.path_map = FIELD_GET(BTC_RFK_PATH_MAP, phy_path);
	wl->rfk_info.phy_map = FIELD_GET(BTC_RFK_PHY_MAP, phy_path);
	wl->rfk_info.band = FIELD_GET(BTC_RFK_BAND_MAP, phy_path);

	rtw89_debug(rtwdev, RTW89_DBG_BTC,
		    "[BTC], %s()_start: phy=0x%x, path=0x%x, type=%d, state=%d\n",
		    __func__, wl->rfk_info.phy_map, wl->rfk_info.path_map,
		    type, state);

	switch (state) {
	case BTC_WRFK_START:
		result = _chk_wl_rfk_request(rtwdev);
		wl->rfk_info.state = result ? BTC_WRFK_START : BTC_WRFK_STOP;

		_write_scbd(rtwdev, BTC_WSCB_WLRFK, result);

		btc->dm.cnt_notify[BTC_NCNT_WL_RFK]++;
		break;
	case BTC_WRFK_ONESHOT_START:
	case BTC_WRFK_ONESHOT_STOP:
		if (wl->rfk_info.state == BTC_WRFK_STOP) {
			result = BTC_WRFK_REJECT;
		} else {
			result = BTC_WRFK_ALLOW;
			wl->rfk_info.state = state;
		}
		break;
	case BTC_WRFK_STOP:
		result = BTC_WRFK_ALLOW;
		wl->rfk_info.state = BTC_WRFK_STOP;

		_write_scbd(rtwdev, BTC_WSCB_WLRFK, false);
		cancel_delayed_work(&rtwdev->coex_rfk_chk_work);
		break;
	default:
		rtw89_debug(rtwdev, RTW89_DBG_BTC,
			    "[BTC], %s() warning state=%d\n", __func__, state);
		break;
	}

	if (result == BTC_WRFK_ALLOW) {
		if (wl->rfk_info.state == BTC_WRFK_START ||
		    wl->rfk_info.state == BTC_WRFK_STOP)
			_run_coex(rtwdev, BTC_RSN_NTFY_WL_RFK);

		if (wl->rfk_info.state == BTC_WRFK_START)
			ieee80211_queue_delayed_work(rtwdev->hw,
						     &rtwdev->coex_rfk_chk_work,
						     RTW89_COEX_RFK_CHK_WORK_PERIOD);
	}

	rtw89_debug(rtwdev, RTW89_DBG_BTC,
		    "[BTC], %s()_finish: rfk_cnt=%d, result=%d\n",
		    __func__, btc->dm.cnt_notify[BTC_NCNT_WL_RFK], result);

	return result == BTC_WRFK_ALLOW;
}

void rtw89_btc_ntfy_wl_rfk(struct rtw89_dev *rtwdev, u8 phy_map,
			   enum btc_wl_rfk_type type,
			   enum btc_wl_rfk_state state)
{
	u8 band;
	bool allow;
	int ret;

	band = FIELD_GET(BTC_RFK_BAND_MAP, phy_map);

	rtw89_debug(rtwdev, RTW89_DBG_RFK,
		    "[RFK] RFK notify (%s / PHY%u / K_type = %u / path_idx = %lu / process = %s)\n",
		    band == RTW89_BAND_2G ? "2G" :
		    band == RTW89_BAND_5G ? "5G" : "6G",
		    !!(FIELD_GET(BTC_RFK_PHY_MAP, phy_map) & BIT(RTW89_PHY_1)),
		    type,
		    FIELD_GET(BTC_RFK_PATH_MAP, phy_map),
		    state == BTC_WRFK_STOP ? "RFK_STOP" :
		    state == BTC_WRFK_START ? "RFK_START" :
		    state == BTC_WRFK_ONESHOT_START ? "ONE-SHOT_START" :
		    "ONE-SHOT_STOP");

	if (state != BTC_WRFK_START || rtwdev->is_bt_iqk_timeout) {
		_ntfy_wl_rfk(rtwdev, phy_map, type, state);
		return;
	}

	ret = read_poll_timeout(_ntfy_wl_rfk, allow, allow, 40, 100000, false,
				rtwdev, phy_map, type, state);
	if (ret) {
		rtw89_warn(rtwdev, "RFK notify timeout\n");
		rtwdev->is_bt_iqk_timeout = true;
	}
}
EXPORT_SYMBOL(rtw89_btc_ntfy_wl_rfk);

struct rtw89_btc_wl_sta_iter_data {
	struct rtw89_dev *rtwdev;
	u8 busy_all;
	u8 dir_all;
	u8 rssi_map_all;
	bool is_sta_change;
	bool is_traffic_change;
};

static void rtw89_btc_ntfy_wl_sta_iter(void *data, struct ieee80211_sta *sta)
{
	struct rtw89_btc_wl_sta_iter_data *iter_data =
				(struct rtw89_btc_wl_sta_iter_data *)data;
	struct rtw89_dev *rtwdev = iter_data->rtwdev;
	struct rtw89_btc *btc = &rtwdev->btc;
	struct rtw89_btc_dm *dm = &btc->dm;
	const struct rtw89_btc_ver *ver = btc->ver;
	struct rtw89_btc_wl_info *wl = &btc->cx.wl;
	struct rtw89_btc_wl_link_info *link_info = NULL;
	struct rtw89_sta *rtwsta = (struct rtw89_sta *)sta->drv_priv;
	struct rtw89_traffic_stats *link_info_t = NULL;
	struct rtw89_vif *rtwvif = rtwsta->rtwvif;
	struct rtw89_traffic_stats *stats = &rtwvif->stats;
	const struct rtw89_chip_info *chip = rtwdev->chip;
	struct rtw89_btc_wl_role_info *r;
	struct rtw89_btc_wl_role_info_v1 *r1;
	u32 last_tx_rate, last_rx_rate;
	u16 last_tx_lvl, last_rx_lvl;
	u8 port = rtwvif->port;
	u8 rssi;
	u8 busy = 0;
	u8 dir = 0;
	u8 rssi_map = 0;
	u8 i = 0;
	bool is_sta_change = false, is_traffic_change = false;

	rssi = ewma_rssi_read(&rtwsta->avg_rssi) >> RSSI_FACTOR;
	rtw89_debug(rtwdev, RTW89_DBG_BTC, "[BTC], rssi=%d\n", rssi);

	link_info = &wl->link_info[port];
	link_info->stat.traffic = rtwvif->stats;
	link_info_t = &link_info->stat.traffic;

	if (link_info->connected == MLME_NO_LINK) {
		link_info->rx_rate_drop_cnt = 0;
		return;
	}

	link_info->stat.rssi = rssi;
	for (i = 0; i < BTC_WL_RSSI_THMAX; i++) {
		link_info->rssi_state[i] =
			_update_rssi_state(rtwdev,
					   link_info->rssi_state[i],
					   link_info->stat.rssi,
					   chip->wl_rssi_thres[i]);
		if (BTC_RSSI_LOW(link_info->rssi_state[i]))
			rssi_map |= BIT(i);

		if (btc->ant_type == BTC_ANT_DEDICATED &&
		    BTC_RSSI_CHANGE(link_info->rssi_state[i]))
			is_sta_change = true;
	}
	iter_data->rssi_map_all |= rssi_map;

	last_tx_rate = link_info_t->tx_rate;
	last_rx_rate = link_info_t->rx_rate;
	last_tx_lvl = (u16)link_info_t->tx_tfc_lv;
	last_rx_lvl = (u16)link_info_t->rx_tfc_lv;

	if (stats->tx_tfc_lv != RTW89_TFC_IDLE ||
	    stats->rx_tfc_lv != RTW89_TFC_IDLE)
		busy = 1;

	if (stats->tx_tfc_lv > stats->rx_tfc_lv)
		dir = RTW89_TFC_UL;
	else
		dir = RTW89_TFC_DL;

	link_info = &wl->link_info[port];
	if (link_info->busy != busy || link_info->dir != dir) {
		is_sta_change = true;
		link_info->busy = busy;
		link_info->dir = dir;
	}

	iter_data->busy_all |= busy;
	iter_data->dir_all |= BIT(dir);

	if (rtwsta->rx_hw_rate <= RTW89_HW_RATE_CCK2 &&
	    last_rx_rate > RTW89_HW_RATE_CCK2 &&
	    link_info_t->rx_tfc_lv > RTW89_TFC_IDLE)
		link_info->rx_rate_drop_cnt++;

	if (last_tx_rate != rtwsta->ra_report.hw_rate ||
	    last_rx_rate != rtwsta->rx_hw_rate ||
	    last_tx_lvl != link_info_t->tx_tfc_lv ||
	    last_rx_lvl != link_info_t->rx_tfc_lv)
		is_traffic_change = true;

	link_info_t->tx_rate = rtwsta->ra_report.hw_rate;
	link_info_t->rx_rate = rtwsta->rx_hw_rate;

	if (link_info->role == RTW89_WIFI_ROLE_STATION ||
	    link_info->role == RTW89_WIFI_ROLE_P2P_CLIENT) {
		dm->trx_info.tx_rate = link_info_t->tx_rate;
		dm->trx_info.rx_rate = link_info_t->rx_rate;
	}

	if (ver->fwlrole == 0) {
		r = &wl->role_info;
		r->active_role[port].tx_lvl = stats->tx_tfc_lv;
		r->active_role[port].rx_lvl = stats->rx_tfc_lv;
		r->active_role[port].tx_rate = rtwsta->ra_report.hw_rate;
		r->active_role[port].rx_rate = rtwsta->rx_hw_rate;
	} else if (ver->fwlrole == 1) {
		r1 = &wl->role_info_v1;
		r1->active_role_v1[port].tx_lvl = stats->tx_tfc_lv;
		r1->active_role_v1[port].rx_lvl = stats->rx_tfc_lv;
		r1->active_role_v1[port].tx_rate = rtwsta->ra_report.hw_rate;
		r1->active_role_v1[port].rx_rate = rtwsta->rx_hw_rate;
	} else if (ver->fwlrole == 2) {
		dm->trx_info.tx_lvl = stats->tx_tfc_lv;
		dm->trx_info.rx_lvl = stats->rx_tfc_lv;
		dm->trx_info.tx_rate = rtwsta->ra_report.hw_rate;
		dm->trx_info.rx_rate = rtwsta->rx_hw_rate;
	}

	dm->trx_info.tx_tp = link_info_t->tx_throughput;
	dm->trx_info.rx_tp = link_info_t->rx_throughput;

	/* Trigger coex-run if 0x10980 reg-value is diff with coex setup */
	if ((dm->wl_btg_rx_rb != dm->wl_btg_rx &&
	     dm->wl_btg_rx_rb != BTC_BTGCTRL_BB_GNT_NOTFOUND) ||
	     (dm->wl_pre_agc_rb != dm->wl_pre_agc &&
	      dm->wl_pre_agc_rb != BTC_PREAGC_NOTFOUND))
		iter_data->is_sta_change = true;

	if (is_sta_change)
		iter_data->is_sta_change = true;

	if (is_traffic_change)
		iter_data->is_traffic_change = true;
}

#define BTC_NHM_CHK_INTVL 20

void rtw89_btc_ntfy_wl_sta(struct rtw89_dev *rtwdev)
{
	struct rtw89_btc *btc = &rtwdev->btc;
	struct rtw89_btc_dm *dm = &btc->dm;
	struct rtw89_btc_wl_info *wl = &btc->cx.wl;
	struct rtw89_btc_wl_sta_iter_data data = {.rtwdev = rtwdev};
	u8 i;

	ieee80211_iterate_stations_atomic(rtwdev->hw,
					  rtw89_btc_ntfy_wl_sta_iter,
					  &data);

	wl->rssi_level = 0;
	btc->dm.cnt_notify[BTC_NCNT_WL_STA]++;
	for (i = BTC_WL_RSSI_THMAX; i > 0; i--) {
		/* set RSSI level 4 ~ 0 if rssi bit map match */
		if (data.rssi_map_all & BIT(i - 1)) {
			wl->rssi_level = i;
			break;
		}
	}

	if (dm->trx_info.wl_rssi != wl->rssi_level)
		dm->trx_info.wl_rssi = wl->rssi_level;

	rtw89_debug(rtwdev, RTW89_DBG_BTC, "[BTC], %s(): busy=%d\n",
		    __func__, !!wl->status.map.busy);

	_write_scbd(rtwdev, BTC_WSCB_WLBUSY, (!!wl->status.map.busy));

	if (data.is_traffic_change)
		_fw_set_drv_info(rtwdev, CXDRVINFO_ROLE);
	if (data.is_sta_change) {
		wl->status.map.busy = data.busy_all;
		wl->status.map.traffic_dir = data.dir_all;
		_run_coex(rtwdev, BTC_RSN_NTFY_WL_STA);
	} else if (btc->dm.cnt_notify[BTC_NCNT_WL_STA] >=
		   btc->dm.cnt_dm[BTC_DCNT_WL_STA_LAST] + BTC_NHM_CHK_INTVL) {
		btc->dm.cnt_dm[BTC_DCNT_WL_STA_LAST] =
			btc->dm.cnt_notify[BTC_NCNT_WL_STA];
	} else if (btc->dm.cnt_notify[BTC_NCNT_WL_STA] <
		   btc->dm.cnt_dm[BTC_DCNT_WL_STA_LAST]) {
		btc->dm.cnt_dm[BTC_DCNT_WL_STA_LAST] =
		btc->dm.cnt_notify[BTC_NCNT_WL_STA];
	}
}

void rtw89_btc_c2h_handle(struct rtw89_dev *rtwdev, struct sk_buff *skb,
			  u32 len, u8 class, u8 func)
{
	struct rtw89_btc *btc = &rtwdev->btc;
	struct rtw89_btc_btf_fwinfo *pfwinfo = &btc->fwinfo;
	u8 *buf = &skb->data[RTW89_C2H_HEADER_LEN];

	len -= RTW89_C2H_HEADER_LEN;

	rtw89_debug(rtwdev, RTW89_DBG_BTC,
		    "[BTC], %s(): C2H BT len:%d class:%d fun:%d\n",
		    __func__, len, class, func);

	if (class != BTFC_FW_EVENT)
		return;

	switch (func) {
	case BTF_EVNT_RPT:
	case BTF_EVNT_BUF_OVERFLOW:
		pfwinfo->event[func]++;
		/* Don't need rtw89_leave_ps_mode() */
		btc_fw_event(rtwdev, func, buf, len);
		break;
	case BTF_EVNT_BT_INFO:
		rtw89_debug(rtwdev, RTW89_DBG_BTC,
			    "[BTC], handle C2H BT INFO with data %8ph\n", buf);
		btc->cx.cnt_bt[BTC_BCNT_INFOUPDATE]++;
		_update_bt_info(rtwdev, buf, len);
		break;
	case BTF_EVNT_BT_SCBD:
		rtw89_debug(rtwdev, RTW89_DBG_BTC,
			    "[BTC], handle C2H BT SCBD with data %8ph\n", buf);
		btc->cx.cnt_bt[BTC_BCNT_SCBDUPDATE]++;
		_update_bt_scbd(rtwdev, false);
		break;
	case BTF_EVNT_BT_PSD:
		break;
	case BTF_EVNT_BT_REG:
		btc->dbg.rb_done = true;
		btc->dbg.rb_val = le32_to_cpu(*((__le32 *)buf));

		break;
	case BTF_EVNT_C2H_LOOPBACK:
		btc->dbg.rb_done = true;
		btc->dbg.rb_val = buf[0];
		break;
	case BTF_EVNT_CX_RUNINFO:
		btc->dm.cnt_dm[BTC_DCNT_CX_RUNINFO]++;
		break;
	}
}

#define BTC_CX_FW_OFFLOAD 0

static void _show_cx_info(struct rtw89_dev *rtwdev, struct seq_file *m)
{
	union rtw89_btc_module_info *md = &rtwdev->btc.mdinfo;
	const struct rtw89_chip_info *chip = rtwdev->chip;
	const struct rtw89_btc_ver *ver = rtwdev->btc.ver;
	struct rtw89_hal *hal = &rtwdev->hal;
	struct rtw89_btc *btc = &rtwdev->btc;
	struct rtw89_btc_dm *dm = &btc->dm;
	struct rtw89_btc_bt_info *bt = &btc->cx.bt;
	struct rtw89_btc_wl_info *wl = &btc->cx.wl;
	u32 ver_main = 0, ver_sub = 0, ver_hotfix = 0, id_branch = 0;
	u8 cv, rfe, iso, ant_num, ant_single_pos;

	if (!(dm->coex_info_map & BTC_COEX_INFO_CX))
		return;

	dm->cnt_notify[BTC_NCNT_SHOW_COEX_INFO]++;

	seq_printf(m, "========== [BTC COEX INFO (%d)] ==========\n",
		   chip->chip_id);

	ver_main = FIELD_GET(GENMASK(31, 24), RTW89_COEX_VERSION);
	ver_sub = FIELD_GET(GENMASK(23, 16), RTW89_COEX_VERSION);
	ver_hotfix = FIELD_GET(GENMASK(15, 8), RTW89_COEX_VERSION);
	id_branch = FIELD_GET(GENMASK(7, 0), RTW89_COEX_VERSION);
	seq_printf(m, " %-15s : Coex:%d.%d.%d(branch:%d), ",
		   "[coex_version]", ver_main, ver_sub, ver_hotfix, id_branch);

	ver_main = FIELD_GET(GENMASK(31, 24), wl->ver_info.fw_coex);
	ver_sub = FIELD_GET(GENMASK(23, 16), wl->ver_info.fw_coex);
	ver_hotfix = FIELD_GET(GENMASK(15, 8), wl->ver_info.fw_coex);
	id_branch = FIELD_GET(GENMASK(7, 0), wl->ver_info.fw_coex);
	seq_printf(m, "WL_FW_coex:%d.%d.%d(branch:%d)",
		   ver_main, ver_sub, ver_hotfix, id_branch);

	ver_main = FIELD_GET(GENMASK(31, 24), chip->wlcx_desired);
	ver_sub = FIELD_GET(GENMASK(23, 16), chip->wlcx_desired);
	ver_hotfix = FIELD_GET(GENMASK(15, 8), chip->wlcx_desired);
	seq_printf(m, "(%s, desired:%d.%d.%d), ",
		   (wl->ver_info.fw_coex >= chip->wlcx_desired ?
		   "Match" : "Mismatch"), ver_main, ver_sub, ver_hotfix);

	seq_printf(m, "BT_FW_coex:%d(%s, desired:%d)\n",
		   bt->ver_info.fw_coex,
		   (bt->ver_info.fw_coex >= chip->btcx_desired ?
		   "Match" : "Mismatch"), chip->btcx_desired);

	if (bt->enable.now && bt->ver_info.fw == 0)
		rtw89_btc_fw_en_rpt(rtwdev, RPT_EN_BT_VER_INFO, true);
	else
		rtw89_btc_fw_en_rpt(rtwdev, RPT_EN_BT_VER_INFO, false);

	ver_main = FIELD_GET(GENMASK(31, 24), wl->ver_info.fw);
	ver_sub = FIELD_GET(GENMASK(23, 16), wl->ver_info.fw);
	ver_hotfix = FIELD_GET(GENMASK(15, 8), wl->ver_info.fw);
	id_branch = FIELD_GET(GENMASK(7, 0), wl->ver_info.fw);
	seq_printf(m, " %-15s : WL_FW:%d.%d.%d.%d, BT_FW:0x%x(%s)\n",
		   "[sub_module]",
		   ver_main, ver_sub, ver_hotfix, id_branch,
		   bt->ver_info.fw, bt->run_patch_code ? "patch" : "ROM");

	if (ver->fcxinit == 7) {
		cv = md->md_v7.kt_ver;
		rfe = md->md_v7.rfe_type;
		iso = md->md_v7.ant.isolation;
		ant_num = md->md_v7.ant.num;
		ant_single_pos = md->md_v7.ant.single_pos;
	} else {
		cv = md->md.cv;
		rfe = md->md.rfe_type;
		iso = md->md.ant.isolation;
		ant_num = md->md.ant.num;
		ant_single_pos = md->md.ant.single_pos;
	}

	seq_printf(m, " %-15s : cv:%x, rfe_type:0x%x, ant_iso:%d, ant_pg:%d, %s",
		   "[hw_info]", cv, rfe, iso, ant_num,
		   ant_num > 1 ? "" :
		   ant_single_pos ? "1Ant_Pos:S1, " : "1Ant_Pos:S0, ");

	seq_printf(m, "3rd_coex:%d, dbcc:%d, tx_num:%d, rx_num:%d\n",
		   btc->cx.other.type, rtwdev->dbcc_en, hal->tx_nss,
		   hal->rx_nss);
}

static void _show_wl_role_info(struct rtw89_dev *rtwdev, struct seq_file *m)
{
	struct rtw89_btc *btc = &rtwdev->btc;
	struct rtw89_btc_wl_link_info *plink = NULL;
	struct rtw89_btc_wl_info *wl = &btc->cx.wl;
	struct rtw89_btc_wl_dbcc_info *wl_dinfo = &wl->dbcc_info;
	struct rtw89_traffic_stats *t;
	u8 i;

	if (rtwdev->dbcc_en) {
		seq_printf(m,
			   " %-15s : PHY0_band(op:%d/scan:%d/real:%d), ",
			   "[dbcc_info]", wl_dinfo->op_band[RTW89_PHY_0],
			   wl_dinfo->scan_band[RTW89_PHY_0],
			   wl_dinfo->real_band[RTW89_PHY_0]);
		seq_printf(m,
			   "PHY1_band(op:%d/scan:%d/real:%d)\n",
			   wl_dinfo->op_band[RTW89_PHY_1],
			   wl_dinfo->scan_band[RTW89_PHY_1],
			   wl_dinfo->real_band[RTW89_PHY_1]);
	}

	for (i = 0; i < RTW89_PORT_NUM; i++) {
		if (btc->ver->fwlrole == 8)
			plink = &btc->cx.wl.rlink_info[i][0];
		else
			plink = &btc->cx.wl.link_info[i];

		if (!plink->active)
			continue;

		seq_printf(m,
			   " [port_%d]        : role=%d(phy-%d), connect=%d(client_cnt=%d), mode=%d, center_ch=%d, bw=%d",
			   plink->pid, (u32)plink->role, plink->phy,
			   (u32)plink->connected, plink->client_cnt - 1,
			   (u32)plink->mode, plink->ch, (u32)plink->bw);

		if (plink->connected == MLME_NO_LINK)
			continue;

		seq_printf(m,
			   ", mac_id=%d, max_tx_time=%dus, max_tx_retry=%d\n",
			   plink->mac_id, plink->tx_time, plink->tx_retry);

		seq_printf(m,
			   " [port_%d]        : rssi=-%ddBm(%d), busy=%d, dir=%s, ",
			   plink->pid, 110 - plink->stat.rssi,
			   plink->stat.rssi, plink->busy,
			   plink->dir == RTW89_TFC_UL ? "UL" : "DL");

		t = &plink->stat.traffic;

		seq_printf(m,
			   "tx[rate:%d/busy_level:%d], ",
			   (u32)t->tx_rate, t->tx_tfc_lv);

		seq_printf(m, "rx[rate:%d/busy_level:%d/drop:%d]\n",
			   (u32)t->rx_rate,
			   t->rx_tfc_lv, plink->rx_rate_drop_cnt);
	}
}

static void _show_wl_info(struct rtw89_dev *rtwdev, struct seq_file *m)
{
	struct rtw89_btc *btc = &rtwdev->btc;
	const struct rtw89_btc_ver *ver = btc->ver;
	struct rtw89_btc_cx *cx = &btc->cx;
	struct rtw89_btc_wl_info *wl = &cx->wl;
	struct rtw89_btc_wl_role_info *wl_rinfo = &wl->role_info;
	struct rtw89_btc_wl_role_info_v1 *wl_rinfo_v1 = &wl->role_info_v1;
	struct rtw89_btc_wl_role_info_v2 *wl_rinfo_v2 = &wl->role_info_v2;
	struct rtw89_btc_wl_role_info_v7 *wl_rinfo_v7 = &wl->role_info_v7;
	struct rtw89_btc_wl_role_info_v8 *wl_rinfo_v8 = &wl->role_info_v8;
	u8 mode;

	if (!(btc->dm.coex_info_map & BTC_COEX_INFO_WL))
		return;

	seq_puts(m, "========== [WL Status] ==========\n");

	if (ver->fwlrole == 0)
		mode = wl_rinfo->link_mode;
	else if (ver->fwlrole == 1)
		mode = wl_rinfo_v1->link_mode;
	else if (ver->fwlrole == 2)
		mode = wl_rinfo_v2->link_mode;
	else if (ver->fwlrole == 7)
		mode = wl_rinfo_v7->link_mode;
	else if (ver->fwlrole == 8)
		mode = wl_rinfo_v8->link_mode;
	else
		return;

	seq_printf(m, " %-15s : link_mode:%d, ", "[status]", mode);

	seq_printf(m,
		   "rf_off:%d, power_save:%d, scan:%s(band:%d/phy_map:0x%x), ",
		   wl->status.map.rf_off, wl->status.map.lps,
		   wl->status.map.scan ? "Y" : "N",
		   wl->scan_info.band[RTW89_PHY_0], wl->scan_info.phy_map);

	seq_printf(m,
		   "connecting:%s, roam:%s, 4way:%s, init_ok:%s\n",
		   wl->status.map.connecting ? "Y" : "N",
		   wl->status.map.roaming ?  "Y" : "N",
		   wl->status.map._4way ? "Y" : "N",
		   wl->status.map.init_ok ? "Y" : "N");

	_show_wl_role_info(rtwdev, m);
}

enum btc_bt_a2dp_type {
	BTC_A2DP_LEGACY = 0,
	BTC_A2DP_TWS_SNIFF = 1,
	BTC_A2DP_TWS_RELAY = 2,
};

static void _show_bt_profile_info(struct rtw89_dev *rtwdev, struct seq_file *m)
{
	struct rtw89_btc *btc = &rtwdev->btc;
	struct rtw89_btc_bt_link_info *bt_linfo = &btc->cx.bt.link_info;
	struct rtw89_btc_bt_hfp_desc hfp = bt_linfo->hfp_desc;
	struct rtw89_btc_bt_hid_desc hid = bt_linfo->hid_desc;
	struct rtw89_btc_bt_a2dp_desc a2dp = bt_linfo->a2dp_desc;
	struct rtw89_btc_bt_pan_desc pan = bt_linfo->pan_desc;

	if (hfp.exist) {
		seq_printf(m, " %-15s : type:%s, sut_pwr:%d, golden-rx:%d",
			   "[HFP]", (hfp.type == 0 ? "SCO" : "eSCO"),
			   bt_linfo->sut_pwr_level[0],
			   bt_linfo->golden_rx_shift[0]);
	}

	if (hid.exist) {
		seq_printf(m,
			   "\n\r %-15s : type:%s%s%s%s%s pair-cnt:%d, sut_pwr:%d, golden-rx:%d\n",
			   "[HID]",
			   hid.type & BTC_HID_218 ? "2/18," : "",
			   hid.type & BTC_HID_418 ? "4/18," : "",
			   hid.type & BTC_HID_BLE ? "BLE," : "",
			   hid.type & BTC_HID_RCU ? "RCU," : "",
			   hid.type & BTC_HID_RCU_VOICE ? "RCU-Voice," : "",
			   hid.pair_cnt, bt_linfo->sut_pwr_level[1],
			   bt_linfo->golden_rx_shift[1]);
	}

	if (a2dp.exist) {
		seq_printf(m,
			   " %-15s : type:%s, bit-pool:%d, flush-time:%d, ",
			   "[A2DP]",
			   a2dp.type == BTC_A2DP_LEGACY ? "Legacy" : "TWS",
			    a2dp.bitpool, a2dp.flush_time);

		seq_printf(m,
			   "vid:0x%x, Dev-name:0x%x, sut_pwr:%d, golden-rx:%d\n",
			   a2dp.vendor_id, a2dp.device_name,
			   bt_linfo->sut_pwr_level[2],
			   bt_linfo->golden_rx_shift[2]);
	}

	if (pan.exist) {
		seq_printf(m, " %-15s : sut_pwr:%d, golden-rx:%d\n",
			   "[PAN]",
			   bt_linfo->sut_pwr_level[3],
			   bt_linfo->golden_rx_shift[3]);
	}
}

static void _show_bt_info(struct rtw89_dev *rtwdev, struct seq_file *m)
{
	struct rtw89_btc *btc = &rtwdev->btc;
	const struct rtw89_btc_ver *ver = btc->ver;
	struct rtw89_btc_cx *cx = &btc->cx;
	struct rtw89_btc_bt_info *bt = &cx->bt;
	struct rtw89_btc_wl_info *wl = &cx->wl;
	struct rtw89_btc_bt_link_info *bt_linfo = &bt->link_info;
	union rtw89_btc_module_info *md = &btc->mdinfo;
	u8 *afh = bt_linfo->afh_map;
	u8 *afh_le = bt_linfo->afh_map_le;
	u8 bt_pos;

	if (!(btc->dm.coex_info_map & BTC_COEX_INFO_BT))
		return;

	if (ver->fcxinit == 7)
		bt_pos = md->md_v7.bt_pos;
	else
		bt_pos = md->md.bt_pos;

	seq_puts(m, "========== [BT Status] ==========\n");

	seq_printf(m, " %-15s : enable:%s, btg:%s%s, connect:%s, ",
		   "[status]", bt->enable.now ? "Y" : "N",
		   bt->btg_type ? "Y" : "N",
		   (bt->enable.now && (bt->btg_type != bt_pos) ?
		   "(efuse-mismatch!!)" : ""),
		   (bt_linfo->status.map.connect ? "Y" : "N"));

	seq_printf(m, "igno_wl:%s, mailbox_avl:%s, rfk_state:0x%x\n",
		   bt->igno_wl ? "Y" : "N",
		   bt->mbx_avl ? "Y" : "N", bt->rfk_info.val);

	seq_printf(m, " %-15s : profile:%s%s%s%s%s ",
		   "[profile]",
		   (bt_linfo->profile_cnt.now == 0) ? "None," : "",
		   bt_linfo->hfp_desc.exist ? "HFP," : "",
		   bt_linfo->hid_desc.exist ? "HID," : "",
		   bt_linfo->a2dp_desc.exist ?
		   (bt_linfo->a2dp_desc.sink ? "A2DP_sink," : "A2DP,") : "",
		   bt_linfo->pan_desc.exist ? "PAN," : "");

	seq_printf(m,
		   "multi-link:%s, role:%s, ble-connect:%s, CQDDR:%s, A2DP_active:%s, PAN_active:%s\n",
		   bt_linfo->multi_link.now ? "Y" : "N",
		   bt_linfo->slave_role ? "Slave" : "Master",
		   bt_linfo->status.map.ble_connect ? "Y" : "N",
		   bt_linfo->cqddr ? "Y" : "N",
		   bt_linfo->a2dp_desc.active ? "Y" : "N",
		   bt_linfo->pan_desc.active ? "Y" : "N");

	seq_printf(m,
		   " %-15s : rssi:%ddBm(lvl:%d), tx_rate:%dM, %s%s%s",
		   "[link]", bt_linfo->rssi - 100,
		   bt->rssi_level,
		   bt_linfo->tx_3m ? 3 : 2,
		   bt_linfo->status.map.inq_pag ? " inq-page!!" : "",
		   bt_linfo->status.map.acl_busy ? " acl_busy!!" : "",
		   bt_linfo->status.map.mesh_busy ? " mesh_busy!!" : "");

	seq_printf(m,
		   "%s afh_map[%02x%02x_%02x%02x_%02x%02x_%02x%02x_%02x%02x], ",
		   bt_linfo->relink.now ? " ReLink!!" : "",
		   afh[0], afh[1], afh[2], afh[3], afh[4],
		   afh[5], afh[6], afh[7], afh[8], afh[9]);

	if (ver->fcxbtafh == 2 && bt_linfo->status.map.ble_connect)
		seq_printf(m,
			   "LE[%02x%02x_%02x_%02x%02x]",
			   afh_le[0], afh_le[1], afh_le[2],
			   afh_le[3], afh_le[4]);

	seq_printf(m, "wl_ch_map[en:%d/ch:%d/bw:%d]\n",
		   wl->afh_info.en, wl->afh_info.ch, wl->afh_info.bw);

	seq_printf(m,
		   " %-15s : retry:%d, relink:%d, rate_chg:%d, reinit:%d, reenable:%d, ",
		   "[stat_cnt]", cx->cnt_bt[BTC_BCNT_RETRY],
		   cx->cnt_bt[BTC_BCNT_RELINK], cx->cnt_bt[BTC_BCNT_RATECHG],
		   cx->cnt_bt[BTC_BCNT_REINIT], cx->cnt_bt[BTC_BCNT_REENABLE]);

	seq_printf(m,
		   "role-switch:%d, afh:%d, inq_page:%d(inq:%d/page:%d), igno_wl:%d\n",
		   cx->cnt_bt[BTC_BCNT_ROLESW], cx->cnt_bt[BTC_BCNT_AFH],
		   cx->cnt_bt[BTC_BCNT_INQPAG], cx->cnt_bt[BTC_BCNT_INQ],
		   cx->cnt_bt[BTC_BCNT_PAGE], cx->cnt_bt[BTC_BCNT_IGNOWL]);

	_show_bt_profile_info(rtwdev, m);

	seq_printf(m,
		   " %-15s : raw_data[%02x %02x %02x %02x %02x %02x] (type:%s/cnt:%d/same:%d)\n",
		   "[bt_info]", bt->raw_info[2], bt->raw_info[3],
		   bt->raw_info[4], bt->raw_info[5], bt->raw_info[6],
		   bt->raw_info[7],
		   bt->raw_info[0] == BTC_BTINFO_AUTO ? "auto" : "reply",
		   cx->cnt_bt[BTC_BCNT_INFOUPDATE],
		   cx->cnt_bt[BTC_BCNT_INFOSAME]);

	seq_printf(m,
		   " %-15s : Hi-rx = %d, Hi-tx = %d, Lo-rx = %d, Lo-tx = %d (bt_polut_wl_tx = %d)",
		   "[trx_req_cnt]", cx->cnt_bt[BTC_BCNT_HIPRI_RX],
		   cx->cnt_bt[BTC_BCNT_HIPRI_TX], cx->cnt_bt[BTC_BCNT_LOPRI_RX],
		   cx->cnt_bt[BTC_BCNT_LOPRI_TX], cx->cnt_bt[BTC_BCNT_POLUT]);

	if (!bt->scan_info_update) {
		rtw89_btc_fw_en_rpt(rtwdev, RPT_EN_BT_SCAN_INFO, true);
		seq_puts(m, "\n");
	} else {
		rtw89_btc_fw_en_rpt(rtwdev, RPT_EN_BT_SCAN_INFO, false);
		if (ver->fcxbtscan == 1) {
			seq_printf(m,
				   "(INQ:%d-%d/PAGE:%d-%d/LE:%d-%d/INIT:%d-%d)",
				   le16_to_cpu(bt->scan_info_v1[BTC_SCAN_INQ].win),
				   le16_to_cpu(bt->scan_info_v1[BTC_SCAN_INQ].intvl),
				   le16_to_cpu(bt->scan_info_v1[BTC_SCAN_PAGE].win),
				   le16_to_cpu(bt->scan_info_v1[BTC_SCAN_PAGE].intvl),
				   le16_to_cpu(bt->scan_info_v1[BTC_SCAN_BLE].win),
				   le16_to_cpu(bt->scan_info_v1[BTC_SCAN_BLE].intvl),
				   le16_to_cpu(bt->scan_info_v1[BTC_SCAN_INIT].win),
				   le16_to_cpu(bt->scan_info_v1[BTC_SCAN_INIT].intvl));
		} else if (ver->fcxbtscan == 2) {
			seq_printf(m,
				   "(BG:%d-%d/INIT:%d-%d/LE:%d-%d)",
				   le16_to_cpu(bt->scan_info_v2[CXSCAN_BG].win),
				   le16_to_cpu(bt->scan_info_v2[CXSCAN_BG].intvl),
				   le16_to_cpu(bt->scan_info_v2[CXSCAN_INIT].win),
				   le16_to_cpu(bt->scan_info_v2[CXSCAN_INIT].intvl),
				   le16_to_cpu(bt->scan_info_v2[CXSCAN_LE].win),
				   le16_to_cpu(bt->scan_info_v2[CXSCAN_LE].intvl));
		}
		seq_puts(m, "\n");
	}

	if (bt_linfo->profile_cnt.now || bt_linfo->status.map.ble_connect)
		rtw89_btc_fw_en_rpt(rtwdev, RPT_EN_BT_AFH_MAP, true);
	else
		rtw89_btc_fw_en_rpt(rtwdev, RPT_EN_BT_AFH_MAP, false);

	if (ver->fcxbtafh == 2 && bt_linfo->status.map.ble_connect)
		rtw89_btc_fw_en_rpt(rtwdev, RPT_EN_BT_AFH_MAP_LE, true);
	else
		rtw89_btc_fw_en_rpt(rtwdev, RPT_EN_BT_AFH_MAP_LE, false);

	if (bt_linfo->a2dp_desc.exist &&
	    (bt_linfo->a2dp_desc.flush_time == 0 ||
	     bt_linfo->a2dp_desc.vendor_id == 0 ||
	     bt_linfo->a2dp_desc.play_latency == 1))
		rtw89_btc_fw_en_rpt(rtwdev, RPT_EN_BT_DEVICE_INFO, true);
	else
		rtw89_btc_fw_en_rpt(rtwdev, RPT_EN_BT_DEVICE_INFO, false);
}

#define CASE_BTC_RSN_STR(e) case BTC_RSN_ ## e: return #e
#define CASE_BTC_ACT_STR(e) case BTC_ACT_ ## e | BTC_ACT_EXT_BIT: return #e
#define CASE_BTC_POLICY_STR(e) \
	case BTC_CXP_ ## e | BTC_POLICY_EXT_BIT: return #e
#define CASE_BTC_SLOT_STR(e) case CXST_ ## e: return #e
#define CASE_BTC_EVT_STR(e) case CXEVNT_## e: return #e
#define CASE_BTC_INIT(e) case BTC_MODE_## e: return #e
#define CASE_BTC_ANTPATH_STR(e) case BTC_ANT_##e: return #e
#define CASE_BTC_POLUT_STR(e) case BTC_PLT_## e: return #e
#define CASE_BTC_REGTYPE_STR(e) case REG_## e: return #e
#define CASE_BTC_GDBG_STR(e) case BTC_DBG_## e: return #e

static const char *id_to_polut(u32 id)
{
	switch (id) {
	CASE_BTC_POLUT_STR(NONE);
	CASE_BTC_POLUT_STR(GNT_BT_TX);
	CASE_BTC_POLUT_STR(GNT_BT_RX);
	CASE_BTC_POLUT_STR(GNT_WL);
	CASE_BTC_POLUT_STR(BT);
	CASE_BTC_POLUT_STR(ALL);
	default:
		return "unknown";
	}
}

static const char *id_to_regtype(u32 id)
{
	switch (id) {
	CASE_BTC_REGTYPE_STR(MAC);
	CASE_BTC_REGTYPE_STR(BB);
	CASE_BTC_REGTYPE_STR(RF);
	CASE_BTC_REGTYPE_STR(BT_RF);
	CASE_BTC_REGTYPE_STR(BT_MODEM);
	CASE_BTC_REGTYPE_STR(BT_BLUEWIZE);
	CASE_BTC_REGTYPE_STR(BT_VENDOR);
	CASE_BTC_REGTYPE_STR(BT_LE);
	default:
		return "unknown";
	}
}

static const char *id_to_gdbg(u32 id)
{
	switch (id) {
	CASE_BTC_GDBG_STR(GNT_BT);
	CASE_BTC_GDBG_STR(GNT_WL);
	CASE_BTC_GDBG_STR(BCN_EARLY);
	CASE_BTC_GDBG_STR(WL_NULL0);
	CASE_BTC_GDBG_STR(WL_NULL1);
	CASE_BTC_GDBG_STR(WL_RXISR);
	CASE_BTC_GDBG_STR(TDMA_ENTRY);
	CASE_BTC_GDBG_STR(A2DP_EMPTY);
	CASE_BTC_GDBG_STR(BT_RETRY);
	CASE_BTC_GDBG_STR(BT_RELINK);
	CASE_BTC_GDBG_STR(SLOT_WL);
	CASE_BTC_GDBG_STR(SLOT_BT);
	CASE_BTC_GDBG_STR(WL_ERR);
	CASE_BTC_GDBG_STR(WL_OK);
	CASE_BTC_GDBG_STR(SLOT_B2W);
	CASE_BTC_GDBG_STR(SLOT_W1);
	CASE_BTC_GDBG_STR(SLOT_W2);
	CASE_BTC_GDBG_STR(SLOT_W2B);
	CASE_BTC_GDBG_STR(SLOT_B1);
	CASE_BTC_GDBG_STR(SLOT_B2);
	CASE_BTC_GDBG_STR(SLOT_B3);
	CASE_BTC_GDBG_STR(SLOT_B4);
	CASE_BTC_GDBG_STR(SLOT_LK);
	CASE_BTC_GDBG_STR(SLOT_E2G);
	CASE_BTC_GDBG_STR(SLOT_E5G);
	CASE_BTC_GDBG_STR(SLOT_EBT);
	CASE_BTC_GDBG_STR(SLOT_WLK);
	CASE_BTC_GDBG_STR(SLOT_B1FDD);
	CASE_BTC_GDBG_STR(BT_CHANGE);
	CASE_BTC_GDBG_STR(WL_CCA);
	CASE_BTC_GDBG_STR(BT_LEAUDIO);
	CASE_BTC_GDBG_STR(USER_DEF);
	default:
		return "unknown";
	}
}

static const char *steps_to_str(u16 step)
{
	switch (step) {
	CASE_BTC_RSN_STR(NONE);
	CASE_BTC_RSN_STR(NTFY_INIT);
	CASE_BTC_RSN_STR(NTFY_SWBAND);
	CASE_BTC_RSN_STR(NTFY_WL_STA);
	CASE_BTC_RSN_STR(NTFY_RADIO_STATE);
	CASE_BTC_RSN_STR(UPDATE_BT_SCBD);
	CASE_BTC_RSN_STR(NTFY_WL_RFK);
	CASE_BTC_RSN_STR(UPDATE_BT_INFO);
	CASE_BTC_RSN_STR(NTFY_SCAN_START);
	CASE_BTC_RSN_STR(NTFY_SCAN_FINISH);
	CASE_BTC_RSN_STR(NTFY_SPECIFIC_PACKET);
	CASE_BTC_RSN_STR(NTFY_POWEROFF);
	CASE_BTC_RSN_STR(NTFY_ROLE_INFO);
	CASE_BTC_RSN_STR(CMD_SET_COEX);
	CASE_BTC_RSN_STR(ACT1_WORK);
	CASE_BTC_RSN_STR(BT_DEVINFO_WORK);
	CASE_BTC_RSN_STR(RFK_CHK_WORK);

	CASE_BTC_ACT_STR(NONE);
	CASE_BTC_ACT_STR(WL_ONLY);
	CASE_BTC_ACT_STR(WL_5G);
	CASE_BTC_ACT_STR(WL_OTHER);
	CASE_BTC_ACT_STR(WL_IDLE);
	CASE_BTC_ACT_STR(WL_NC);
	CASE_BTC_ACT_STR(WL_RFK);
	CASE_BTC_ACT_STR(WL_INIT);
	CASE_BTC_ACT_STR(WL_OFF);
	CASE_BTC_ACT_STR(FREERUN);
	CASE_BTC_ACT_STR(BT_WHQL);
	CASE_BTC_ACT_STR(BT_RFK);
	CASE_BTC_ACT_STR(BT_OFF);
	CASE_BTC_ACT_STR(BT_IDLE);
	CASE_BTC_ACT_STR(BT_HFP);
	CASE_BTC_ACT_STR(BT_HID);
	CASE_BTC_ACT_STR(BT_A2DP);
	CASE_BTC_ACT_STR(BT_A2DPSINK);
	CASE_BTC_ACT_STR(BT_PAN);
	CASE_BTC_ACT_STR(BT_A2DP_HID);
	CASE_BTC_ACT_STR(BT_A2DP_PAN);
	CASE_BTC_ACT_STR(BT_PAN_HID);
	CASE_BTC_ACT_STR(BT_A2DP_PAN_HID);
	CASE_BTC_ACT_STR(WL_25G_MCC);
	CASE_BTC_ACT_STR(WL_2G_MCC);
	CASE_BTC_ACT_STR(WL_2G_SCC);
	CASE_BTC_ACT_STR(WL_2G_AP);
	CASE_BTC_ACT_STR(WL_2G_GO);
	CASE_BTC_ACT_STR(WL_2G_GC);
	CASE_BTC_ACT_STR(WL_2G_NAN);

	CASE_BTC_POLICY_STR(OFF_BT);
	CASE_BTC_POLICY_STR(OFF_WL);
	CASE_BTC_POLICY_STR(OFF_EQ0);
	CASE_BTC_POLICY_STR(OFF_EQ1);
	CASE_BTC_POLICY_STR(OFF_EQ2);
	CASE_BTC_POLICY_STR(OFF_EQ3);
	CASE_BTC_POLICY_STR(OFF_EQ4);
	CASE_BTC_POLICY_STR(OFF_EQ5);
	CASE_BTC_POLICY_STR(OFF_BWB0);
	CASE_BTC_POLICY_STR(OFF_BWB1);
	CASE_BTC_POLICY_STR(OFF_BWB2);
	CASE_BTC_POLICY_STR(OFF_BWB3);
	CASE_BTC_POLICY_STR(OFF_WL2);
	CASE_BTC_POLICY_STR(OFFB_BWB0);
	CASE_BTC_POLICY_STR(OFFE_DEF);
	CASE_BTC_POLICY_STR(OFFE_DEF2);
	CASE_BTC_POLICY_STR(OFFE_2GBWISOB);
	CASE_BTC_POLICY_STR(OFFE_2GISOB);
	CASE_BTC_POLICY_STR(OFFE_2GBWMIXB);
	CASE_BTC_POLICY_STR(OFFE_WL);
	CASE_BTC_POLICY_STR(OFFE_2GBWMIXB2);
	CASE_BTC_POLICY_STR(FIX_TD3030);
	CASE_BTC_POLICY_STR(FIX_TD5050);
	CASE_BTC_POLICY_STR(FIX_TD2030);
	CASE_BTC_POLICY_STR(FIX_TD4010);
	CASE_BTC_POLICY_STR(FIX_TD7010);
	CASE_BTC_POLICY_STR(FIX_TD2060);
	CASE_BTC_POLICY_STR(FIX_TD3060);
	CASE_BTC_POLICY_STR(FIX_TD2080);
	CASE_BTC_POLICY_STR(FIX_TDW1B1);
	CASE_BTC_POLICY_STR(FIX_TD4010ISO);
	CASE_BTC_POLICY_STR(FIX_TD4010ISO_DL);
	CASE_BTC_POLICY_STR(FIX_TD4010ISO_UL);
	CASE_BTC_POLICY_STR(PFIX_TD3030);
	CASE_BTC_POLICY_STR(PFIX_TD5050);
	CASE_BTC_POLICY_STR(PFIX_TD2030);
	CASE_BTC_POLICY_STR(PFIX_TD2060);
	CASE_BTC_POLICY_STR(PFIX_TD3070);
	CASE_BTC_POLICY_STR(PFIX_TD2080);
	CASE_BTC_POLICY_STR(PFIX_TDW1B1);
	CASE_BTC_POLICY_STR(AUTO_TD50B1);
	CASE_BTC_POLICY_STR(AUTO_TD60B1);
	CASE_BTC_POLICY_STR(AUTO_TD20B1);
	CASE_BTC_POLICY_STR(AUTO_TDW1B1);
	CASE_BTC_POLICY_STR(PAUTO_TD50B1);
	CASE_BTC_POLICY_STR(PAUTO_TD60B1);
	CASE_BTC_POLICY_STR(PAUTO_TD20B1);
	CASE_BTC_POLICY_STR(PAUTO_TDW1B1);
	CASE_BTC_POLICY_STR(AUTO2_TD3050);
	CASE_BTC_POLICY_STR(AUTO2_TD3070);
	CASE_BTC_POLICY_STR(AUTO2_TD5050);
	CASE_BTC_POLICY_STR(AUTO2_TD6060);
	CASE_BTC_POLICY_STR(AUTO2_TD2080);
	CASE_BTC_POLICY_STR(AUTO2_TDW1B4);
	CASE_BTC_POLICY_STR(PAUTO2_TD3050);
	CASE_BTC_POLICY_STR(PAUTO2_TD3070);
	CASE_BTC_POLICY_STR(PAUTO2_TD5050);
	CASE_BTC_POLICY_STR(PAUTO2_TD6060);
	CASE_BTC_POLICY_STR(PAUTO2_TD2080);
	CASE_BTC_POLICY_STR(PAUTO2_TDW1B4);
	default:
		return "unknown step";
	}
}

static const char *id_to_slot(u32 id)
{
	switch (id) {
	CASE_BTC_SLOT_STR(OFF);
	CASE_BTC_SLOT_STR(B2W);
	CASE_BTC_SLOT_STR(W1);
	CASE_BTC_SLOT_STR(W2);
	CASE_BTC_SLOT_STR(W2B);
	CASE_BTC_SLOT_STR(B1);
	CASE_BTC_SLOT_STR(B2);
	CASE_BTC_SLOT_STR(B3);
	CASE_BTC_SLOT_STR(B4);
	CASE_BTC_SLOT_STR(LK);
	CASE_BTC_SLOT_STR(BLK);
	CASE_BTC_SLOT_STR(E2G);
	CASE_BTC_SLOT_STR(E5G);
	CASE_BTC_SLOT_STR(EBT);
	CASE_BTC_SLOT_STR(ENULL);
	CASE_BTC_SLOT_STR(WLK);
	CASE_BTC_SLOT_STR(W1FDD);
	CASE_BTC_SLOT_STR(B1FDD);
	default:
		return "unknown";
	}
}

static const char *id_to_evt(u32 id)
{
	switch (id) {
	CASE_BTC_EVT_STR(TDMA_ENTRY);
	CASE_BTC_EVT_STR(WL_TMR);
	CASE_BTC_EVT_STR(B1_TMR);
	CASE_BTC_EVT_STR(B2_TMR);
	CASE_BTC_EVT_STR(B3_TMR);
	CASE_BTC_EVT_STR(B4_TMR);
	CASE_BTC_EVT_STR(W2B_TMR);
	CASE_BTC_EVT_STR(B2W_TMR);
	CASE_BTC_EVT_STR(BCN_EARLY);
	CASE_BTC_EVT_STR(A2DP_EMPTY);
	CASE_BTC_EVT_STR(LK_END);
	CASE_BTC_EVT_STR(RX_ISR);
	CASE_BTC_EVT_STR(RX_FC0);
	CASE_BTC_EVT_STR(RX_FC1);
	CASE_BTC_EVT_STR(BT_RELINK);
	CASE_BTC_EVT_STR(BT_RETRY);
	CASE_BTC_EVT_STR(E2G);
	CASE_BTC_EVT_STR(E5G);
	CASE_BTC_EVT_STR(EBT);
	CASE_BTC_EVT_STR(ENULL);
	CASE_BTC_EVT_STR(DRV_WLK);
	CASE_BTC_EVT_STR(BCN_OK);
	CASE_BTC_EVT_STR(BT_CHANGE);
	CASE_BTC_EVT_STR(EBT_EXTEND);
	CASE_BTC_EVT_STR(E2G_NULL1);
	CASE_BTC_EVT_STR(B1FDD_TMR);
	default:
		return "unknown";
	}
}

static const char *id_to_mode(u8 id)
{
	switch (id) {
	CASE_BTC_INIT(NORMAL);
	CASE_BTC_INIT(WL);
	CASE_BTC_INIT(BT);
	CASE_BTC_INIT(WLOFF);
	default:
		return "unknown";
	}
}

static const char *id_to_ant(u32 id)
{
	switch (id) {
	CASE_BTC_ANTPATH_STR(WPOWERON);
	CASE_BTC_ANTPATH_STR(WINIT);
	CASE_BTC_ANTPATH_STR(WONLY);
	CASE_BTC_ANTPATH_STR(WOFF);
	CASE_BTC_ANTPATH_STR(W2G);
	CASE_BTC_ANTPATH_STR(W5G);
	CASE_BTC_ANTPATH_STR(W25G);
	CASE_BTC_ANTPATH_STR(FREERUN);
	CASE_BTC_ANTPATH_STR(WRFK);
	CASE_BTC_ANTPATH_STR(BRFK);
	CASE_BTC_ANTPATH_STR(MAX);
	default:
		return "unknown";
	}
}

static
void seq_print_segment(struct seq_file *m, const char *prefix, u16 *data,
		       u8 len, u8 seg_len, u8 start_idx, u8 ring_len)
{
	u8 i;
	u8 cur_index;

	for (i = 0; i < len ; i++) {
		if ((i % seg_len) == 0)
			seq_printf(m, " %-15s : ", prefix);
		cur_index = (start_idx + i) % ring_len;
		if (i % 3 == 0)
			seq_printf(m, "-> %-20s",
				   steps_to_str(*(data + cur_index)));
		else if (i % 3 == 1)
			seq_printf(m, "-> %-15s",
				   steps_to_str(*(data + cur_index)));
		else
			seq_printf(m, "-> %-13s",
				   steps_to_str(*(data + cur_index)));
		if (i == (len - 1) || (i % seg_len) == (seg_len - 1))
			seq_puts(m, "\n");
	}
}

static void _show_dm_step(struct rtw89_dev *rtwdev, struct seq_file *m)
{
	struct rtw89_btc *btc = &rtwdev->btc;
	struct rtw89_btc_dm *dm = &btc->dm;
	u8 start_idx;
	u8 len;

	len = dm->dm_step.step_ov ? RTW89_BTC_DM_MAXSTEP : dm->dm_step.step_pos;
	start_idx = dm->dm_step.step_ov ? dm->dm_step.step_pos : 0;

	seq_print_segment(m, "[dm_steps]", dm->dm_step.step, len, 6, start_idx,
			  ARRAY_SIZE(dm->dm_step.step));
}

static void _show_dm_info(struct rtw89_dev *rtwdev, struct seq_file *m)
{
	struct rtw89_btc *btc = &rtwdev->btc;
	const struct rtw89_btc_ver *ver = btc->ver;
	struct rtw89_btc_dm *dm = &btc->dm;
	struct rtw89_btc_wl_info *wl = &btc->cx.wl;
	struct rtw89_btc_bt_info *bt = &btc->cx.bt;
	u8 igno_bt;

	if (!(dm->coex_info_map & BTC_COEX_INFO_DM))
		return;

	seq_printf(m, "========== [Mechanism Status %s] ==========\n",
		   (btc->manual_ctrl ? "(Manual)" : "(Auto)"));

	seq_printf(m,
		   " %-15s : type:%s, reason:%s(), action:%s(), ant_path:%s, init_mode:%s, run_cnt:%d\n",
		   "[status]",
		   btc->ant_type == BTC_ANT_SHARED ? "shared" : "dedicated",
		   steps_to_str(dm->run_reason),
		   steps_to_str(dm->run_action | BTC_ACT_EXT_BIT),
		   id_to_ant(FIELD_GET(GENMASK(7, 0), dm->set_ant_path)),
		   id_to_mode(wl->coex_mode),
		   dm->cnt_dm[BTC_DCNT_RUN]);

	_show_dm_step(rtwdev, m);

	if (ver->fcxctrl == 7)
		igno_bt = btc->ctrl.ctrl_v7.igno_bt;
	else
		igno_bt = btc->ctrl.ctrl.igno_bt;

	seq_printf(m, " %-15s : wl_only:%d, bt_only:%d, igno_bt:%d, free_run:%d, wl_ps_ctrl:%d, wl_mimo_ps:%d, ",
		   "[dm_flag]", dm->wl_only, dm->bt_only, igno_bt,
		   dm->freerun, btc->lps, dm->wl_mimo_ps);

	seq_printf(m, "leak_ap:%d, fw_offload:%s%s\n", dm->leak_ap,
		   (BTC_CX_FW_OFFLOAD ? "Y" : "N"),
		   (dm->wl_fw_cx_offload == BTC_CX_FW_OFFLOAD ?
		    "" : "(Mismatch!!)"));

	if (dm->rf_trx_para.wl_tx_power == 0xff)
		seq_printf(m,
			   " %-15s : wl_rssi_lvl:%d, para_lvl:%d, wl_tx_pwr:orig, ",
			   "[trx_ctrl]", wl->rssi_level, dm->trx_para_level);

	else
		seq_printf(m,
			   " %-15s : wl_rssi_lvl:%d, para_lvl:%d, wl_tx_pwr:%d, ",
			   "[trx_ctrl]", wl->rssi_level, dm->trx_para_level,
			   dm->rf_trx_para.wl_tx_power);

	seq_printf(m,
		   "wl_rx_lvl:%d, bt_tx_pwr_dec:%d, bt_rx_lna:%d(%s-tbl), wl_btg_rx:%d\n",
		   dm->rf_trx_para.wl_rx_gain, dm->rf_trx_para.bt_tx_power,
		   dm->rf_trx_para.bt_rx_gain,
		   (bt->hi_lna_rx ? "Hi" : "Ori"), dm->wl_btg_rx);

	seq_printf(m,
		   " %-15s : wl_tx_limit[en:%d/max_t:%dus/max_retry:%d], bt_slot_reg:%d-TU, bt_scan_rx_low_pri:%d\n",
		   "[dm_ctrl]", dm->wl_tx_limit.enable, dm->wl_tx_limit.tx_time,
		   dm->wl_tx_limit.tx_retry, btc->bt_req_len, bt->scan_rx_low_pri);
}

static void _show_error(struct rtw89_dev *rtwdev, struct seq_file *m)
{
	struct rtw89_btc *btc = &rtwdev->btc;
	const struct rtw89_btc_ver *ver = btc->ver;
	struct rtw89_btc_btf_fwinfo *pfwinfo = &btc->fwinfo;
	union rtw89_btc_fbtc_cysta_info *pcysta;
	u32 except_cnt, exception_map;

	pcysta = &pfwinfo->rpt_fbtc_cysta.finfo;
	if (ver->fcxcysta == 2) {
		pcysta->v2 = pfwinfo->rpt_fbtc_cysta.finfo.v2;
		except_cnt = le32_to_cpu(pcysta->v2.except_cnt);
		exception_map = le32_to_cpu(pcysta->v2.exception);
	} else if (ver->fcxcysta == 3) {
		pcysta->v3 = pfwinfo->rpt_fbtc_cysta.finfo.v3;
		except_cnt = le32_to_cpu(pcysta->v3.except_cnt);
		exception_map = le32_to_cpu(pcysta->v3.except_map);
	} else if (ver->fcxcysta == 4) {
		pcysta->v4 = pfwinfo->rpt_fbtc_cysta.finfo.v4;
		except_cnt = pcysta->v4.except_cnt;
		exception_map = le32_to_cpu(pcysta->v4.except_map);
	} else if (ver->fcxcysta == 5) {
		pcysta->v5 = pfwinfo->rpt_fbtc_cysta.finfo.v5;
		except_cnt = pcysta->v5.except_cnt;
		exception_map = le32_to_cpu(pcysta->v5.except_map);
	} else if (ver->fcxcysta == 7) {
		pcysta->v7 = pfwinfo->rpt_fbtc_cysta.finfo.v7;
		except_cnt = pcysta->v7.except_cnt;
		exception_map = le32_to_cpu(pcysta->v7.except_map);
	} else {
		return;
	}

	if (pfwinfo->event[BTF_EVNT_BUF_OVERFLOW] == 0 && except_cnt == 0 &&
	    !pfwinfo->len_mismch && !pfwinfo->fver_mismch)
		return;

	seq_printf(m, " %-15s : ", "[error]");

	if (pfwinfo->event[BTF_EVNT_BUF_OVERFLOW]) {
		seq_printf(m,
			   "overflow-cnt: %d, ",
			   pfwinfo->event[BTF_EVNT_BUF_OVERFLOW]);
	}

	if (pfwinfo->len_mismch) {
		seq_printf(m,
			   "len-mismatch: 0x%x, ",
			   pfwinfo->len_mismch);
	}

	if (pfwinfo->fver_mismch) {
		seq_printf(m,
			   "fver-mismatch: 0x%x, ",
			   pfwinfo->fver_mismch);
	}

	/* cycle statistics exceptions */
	if (exception_map || except_cnt) {
		seq_printf(m,
			   "exception-type: 0x%x, exception-cnt = %d",
			   exception_map, except_cnt);
	}
	seq_puts(m, "\n");
}

static void _show_fbtc_tdma(struct rtw89_dev *rtwdev, struct seq_file *m)
{
	struct rtw89_btc *btc = &rtwdev->btc;
	const struct rtw89_btc_ver *ver = btc->ver;
	struct rtw89_btc_btf_fwinfo *pfwinfo = &btc->fwinfo;
	struct rtw89_btc_rpt_cmn_info *pcinfo = NULL;
	struct rtw89_btc_fbtc_tdma *t = NULL;

	pcinfo = &pfwinfo->rpt_fbtc_tdma.cinfo;
	if (!pcinfo->valid)
		return;

	if (ver->fcxtdma == 1)
		t = &pfwinfo->rpt_fbtc_tdma.finfo.v1;
	else
		t = &pfwinfo->rpt_fbtc_tdma.finfo.v3.tdma;

	seq_printf(m,
		   " %-15s : ", "[tdma_policy]");
	seq_printf(m,
		   "type:%d, rx_flow_ctrl:%d, tx_pause:%d, ",
		   (u32)t->type,
		   t->rxflctrl, t->txpause);

	seq_printf(m,
		   "wl_toggle_n:%d, leak_n:%d, ext_ctrl:%d, ",
		   t->wtgle_n, t->leak_n, t->ext_ctrl);

	seq_printf(m,
		   "policy_type:%d",
		   (u32)btc->policy_type);

	seq_puts(m, "\n");
}

static void _show_fbtc_slots(struct rtw89_dev *rtwdev, struct seq_file *m)
{
	struct rtw89_btc *btc = &rtwdev->btc;
	struct rtw89_btc_dm *dm = &btc->dm;
	u16 dur, cxtype;
	u32 tbl;
	u8 i = 0;

	for (i = 0; i < CXST_MAX; i++) {
		if (btc->ver->fcxslots == 1) {
			dur = le16_to_cpu(dm->slot_now.v1[i].dur);
			tbl = le32_to_cpu(dm->slot_now.v1[i].cxtbl);
			cxtype = le16_to_cpu(dm->slot_now.v1[i].cxtype);
		} else if (btc->ver->fcxslots == 7) {
			dur = le16_to_cpu(dm->slot_now.v7[i].dur);
			tbl = le32_to_cpu(dm->slot_now.v7[i].cxtbl);
			cxtype = le16_to_cpu(dm->slot_now.v7[i].cxtype);
		} else {
			return;
		}

		if (i % 5 == 0)
			seq_printf(m,
				   " %-15s : %5s[%03d/0x%x/%d]",
				   "[slot_list]",
				   id_to_slot((u32)i),
				   dur, tbl, cxtype);
		else
			seq_printf(m,
				   ", %5s[%03d/0x%x/%d]",
				   id_to_slot((u32)i),
				   dur, tbl, cxtype);

		if (i % 5 == 4)
			seq_puts(m, "\n");
	}
	seq_puts(m, "\n");
}

static void _show_fbtc_cysta_v2(struct rtw89_dev *rtwdev, struct seq_file *m)
{
	struct rtw89_btc *btc = &rtwdev->btc;
	struct rtw89_btc_btf_fwinfo *pfwinfo = &btc->fwinfo;
	struct rtw89_btc_dm *dm = &btc->dm;
	struct rtw89_btc_bt_a2dp_desc *a2dp = &btc->cx.bt.link_info.a2dp_desc;
	struct rtw89_btc_rpt_cmn_info *pcinfo = NULL;
	struct rtw89_btc_fbtc_cysta_v2 *pcysta_le32 = NULL;
	union rtw89_btc_fbtc_rxflct r;
	u8 i, cnt = 0, slot_pair;
	u16 cycle, c_begin, c_end, store_index;

	pcinfo = &pfwinfo->rpt_fbtc_cysta.cinfo;
	if (!pcinfo->valid)
		return;

	pcysta_le32 = &pfwinfo->rpt_fbtc_cysta.finfo.v2;
	seq_printf(m,
		   " %-15s : cycle:%d, bcn[all:%d/all_ok:%d/bt:%d/bt_ok:%d]",
		   "[cycle_cnt]",
		   le16_to_cpu(pcysta_le32->cycles),
		   le32_to_cpu(pcysta_le32->bcn_cnt[CXBCN_ALL]),
		   le32_to_cpu(pcysta_le32->bcn_cnt[CXBCN_ALL_OK]),
		   le32_to_cpu(pcysta_le32->bcn_cnt[CXBCN_BT_SLOT]),
		   le32_to_cpu(pcysta_le32->bcn_cnt[CXBCN_BT_OK]));

	for (i = 0; i < CXST_MAX; i++) {
		if (!le32_to_cpu(pcysta_le32->slot_cnt[i]))
			continue;
		seq_printf(m, ", %s:%d", id_to_slot((u32)i),
			   le32_to_cpu(pcysta_le32->slot_cnt[i]));
	}

	if (dm->tdma_now.rxflctrl) {
		seq_printf(m, ", leak_rx:%d",
			   le32_to_cpu(pcysta_le32->leakrx_cnt));
	}

	if (le32_to_cpu(pcysta_le32->collision_cnt)) {
		seq_printf(m, ", collision:%d",
			   le32_to_cpu(pcysta_le32->collision_cnt));
	}

	if (le32_to_cpu(pcysta_le32->skip_cnt)) {
		seq_printf(m, ", skip:%d",
			   le32_to_cpu(pcysta_le32->skip_cnt));
	}
	seq_puts(m, "\n");

	seq_printf(m, " %-15s : avg_t[wl:%d/bt:%d/lk:%d.%03d]",
		   "[cycle_time]",
		   le16_to_cpu(pcysta_le32->tavg_cycle[CXT_WL]),
		   le16_to_cpu(pcysta_le32->tavg_cycle[CXT_BT]),
		   le16_to_cpu(pcysta_le32->tavg_lk) / 1000,
		   le16_to_cpu(pcysta_le32->tavg_lk) % 1000);
	seq_printf(m, ", max_t[wl:%d/bt:%d/lk:%d.%03d]",
		   le16_to_cpu(pcysta_le32->tmax_cycle[CXT_WL]),
		   le16_to_cpu(pcysta_le32->tmax_cycle[CXT_BT]),
		   le16_to_cpu(pcysta_le32->tmax_lk) / 1000,
		   le16_to_cpu(pcysta_le32->tmax_lk) % 1000);
	seq_printf(m, ", maxdiff_t[wl:%d/bt:%d]\n",
		   le16_to_cpu(pcysta_le32->tmaxdiff_cycle[CXT_WL]),
		   le16_to_cpu(pcysta_le32->tmaxdiff_cycle[CXT_BT]));

	if (le16_to_cpu(pcysta_le32->cycles) <= 1)
		return;

	/* 1 cycle record 1 wl-slot and 1 bt-slot */
	slot_pair = BTC_CYCLE_SLOT_MAX / 2;

	if (le16_to_cpu(pcysta_le32->cycles) <= slot_pair)
		c_begin = 1;
	else
		c_begin = le16_to_cpu(pcysta_le32->cycles) - slot_pair + 1;

	c_end = le16_to_cpu(pcysta_le32->cycles);

	for (cycle = c_begin; cycle <= c_end; cycle++) {
		cnt++;
		store_index = ((cycle - 1) % slot_pair) * 2;

		if (cnt % (BTC_CYCLE_SLOT_MAX / 4) == 1)
			seq_printf(m,
				   " %-15s : ->b%02d->w%02d", "[cycle_step]",
				   le16_to_cpu(pcysta_le32->tslot_cycle[store_index]),
				   le16_to_cpu(pcysta_le32->tslot_cycle[store_index + 1]));
		else
			seq_printf(m,
				   "->b%02d->w%02d",
				   le16_to_cpu(pcysta_le32->tslot_cycle[store_index]),
				   le16_to_cpu(pcysta_le32->tslot_cycle[store_index + 1]));
		if (cnt % (BTC_CYCLE_SLOT_MAX / 4) == 0 || cnt == c_end)
			seq_puts(m, "\n");
	}

	if (a2dp->exist) {
		seq_printf(m,
			   " %-15s : a2dp_ept:%d, a2dp_late:%d",
			   "[a2dp_t_sta]",
			   le16_to_cpu(pcysta_le32->a2dpept),
			   le16_to_cpu(pcysta_le32->a2dpeptto));

		seq_printf(m,
			   ", avg_t:%d, max_t:%d",
			   le16_to_cpu(pcysta_le32->tavg_a2dpept),
			   le16_to_cpu(pcysta_le32->tmax_a2dpept));
		r.val = dm->tdma_now.rxflctrl;

		if (r.type && r.tgln_n) {
			seq_printf(m,
				   ", cycle[PSTDMA:%d/TDMA:%d], ",
				   le16_to_cpu(pcysta_le32->cycles_a2dp[CXT_FLCTRL_ON]),
				   le16_to_cpu(pcysta_le32->cycles_a2dp[CXT_FLCTRL_OFF]));

			seq_printf(m,
				   "avg_t[PSTDMA:%d/TDMA:%d], ",
				   le16_to_cpu(pcysta_le32->tavg_a2dp[CXT_FLCTRL_ON]),
				   le16_to_cpu(pcysta_le32->tavg_a2dp[CXT_FLCTRL_OFF]));

			seq_printf(m,
				   "max_t[PSTDMA:%d/TDMA:%d]",
				   le16_to_cpu(pcysta_le32->tmax_a2dp[CXT_FLCTRL_ON]),
				   le16_to_cpu(pcysta_le32->tmax_a2dp[CXT_FLCTRL_OFF]));
		}
		seq_puts(m, "\n");
	}
}

static void _show_fbtc_cysta_v3(struct rtw89_dev *rtwdev, struct seq_file *m)
{
	struct rtw89_btc *btc = &rtwdev->btc;
	struct rtw89_btc_bt_a2dp_desc *a2dp = &btc->cx.bt.link_info.a2dp_desc;
	struct rtw89_btc_btf_fwinfo *pfwinfo = &btc->fwinfo;
	struct rtw89_btc_dm *dm = &btc->dm;
	struct rtw89_btc_fbtc_a2dp_trx_stat *a2dp_trx;
	struct rtw89_btc_fbtc_cysta_v3 *pcysta;
	struct rtw89_btc_rpt_cmn_info *pcinfo;
	u8 i, cnt = 0, slot_pair, divide_cnt;
	u16 cycle, c_begin, c_end, store_index;

	pcinfo = &pfwinfo->rpt_fbtc_cysta.cinfo;
	if (!pcinfo->valid)
		return;

	pcysta = &pfwinfo->rpt_fbtc_cysta.finfo.v3;
	seq_printf(m,
		   " %-15s : cycle:%d, bcn[all:%d/all_ok:%d/bt:%d/bt_ok:%d]",
		   "[cycle_cnt]",
		   le16_to_cpu(pcysta->cycles),
		   le32_to_cpu(pcysta->bcn_cnt[CXBCN_ALL]),
		   le32_to_cpu(pcysta->bcn_cnt[CXBCN_ALL_OK]),
		   le32_to_cpu(pcysta->bcn_cnt[CXBCN_BT_SLOT]),
		   le32_to_cpu(pcysta->bcn_cnt[CXBCN_BT_OK]));

	for (i = 0; i < CXST_MAX; i++) {
		if (!le32_to_cpu(pcysta->slot_cnt[i]))
			continue;

		seq_printf(m, ", %s:%d", id_to_slot(i),
			   le32_to_cpu(pcysta->slot_cnt[i]));
	}

	if (dm->tdma_now.rxflctrl)
		seq_printf(m, ", leak_rx:%d", le32_to_cpu(pcysta->leak_slot.cnt_rximr));

	if (le32_to_cpu(pcysta->collision_cnt))
		seq_printf(m, ", collision:%d", le32_to_cpu(pcysta->collision_cnt));

	if (le32_to_cpu(pcysta->skip_cnt))
		seq_printf(m, ", skip:%d", le32_to_cpu(pcysta->skip_cnt));

	seq_puts(m, "\n");

	seq_printf(m, " %-15s : avg_t[wl:%d/bt:%d/lk:%d.%03d]",
		   "[cycle_time]",
		   le16_to_cpu(pcysta->cycle_time.tavg[CXT_WL]),
		   le16_to_cpu(pcysta->cycle_time.tavg[CXT_BT]),
		   le16_to_cpu(pcysta->leak_slot.tavg) / 1000,
		   le16_to_cpu(pcysta->leak_slot.tavg) % 1000);
	seq_printf(m,
		   ", max_t[wl:%d/bt:%d/lk:%d.%03d]",
		   le16_to_cpu(pcysta->cycle_time.tmax[CXT_WL]),
		   le16_to_cpu(pcysta->cycle_time.tmax[CXT_BT]),
		   le16_to_cpu(pcysta->leak_slot.tmax) / 1000,
		   le16_to_cpu(pcysta->leak_slot.tmax) % 1000);
	seq_printf(m,
		   ", maxdiff_t[wl:%d/bt:%d]\n",
		   le16_to_cpu(pcysta->cycle_time.tmaxdiff[CXT_WL]),
		   le16_to_cpu(pcysta->cycle_time.tmaxdiff[CXT_BT]));

	cycle = le16_to_cpu(pcysta->cycles);
	if (cycle <= 1)
		return;

	/* 1 cycle record 1 wl-slot and 1 bt-slot */
	slot_pair = BTC_CYCLE_SLOT_MAX / 2;

	if (cycle <= slot_pair)
		c_begin = 1;
	else
		c_begin = cycle - slot_pair + 1;

	c_end = cycle;

	if (a2dp->exist)
		divide_cnt = 3;
	else
		divide_cnt = BTC_CYCLE_SLOT_MAX / 4;

	for (cycle = c_begin; cycle <= c_end; cycle++) {
		cnt++;
		store_index = ((cycle - 1) % slot_pair) * 2;

		if (cnt % divide_cnt == 1)
			seq_printf(m, " %-15s : ", "[cycle_step]");

		seq_printf(m, "->b%02d",
			   le16_to_cpu(pcysta->slot_step_time[store_index]));
		if (a2dp->exist) {
			a2dp_trx = &pcysta->a2dp_trx[store_index];
			seq_printf(m, "(%d/%d/%dM/%d/%d/%d)",
				   a2dp_trx->empty_cnt,
				   a2dp_trx->retry_cnt,
				   a2dp_trx->tx_rate ? 3 : 2,
				   a2dp_trx->tx_cnt,
				   a2dp_trx->ack_cnt,
				   a2dp_trx->nack_cnt);
		}
		seq_printf(m, "->w%02d",
			   le16_to_cpu(pcysta->slot_step_time[store_index + 1]));
		if (a2dp->exist) {
			a2dp_trx = &pcysta->a2dp_trx[store_index + 1];
			seq_printf(m, "(%d/%d/%dM/%d/%d/%d)",
				   a2dp_trx->empty_cnt,
				   a2dp_trx->retry_cnt,
				   a2dp_trx->tx_rate ? 3 : 2,
				   a2dp_trx->tx_cnt,
				   a2dp_trx->ack_cnt,
				   a2dp_trx->nack_cnt);
		}
		if (cnt % divide_cnt == 0 || cnt == c_end)
			seq_puts(m, "\n");
	}

	if (a2dp->exist) {
		seq_printf(m, " %-15s : a2dp_ept:%d, a2dp_late:%d",
			   "[a2dp_t_sta]",
			   le16_to_cpu(pcysta->a2dp_ept.cnt),
			   le16_to_cpu(pcysta->a2dp_ept.cnt_timeout));

		seq_printf(m, ", avg_t:%d, max_t:%d",
			   le16_to_cpu(pcysta->a2dp_ept.tavg),
			   le16_to_cpu(pcysta->a2dp_ept.tmax));

		seq_puts(m, "\n");
	}
}

static void _show_fbtc_cysta_v4(struct rtw89_dev *rtwdev, struct seq_file *m)
{
	struct rtw89_btc *btc = &rtwdev->btc;
	struct rtw89_btc_bt_a2dp_desc *a2dp = &btc->cx.bt.link_info.a2dp_desc;
	struct rtw89_btc_btf_fwinfo *pfwinfo = &btc->fwinfo;
	struct rtw89_btc_dm *dm = &btc->dm;
	struct rtw89_btc_fbtc_a2dp_trx_stat_v4 *a2dp_trx;
	struct rtw89_btc_fbtc_cysta_v4 *pcysta;
	struct rtw89_btc_rpt_cmn_info *pcinfo;
	u8 i, cnt = 0, slot_pair, divide_cnt;
	u16 cycle, c_begin, c_end, store_index;

	pcinfo = &pfwinfo->rpt_fbtc_cysta.cinfo;
	if (!pcinfo->valid)
		return;

	pcysta = &pfwinfo->rpt_fbtc_cysta.finfo.v4;
	seq_printf(m,
		   " %-15s : cycle:%d, bcn[all:%d/all_ok:%d/bt:%d/bt_ok:%d]",
		   "[cycle_cnt]",
		   le16_to_cpu(pcysta->cycles),
		   le16_to_cpu(pcysta->bcn_cnt[CXBCN_ALL]),
		   le16_to_cpu(pcysta->bcn_cnt[CXBCN_ALL_OK]),
		   le16_to_cpu(pcysta->bcn_cnt[CXBCN_BT_SLOT]),
		   le16_to_cpu(pcysta->bcn_cnt[CXBCN_BT_OK]));

	for (i = 0; i < CXST_MAX; i++) {
		if (!le16_to_cpu(pcysta->slot_cnt[i]))
			continue;

		seq_printf(m, ", %s:%d", id_to_slot(i),
			   le16_to_cpu(pcysta->slot_cnt[i]));
	}

	if (dm->tdma_now.rxflctrl)
		seq_printf(m, ", leak_rx:%d",
			   le32_to_cpu(pcysta->leak_slot.cnt_rximr));

	if (pcysta->collision_cnt)
		seq_printf(m, ", collision:%d", pcysta->collision_cnt);

	if (le16_to_cpu(pcysta->skip_cnt))
		seq_printf(m, ", skip:%d",
			   le16_to_cpu(pcysta->skip_cnt));

	seq_puts(m, "\n");

	seq_printf(m, " %-15s : avg_t[wl:%d/bt:%d/lk:%d.%03d]",
		   "[cycle_time]",
		   le16_to_cpu(pcysta->cycle_time.tavg[CXT_WL]),
		   le16_to_cpu(pcysta->cycle_time.tavg[CXT_BT]),
		   le16_to_cpu(pcysta->leak_slot.tavg) / 1000,
		   le16_to_cpu(pcysta->leak_slot.tavg) % 1000);
	seq_printf(m,
		   ", max_t[wl:%d/bt:%d/lk:%d.%03d]",
		   le16_to_cpu(pcysta->cycle_time.tmax[CXT_WL]),
		   le16_to_cpu(pcysta->cycle_time.tmax[CXT_BT]),
		   le16_to_cpu(pcysta->leak_slot.tmax) / 1000,
		   le16_to_cpu(pcysta->leak_slot.tmax) % 1000);
	seq_printf(m,
		   ", maxdiff_t[wl:%d/bt:%d]\n",
		   le16_to_cpu(pcysta->cycle_time.tmaxdiff[CXT_WL]),
		   le16_to_cpu(pcysta->cycle_time.tmaxdiff[CXT_BT]));

	cycle = le16_to_cpu(pcysta->cycles);
	if (cycle <= 1)
		return;

	/* 1 cycle record 1 wl-slot and 1 bt-slot */
	slot_pair = BTC_CYCLE_SLOT_MAX / 2;

	if (cycle <= slot_pair)
		c_begin = 1;
	else
		c_begin = cycle - slot_pair + 1;

	c_end = cycle;

	if (a2dp->exist)
		divide_cnt = 3;
	else
		divide_cnt = BTC_CYCLE_SLOT_MAX / 4;

	for (cycle = c_begin; cycle <= c_end; cycle++) {
		cnt++;
		store_index = ((cycle - 1) % slot_pair) * 2;

		if (cnt % divide_cnt == 1)
			seq_printf(m, " %-15s : ", "[cycle_step]");

		seq_printf(m, "->b%02d",
			   le16_to_cpu(pcysta->slot_step_time[store_index]));
		if (a2dp->exist) {
			a2dp_trx = &pcysta->a2dp_trx[store_index];
			seq_printf(m, "(%d/%d/%dM/%d/%d/%d)",
				   a2dp_trx->empty_cnt,
				   a2dp_trx->retry_cnt,
				   a2dp_trx->tx_rate ? 3 : 2,
				   a2dp_trx->tx_cnt,
				   a2dp_trx->ack_cnt,
				   a2dp_trx->nack_cnt);
		}
		seq_printf(m, "->w%02d",
			   le16_to_cpu(pcysta->slot_step_time[store_index + 1]));
		if (a2dp->exist) {
			a2dp_trx = &pcysta->a2dp_trx[store_index + 1];
			seq_printf(m, "(%d/%d/%dM/%d/%d/%d)",
				   a2dp_trx->empty_cnt,
				   a2dp_trx->retry_cnt,
				   a2dp_trx->tx_rate ? 3 : 2,
				   a2dp_trx->tx_cnt,
				   a2dp_trx->ack_cnt,
				   a2dp_trx->nack_cnt);
		}
		if (cnt % divide_cnt == 0 || cnt == c_end)
			seq_puts(m, "\n");
	}

	if (a2dp->exist) {
		seq_printf(m, " %-15s : a2dp_ept:%d, a2dp_late:%d",
			   "[a2dp_t_sta]",
			   le16_to_cpu(pcysta->a2dp_ept.cnt),
			   le16_to_cpu(pcysta->a2dp_ept.cnt_timeout));

		seq_printf(m, ", avg_t:%d, max_t:%d",
			   le16_to_cpu(pcysta->a2dp_ept.tavg),
			   le16_to_cpu(pcysta->a2dp_ept.tmax));

		seq_puts(m, "\n");
	}
}

static void _show_fbtc_cysta_v5(struct rtw89_dev *rtwdev, struct seq_file *m)
{
	struct rtw89_btc *btc = &rtwdev->btc;
	struct rtw89_btc_bt_a2dp_desc *a2dp = &btc->cx.bt.link_info.a2dp_desc;
	struct rtw89_btc_btf_fwinfo *pfwinfo = &btc->fwinfo;
	struct rtw89_btc_dm *dm = &btc->dm;
	struct rtw89_btc_fbtc_a2dp_trx_stat_v4 *a2dp_trx;
	struct rtw89_btc_fbtc_cysta_v5 *pcysta;
	struct rtw89_btc_rpt_cmn_info *pcinfo;
	u8 i, cnt = 0, slot_pair, divide_cnt;
	u16 cycle, c_begin, c_end, store_index;

	pcinfo = &pfwinfo->rpt_fbtc_cysta.cinfo;
	if (!pcinfo->valid)
		return;

	pcysta = &pfwinfo->rpt_fbtc_cysta.finfo.v5;
	seq_printf(m,
		   " %-15s : cycle:%d, bcn[all:%d/all_ok:%d/bt:%d/bt_ok:%d]",
		   "[cycle_cnt]",
		   le16_to_cpu(pcysta->cycles),
		   le16_to_cpu(pcysta->bcn_cnt[CXBCN_ALL]),
		   le16_to_cpu(pcysta->bcn_cnt[CXBCN_ALL_OK]),
		   le16_to_cpu(pcysta->bcn_cnt[CXBCN_BT_SLOT]),
		   le16_to_cpu(pcysta->bcn_cnt[CXBCN_BT_OK]));

	for (i = 0; i < CXST_MAX; i++) {
		if (!le16_to_cpu(pcysta->slot_cnt[i]))
			continue;

		seq_printf(m, ", %s:%d", id_to_slot(i),
			   le16_to_cpu(pcysta->slot_cnt[i]));
	}

	if (dm->tdma_now.rxflctrl)
		seq_printf(m, ", leak_rx:%d",
			   le32_to_cpu(pcysta->leak_slot.cnt_rximr));

	if (pcysta->collision_cnt)
		seq_printf(m, ", collision:%d", pcysta->collision_cnt);

	if (le16_to_cpu(pcysta->skip_cnt))
		seq_printf(m, ", skip:%d",
			   le16_to_cpu(pcysta->skip_cnt));

	seq_puts(m, "\n");

	seq_printf(m, " %-15s : avg_t[wl:%d/bt:%d/lk:%d.%03d]",
		   "[cycle_time]",
		   le16_to_cpu(pcysta->cycle_time.tavg[CXT_WL]),
		   le16_to_cpu(pcysta->cycle_time.tavg[CXT_BT]),
		   le16_to_cpu(pcysta->leak_slot.tavg) / 1000,
		   le16_to_cpu(pcysta->leak_slot.tavg) % 1000);
	seq_printf(m,
		   ", max_t[wl:%d/bt:%d/lk:%d.%03d]\n",
		   le16_to_cpu(pcysta->cycle_time.tmax[CXT_WL]),
		   le16_to_cpu(pcysta->cycle_time.tmax[CXT_BT]),
		   le16_to_cpu(pcysta->leak_slot.tmax) / 1000,
		   le16_to_cpu(pcysta->leak_slot.tmax) % 1000);

	cycle = le16_to_cpu(pcysta->cycles);
	if (cycle <= 1)
		return;

	/* 1 cycle record 1 wl-slot and 1 bt-slot */
	slot_pair = BTC_CYCLE_SLOT_MAX / 2;

	if (cycle <= slot_pair)
		c_begin = 1;
	else
		c_begin = cycle - slot_pair + 1;

	c_end = cycle;

	if (a2dp->exist)
		divide_cnt = 3;
	else
		divide_cnt = BTC_CYCLE_SLOT_MAX / 4;

	if (c_begin > c_end)
		return;

	for (cycle = c_begin; cycle <= c_end; cycle++) {
		cnt++;
		store_index = ((cycle - 1) % slot_pair) * 2;

		if (cnt % divide_cnt == 1)
			seq_printf(m, " %-15s : ", "[cycle_step]");

		seq_printf(m, "->b%02d",
			   le16_to_cpu(pcysta->slot_step_time[store_index]));
		if (a2dp->exist) {
			a2dp_trx = &pcysta->a2dp_trx[store_index];
			seq_printf(m, "(%d/%d/%dM/%d/%d/%d)",
				   a2dp_trx->empty_cnt,
				   a2dp_trx->retry_cnt,
				   a2dp_trx->tx_rate ? 3 : 2,
				   a2dp_trx->tx_cnt,
				   a2dp_trx->ack_cnt,
				   a2dp_trx->nack_cnt);
		}
		seq_printf(m, "->w%02d",
			   le16_to_cpu(pcysta->slot_step_time[store_index + 1]));
		if (a2dp->exist) {
			a2dp_trx = &pcysta->a2dp_trx[store_index + 1];
			seq_printf(m, "(%d/%d/%dM/%d/%d/%d)",
				   a2dp_trx->empty_cnt,
				   a2dp_trx->retry_cnt,
				   a2dp_trx->tx_rate ? 3 : 2,
				   a2dp_trx->tx_cnt,
				   a2dp_trx->ack_cnt,
				   a2dp_trx->nack_cnt);
		}
		if (cnt % divide_cnt == 0 || cnt == c_end)
			seq_puts(m, "\n");
	}

	if (a2dp->exist) {
		seq_printf(m, " %-15s : a2dp_ept:%d, a2dp_late:%d",
			   "[a2dp_t_sta]",
			   le16_to_cpu(pcysta->a2dp_ept.cnt),
			   le16_to_cpu(pcysta->a2dp_ept.cnt_timeout));

		seq_printf(m, ", avg_t:%d, max_t:%d",
			   le16_to_cpu(pcysta->a2dp_ept.tavg),
			   le16_to_cpu(pcysta->a2dp_ept.tmax));

		seq_puts(m, "\n");
	}
}

static void _show_fbtc_cysta_v7(struct rtw89_dev *rtwdev, struct seq_file *m)
{
	struct rtw89_btc_bt_info *bt = &rtwdev->btc.cx.bt;
	struct rtw89_btc_bt_a2dp_desc *a2dp = &bt->link_info.a2dp_desc;
	struct rtw89_btc_btf_fwinfo *pfwinfo = &rtwdev->btc.fwinfo;
	struct rtw89_btc_fbtc_cysta_v7 *pcysta = NULL;
	struct rtw89_btc_dm *dm = &rtwdev->btc.dm;
	struct rtw89_btc_rpt_cmn_info *pcinfo;
	u16 cycle, c_begin, c_end, s_id;
	u8 i, cnt = 0, divide_cnt;
	u8 slot_pair;

	pcinfo = &pfwinfo->rpt_fbtc_cysta.cinfo;
	if (!pcinfo->valid)
		return;

	pcysta = &pfwinfo->rpt_fbtc_cysta.finfo.v7;
	seq_printf(m, "\n\r %-15s : cycle:%d", "[slot_stat]",
		   le16_to_cpu(pcysta->cycles));

	for (i = 0; i < CXST_MAX; i++) {
		if (!le16_to_cpu(pcysta->slot_cnt[i]))
			continue;
		seq_printf(m, ", %s:%d",
			   id_to_slot(i), le16_to_cpu(pcysta->slot_cnt[i]));
	}

	if (dm->tdma_now.rxflctrl)
		seq_printf(m, ", leak_rx:%d",
			   le32_to_cpu(pcysta->leak_slot.cnt_rximr));

	if (pcysta->collision_cnt)
		seq_printf(m, ", collision:%d", pcysta->collision_cnt);

	if (pcysta->skip_cnt)
		seq_printf(m, ", skip:%d", le16_to_cpu(pcysta->skip_cnt));

	seq_printf(m, "\n\r %-15s : avg_t[wl:%d/bt:%d/lk:%d.%03d]",
		   "[cycle_stat]",
		   le16_to_cpu(pcysta->cycle_time.tavg[CXT_WL]),
		   le16_to_cpu(pcysta->cycle_time.tavg[CXT_BT]),
		   le16_to_cpu(pcysta->leak_slot.tavg) / 1000,
		   le16_to_cpu(pcysta->leak_slot.tavg) % 1000);
	seq_printf(m, ", max_t[wl:%d/bt:%d(>%dms:%d)/lk:%d.%03d]",
		   le16_to_cpu(pcysta->cycle_time.tmax[CXT_WL]),
		   le16_to_cpu(pcysta->cycle_time.tmax[CXT_BT]),
		   dm->bt_slot_flood, dm->cnt_dm[BTC_DCNT_BT_SLOT_FLOOD],
		   le16_to_cpu(pcysta->leak_slot.tamx) / 1000,
		   le16_to_cpu(pcysta->leak_slot.tamx) % 1000);
	seq_printf(m, ", bcn[all:%d/ok:%d/in_bt:%d/in_bt_ok:%d]",
		   le16_to_cpu(pcysta->bcn_cnt[CXBCN_ALL]),
		   le16_to_cpu(pcysta->bcn_cnt[CXBCN_ALL_OK]),
		   le16_to_cpu(pcysta->bcn_cnt[CXBCN_BT_SLOT]),
		   le16_to_cpu(pcysta->bcn_cnt[CXBCN_BT_OK]));

	if (a2dp->exist) {
		seq_printf(m,
			   "\n\r %-15s : a2dp_ept:%d, a2dp_late:%d(streak 2S:%d/max:%d)",
			   "[a2dp_stat]",
			   le16_to_cpu(pcysta->a2dp_ept.cnt),
			   le16_to_cpu(pcysta->a2dp_ept.cnt_timeout),
			   a2dp->no_empty_streak_2s, a2dp->no_empty_streak_max);

		seq_printf(m, ", avg_t:%d, max_t:%d",
			   le16_to_cpu(pcysta->a2dp_ept.tavg),
			   le16_to_cpu(pcysta->a2dp_ept.tmax));
	}

	if (le16_to_cpu(pcysta->cycles) <= 1)
		return;

	/* 1 cycle = 1 wl-slot + 1 bt-slot */
	slot_pair = BTC_CYCLE_SLOT_MAX / 2;

	if (le16_to_cpu(pcysta->cycles) <= slot_pair)
		c_begin = 1;
	else
		c_begin = le16_to_cpu(pcysta->cycles) - slot_pair + 1;

	c_end = le16_to_cpu(pcysta->cycles);

	if (a2dp->exist)
		divide_cnt = 2;
	else
		divide_cnt = 6;

	if (c_begin > c_end)
		return;

	for (cycle = c_begin; cycle <= c_end; cycle++) {
		cnt++;
		s_id = ((cycle - 1) % slot_pair) * 2;

		if (cnt % divide_cnt == 1) {
			if (a2dp->exist)
				seq_printf(m, "\n\r %-15s : ", "[slotT_wermtan]");
			else
				seq_printf(m, "\n\r %-15s : ", "[slotT_rxerr]");
		}

		seq_printf(m, "->b%d", le16_to_cpu(pcysta->slot_step_time[s_id]));

		if (a2dp->exist)
			seq_printf(m, "(%d/%d/%d/%dM/%d/%d/%d)",
				   pcysta->wl_rx_err_ratio[s_id],
				   pcysta->a2dp_trx[s_id].empty_cnt,
				   pcysta->a2dp_trx[s_id].retry_cnt,
				   (pcysta->a2dp_trx[s_id].tx_rate ? 3 : 2),
				   pcysta->a2dp_trx[s_id].tx_cnt,
				   pcysta->a2dp_trx[s_id].ack_cnt,
				   pcysta->a2dp_trx[s_id].nack_cnt);
		else
			seq_printf(m, "(%d)", pcysta->wl_rx_err_ratio[s_id]);

		seq_printf(m, "->w%d", le16_to_cpu(pcysta->slot_step_time[s_id + 1]));

		if (a2dp->exist)
			seq_printf(m, "(%d/%d/%d/%dM/%d/%d/%d)",
				   pcysta->wl_rx_err_ratio[s_id + 1],
				   pcysta->a2dp_trx[s_id + 1].empty_cnt,
				   pcysta->a2dp_trx[s_id + 1].retry_cnt,
				   (pcysta->a2dp_trx[s_id + 1].tx_rate ? 3 : 2),
				   pcysta->a2dp_trx[s_id + 1].tx_cnt,
				   pcysta->a2dp_trx[s_id + 1].ack_cnt,
				   pcysta->a2dp_trx[s_id + 1].nack_cnt);
		else
			seq_printf(m, "(%d)", pcysta->wl_rx_err_ratio[s_id + 1]);
	}
}

static void _show_fbtc_nullsta(struct rtw89_dev *rtwdev, struct seq_file *m)
{
	struct rtw89_btc *btc = &rtwdev->btc;
	const struct rtw89_btc_ver *ver = btc->ver;
	struct rtw89_btc_btf_fwinfo *pfwinfo = &btc->fwinfo;
	struct rtw89_btc_rpt_cmn_info *pcinfo;
	union rtw89_btc_fbtc_cynullsta_info *ns;
	u8 i = 0;

	if (!btc->dm.tdma_now.rxflctrl)
		return;

	pcinfo = &pfwinfo->rpt_fbtc_nullsta.cinfo;
	if (!pcinfo->valid)
		return;

	ns = &pfwinfo->rpt_fbtc_nullsta.finfo;
	if (ver->fcxnullsta == 1) {
		for (i = 0; i < 2; i++) {
			seq_printf(m, " %-15s : ", "[NULL-STA]");
			seq_printf(m, "null-%d", i);
			seq_printf(m, "[ok:%d/",
				   le32_to_cpu(ns->v1.result[i][1]));
			seq_printf(m, "fail:%d/",
				   le32_to_cpu(ns->v1.result[i][0]));
			seq_printf(m, "on_time:%d/",
				   le32_to_cpu(ns->v1.result[i][2]));
			seq_printf(m, "retry:%d/",
				   le32_to_cpu(ns->v1.result[i][3]));
			seq_printf(m, "avg_t:%d.%03d/",
				   le32_to_cpu(ns->v1.avg_t[i]) / 1000,
				   le32_to_cpu(ns->v1.avg_t[i]) % 1000);
			seq_printf(m, "max_t:%d.%03d]\n",
				   le32_to_cpu(ns->v1.max_t[i]) / 1000,
				   le32_to_cpu(ns->v1.max_t[i]) % 1000);
		}
	} else if (ver->fcxnullsta == 7) {
		for (i = 0; i < 2; i++) {
			seq_printf(m, " %-15s : ", "[NULL-STA]");
			seq_printf(m, "null-%d", i);
			seq_printf(m, "[Tx:%d/",
				   le32_to_cpu(ns->v7.result[i][4]));
			seq_printf(m, "[ok:%d/",
				   le32_to_cpu(ns->v7.result[i][1]));
			seq_printf(m, "fail:%d/",
				   le32_to_cpu(ns->v7.result[i][0]));
			seq_printf(m, "on_time:%d/",
				   le32_to_cpu(ns->v7.result[i][2]));
			seq_printf(m, "retry:%d/",
				   le32_to_cpu(ns->v7.result[i][3]));
			seq_printf(m, "avg_t:%d.%03d/",
				   le32_to_cpu(ns->v7.tavg[i]) / 1000,
				   le32_to_cpu(ns->v7.tavg[i]) % 1000);
			seq_printf(m, "max_t:%d.%03d]\n",
				   le32_to_cpu(ns->v7.tmax[i]) / 1000,
				   le32_to_cpu(ns->v7.tmax[i]) % 1000);
		}
	} else {
		for (i = 0; i < 2; i++) {
			seq_printf(m, " %-15s : ", "[NULL-STA]");
			seq_printf(m, "null-%d", i);
			seq_printf(m, "[Tx:%d/",
				   le32_to_cpu(ns->v2.result[i][4]));
			seq_printf(m, "[ok:%d/",
				   le32_to_cpu(ns->v2.result[i][1]));
			seq_printf(m, "fail:%d/",
				   le32_to_cpu(ns->v2.result[i][0]));
			seq_printf(m, "on_time:%d/",
				   le32_to_cpu(ns->v2.result[i][2]));
			seq_printf(m, "retry:%d/",
				   le32_to_cpu(ns->v2.result[i][3]));
			seq_printf(m, "avg_t:%d.%03d/",
				   le32_to_cpu(ns->v2.avg_t[i]) / 1000,
				   le32_to_cpu(ns->v2.avg_t[i]) % 1000);
			seq_printf(m, "max_t:%d.%03d]\n",
				   le32_to_cpu(ns->v2.max_t[i]) / 1000,
				   le32_to_cpu(ns->v2.max_t[i]) % 1000);
		}
	}
}

static void _show_fbtc_step_v2(struct rtw89_dev *rtwdev, struct seq_file *m)
{
	struct rtw89_btc *btc = &rtwdev->btc;
	struct rtw89_btc_btf_fwinfo *pfwinfo = &btc->fwinfo;
	struct rtw89_btc_rpt_cmn_info *pcinfo = NULL;
	struct rtw89_btc_fbtc_steps_v2 *pstep = NULL;
	const struct rtw89_btc_ver *ver = btc->ver;
	u8 type, val, cnt = 0, state = 0;
	bool outloop = false;
	u16 i, diff_t, n_start = 0, n_stop = 0;
	u16 pos_old, pos_new, trace_step;

	pcinfo = &pfwinfo->rpt_fbtc_step.cinfo;
	if (!pcinfo->valid)
		return;

	pstep = &pfwinfo->rpt_fbtc_step.finfo.v2;
	pos_old = le16_to_cpu(pstep->pos_old);
	pos_new = le16_to_cpu(pstep->pos_new);

	if (pcinfo->req_fver != pstep->fver)
		return;

	/* store step info by using ring instead of FIFO*/
	do {
		switch (state) {
		case 0:
			if (ver->fcxctrl == 7 || ver->fcxctrl == 1)
				trace_step = 50;
			else
				trace_step = btc->ctrl.ctrl.trace_step;

			n_start = pos_old;
			if (pos_new >=  pos_old)
				n_stop = pos_new;
			else
				n_stop = trace_step - 1;

			state = 1;
			break;
		case 1:
			for (i = n_start; i <= n_stop; i++) {
				type = pstep->step[i].type;
				val = pstep->step[i].val;
				diff_t = le16_to_cpu(pstep->step[i].difft);

				if (type == CXSTEP_NONE || type >= CXSTEP_MAX)
					continue;

				if (cnt % 10 == 0)
					seq_printf(m, " %-15s : ", "[steps]");

				seq_printf(m, "-> %s(%02d)(%02d)",
					   (type == CXSTEP_SLOT ? "SLT" :
					    "EVT"), (u32)val, diff_t);
				if (cnt % 10 == 9)
					seq_puts(m, "\n");
				cnt++;
			}

			state = 2;
			break;
		case 2:
			if (pos_new <  pos_old && n_start != 0) {
				n_start = 0;
				n_stop = pos_new;
				state = 1;
			} else {
				outloop = true;
			}
			break;
		}
	} while (!outloop);
}

static void _show_fbtc_step_v3(struct rtw89_dev *rtwdev, struct seq_file *m)
{
	struct rtw89_btc *btc = &rtwdev->btc;
	struct rtw89_btc_btf_fwinfo *pfwinfo = &btc->fwinfo;
	struct rtw89_btc_rpt_cmn_info *pcinfo;
	struct rtw89_btc_fbtc_steps_v3 *pstep;
	u32 i, n_begin, n_end, array_idx, cnt = 0;
	u8 type, val;
	u16 diff_t;

	if ((pfwinfo->rpt_en_map &
	     rtw89_btc_fw_rpt_ver(rtwdev, RPT_EN_FW_STEP_INFO)) == 0)
		return;

	pcinfo = &pfwinfo->rpt_fbtc_step.cinfo;
	if (!pcinfo->valid)
		return;

	pstep = &pfwinfo->rpt_fbtc_step.finfo.v3;
	if (pcinfo->req_fver != pstep->fver)
		return;

	if (le32_to_cpu(pstep->cnt) <= FCXDEF_STEP)
		n_begin = 1;
	else
		n_begin = le32_to_cpu(pstep->cnt) - FCXDEF_STEP + 1;

	n_end = le32_to_cpu(pstep->cnt);

	if (n_begin > n_end)
		return;

	/* restore step info by using ring instead of FIFO */
	for (i = n_begin; i <= n_end; i++) {
		array_idx = (i - 1) % FCXDEF_STEP;
		type = pstep->step[array_idx].type;
		val = pstep->step[array_idx].val;
		diff_t = le16_to_cpu(pstep->step[array_idx].difft);

		if (type == CXSTEP_NONE || type >= CXSTEP_MAX)
			continue;

		if (cnt % 10 == 0)
			seq_printf(m, " %-15s : ", "[steps]");

		seq_printf(m, "-> %s(%02d)",
			   (type == CXSTEP_SLOT ?
			    id_to_slot((u32)val) :
			    id_to_evt((u32)val)), diff_t);

		if (cnt % 10 == 9)
			seq_puts(m, "\n");

		cnt++;
	}
}

static void _show_fw_dm_msg(struct rtw89_dev *rtwdev, struct seq_file *m)
{
	struct rtw89_btc *btc = &rtwdev->btc;
	const struct rtw89_btc_ver *ver = btc->ver;

	if (!(btc->dm.coex_info_map & BTC_COEX_INFO_DM))
		return;

	_show_error(rtwdev, m);
	_show_fbtc_tdma(rtwdev, m);
	_show_fbtc_slots(rtwdev, m);

	if (ver->fcxcysta == 2)
		_show_fbtc_cysta_v2(rtwdev, m);
	else if (ver->fcxcysta == 3)
		_show_fbtc_cysta_v3(rtwdev, m);
	else if (ver->fcxcysta == 4)
		_show_fbtc_cysta_v4(rtwdev, m);
	else if (ver->fcxcysta == 5)
		_show_fbtc_cysta_v5(rtwdev, m);
	else if (ver->fcxcysta == 7)
		_show_fbtc_cysta_v7(rtwdev, m);

	_show_fbtc_nullsta(rtwdev, m);

	if (ver->fcxstep == 2)
		_show_fbtc_step_v2(rtwdev, m);
	else if (ver->fcxstep == 3)
		_show_fbtc_step_v3(rtwdev, m);

}

static void _get_gnt(struct rtw89_dev *rtwdev, struct rtw89_mac_ax_coex_gnt *gnt_cfg)
{
	const struct rtw89_chip_info *chip = rtwdev->chip;
	struct rtw89_mac_ax_gnt *gnt;
	u32 val, status;

	if (chip->chip_id == RTL8852A || chip->chip_id == RTL8852B ||
	    chip->chip_id == RTL8851B || chip->chip_id == RTL8852BT) {
		rtw89_mac_read_lte(rtwdev, R_AX_LTE_SW_CFG_1, &val);
		rtw89_mac_read_lte(rtwdev, R_AX_GNT_VAL, &status);

		gnt = &gnt_cfg->band[0];
		gnt->gnt_bt_sw_en = !!(val & B_AX_GNT_BT_RFC_S0_SW_CTRL);
		gnt->gnt_bt = !!(status & B_AX_GNT_BT_RFC_S0_STA);
		gnt->gnt_wl_sw_en = !!(val & B_AX_GNT_WL_RFC_S0_SW_CTRL);
		gnt->gnt_wl = !!(status & B_AX_GNT_WL_RFC_S0_STA);

		gnt = &gnt_cfg->band[1];
		gnt->gnt_bt_sw_en = !!(val & B_AX_GNT_BT_RFC_S1_SW_CTRL);
		gnt->gnt_bt = !!(status & B_AX_GNT_BT_RFC_S1_STA);
		gnt->gnt_wl_sw_en = !!(val & B_AX_GNT_WL_RFC_S1_SW_CTRL);
		gnt->gnt_wl = !!(status & B_AX_GNT_WL_RFC_S1_STA);
	} else if (chip->chip_id == RTL8852C) {
		val = rtw89_read32(rtwdev, R_AX_GNT_SW_CTRL);
		status = rtw89_read32(rtwdev, R_AX_GNT_VAL_V1);

		gnt = &gnt_cfg->band[0];
		gnt->gnt_bt_sw_en = !!(val & B_AX_GNT_BT_RFC_S0_SWCTRL);
		gnt->gnt_bt = !!(status & B_AX_GNT_BT_RFC_S0);
		gnt->gnt_wl_sw_en = !!(val & B_AX_GNT_WL_RFC_S0_SWCTRL);
		gnt->gnt_wl = !!(status & B_AX_GNT_WL_RFC_S0);

		gnt = &gnt_cfg->band[1];
		gnt->gnt_bt_sw_en = !!(val & B_AX_GNT_BT_RFC_S1_SWCTRL);
		gnt->gnt_bt = !!(status & B_AX_GNT_BT_RFC_S1);
		gnt->gnt_wl_sw_en = !!(val & B_AX_GNT_WL_RFC_S1_SWCTRL);
		gnt->gnt_wl = !!(status & B_AX_GNT_WL_RFC_S1);
	} else {
		return;
	}
}

static void _show_gpio_dbg(struct rtw89_dev *rtwdev, struct seq_file *m)
{
	struct rtw89_btc_btf_fwinfo *pfwinfo = &rtwdev->btc.fwinfo;
	const struct rtw89_btc_ver *ver = rtwdev->btc.ver;
	struct rtw89_btc_rpt_cmn_info *pcinfo = NULL;
	union rtw89_btc_fbtc_gpio_dbg *gdbg = NULL;
	u8 *gpio_map, i;
	u32 en_map;

	pcinfo = &pfwinfo->rpt_fbtc_gpio_dbg.cinfo;
	gdbg = &rtwdev->btc.fwinfo.rpt_fbtc_gpio_dbg.finfo;
	if (!pcinfo->valid) {
		rtw89_debug(rtwdev, RTW89_DBG_BTC,
			    "[BTC], %s(): stop due rpt_fbtc_gpio_dbg.cinfo\n",
			    __func__);
		seq_puts(m, "\n");
		return;
	}

	if (ver->fcxgpiodbg == 7) {
		en_map = le32_to_cpu(gdbg->v7.en_map);
		gpio_map = gdbg->v7.gpio_map;
	} else {
		en_map = le32_to_cpu(gdbg->v1.en_map);
		gpio_map = gdbg->v1.gpio_map;
	}

	if (!en_map)
		return;

	seq_printf(m, " %-15s : enable_map:0x%08x",
		   "[gpio_dbg]", en_map);

	for (i = 0; i < BTC_DBG_MAX1; i++) {
		if (!(en_map & BIT(i)))
			continue;
		seq_printf(m, ", %s->GPIO%d", id_to_gdbg(i), gpio_map[i]);
	}
	seq_puts(m, "\n");
}

static void _show_mreg_v1(struct rtw89_dev *rtwdev, struct seq_file *m)
{
	const struct rtw89_chip_info *chip = rtwdev->chip;
	struct rtw89_btc *btc = &rtwdev->btc;
	struct rtw89_btc_btf_fwinfo *pfwinfo = &btc->fwinfo;
	struct rtw89_btc_rpt_cmn_info *pcinfo = NULL;
	struct rtw89_btc_fbtc_mreg_val_v1 *pmreg = NULL;
	struct rtw89_btc_cx *cx = &btc->cx;
	struct rtw89_btc_wl_info *wl = &btc->cx.wl;
	struct rtw89_btc_bt_info *bt = &btc->cx.bt;
	struct rtw89_mac_ax_coex_gnt gnt_cfg = {};
	struct rtw89_mac_ax_gnt gnt;
	u8 i = 0, type = 0, cnt = 0;
	u32 val, offset;

	if (!(btc->dm.coex_info_map & BTC_COEX_INFO_MREG))
		return;

	seq_puts(m, "========== [HW Status] ==========\n");

	seq_printf(m,
		   " %-15s : WL->BT:0x%08x(cnt:%d), BT->WL:0x%08x(total:%d, bt_update:%d)\n",
		   "[scoreboard]", wl->scbd, cx->cnt_wl[BTC_WCNT_SCBDUPDATE],
		   bt->scbd, cx->cnt_bt[BTC_BCNT_SCBDREAD],
		   cx->cnt_bt[BTC_BCNT_SCBDUPDATE]);

	btc->dm.pta_owner = rtw89_mac_get_ctrl_path(rtwdev);
	_get_gnt(rtwdev, &gnt_cfg);

	gnt = gnt_cfg.band[0];
	seq_printf(m,
		   " %-15s : pta_owner:%s, phy-0[gnt_wl:%s-%d/gnt_bt:%s-%d], ",
		   "[gnt_status]",
		   chip->chip_id == RTL8852C ? "HW" :
		   btc->dm.pta_owner == BTC_CTRL_BY_WL ? "WL" : "BT",
		   gnt.gnt_wl_sw_en ? "SW" : "HW", gnt.gnt_wl,
		   gnt.gnt_bt_sw_en ? "SW" : "HW", gnt.gnt_bt);

	gnt = gnt_cfg.band[1];
	seq_printf(m, "phy-1[gnt_wl:%s-%d/gnt_bt:%s-%d]\n",
		   gnt.gnt_wl_sw_en ? "SW" : "HW",
		   gnt.gnt_wl,
		   gnt.gnt_bt_sw_en ? "SW" : "HW",
		   gnt.gnt_bt);

	pcinfo = &pfwinfo->rpt_fbtc_mregval.cinfo;
	if (!pcinfo->valid) {
		rtw89_debug(rtwdev, RTW89_DBG_BTC,
			    "[BTC], %s(): stop due rpt_fbtc_mregval.cinfo\n",
			    __func__);
		return;
	}

	pmreg = &pfwinfo->rpt_fbtc_mregval.finfo.v1;
	rtw89_debug(rtwdev, RTW89_DBG_BTC,
		    "[BTC], %s(): rpt_fbtc_mregval reg_num = %d\n",
		    __func__, pmreg->reg_num);

	for (i = 0; i < pmreg->reg_num; i++) {
		type = (u8)le16_to_cpu(chip->mon_reg[i].type);
		offset = le32_to_cpu(chip->mon_reg[i].offset);
		val = le32_to_cpu(pmreg->mreg_val[i]);

		if (cnt % 6 == 0)
			seq_printf(m, " %-15s : %d_0x%04x=0x%08x",
				   "[reg]", (u32)type, offset, val);
		else
			seq_printf(m, ", %d_0x%04x=0x%08x", (u32)type,
				   offset, val);
		if (cnt % 6 == 5)
			seq_puts(m, "\n");
		cnt++;

		if (i >= pmreg->reg_num)
			seq_puts(m, "\n");
	}
}

static void _show_mreg_v2(struct rtw89_dev *rtwdev, struct seq_file *m)
{
	const struct rtw89_chip_info *chip = rtwdev->chip;
	struct rtw89_btc *btc = &rtwdev->btc;
	struct rtw89_btc_btf_fwinfo *pfwinfo = &btc->fwinfo;
	struct rtw89_btc_rpt_cmn_info *pcinfo = NULL;
	struct rtw89_btc_fbtc_mreg_val_v2 *pmreg = NULL;
	struct rtw89_btc_cx *cx = &btc->cx;
	struct rtw89_btc_wl_info *wl = &btc->cx.wl;
	struct rtw89_btc_bt_info *bt = &btc->cx.bt;
	struct rtw89_mac_ax_coex_gnt gnt_cfg = {};
	struct rtw89_mac_ax_gnt gnt;
	u8 i = 0, type = 0, cnt = 0;
	u32 val, offset;

	if (!(btc->dm.coex_info_map & BTC_COEX_INFO_MREG))
		return;

	seq_puts(m, "========== [HW Status] ==========\n");

	seq_printf(m,
		   " %-15s : WL->BT:0x%08x(cnt:%d), BT->WL:0x%08x(total:%d, bt_update:%d)\n",
		   "[scoreboard]", wl->scbd, cx->cnt_wl[BTC_WCNT_SCBDUPDATE],
		   bt->scbd, cx->cnt_bt[BTC_BCNT_SCBDREAD],
		   cx->cnt_bt[BTC_BCNT_SCBDUPDATE]);

	btc->dm.pta_owner = rtw89_mac_get_ctrl_path(rtwdev);
	_get_gnt(rtwdev, &gnt_cfg);

	gnt = gnt_cfg.band[0];
	seq_printf(m,
		   " %-15s : pta_owner:%s, phy-0[gnt_wl:%s-%d/gnt_bt:%s-%d], polut_type:%s",
		   "[gnt_status]",
		   chip->chip_id == RTL8852C ? "HW" :
		   btc->dm.pta_owner == BTC_CTRL_BY_WL ? "WL" : "BT",
		   gnt.gnt_wl_sw_en ? "SW" : "HW", gnt.gnt_wl,
		   gnt.gnt_bt_sw_en ? "SW" : "HW", gnt.gnt_bt,
		   id_to_polut(wl->bt_polut_type[wl->pta_req_mac]));

	gnt = gnt_cfg.band[1];
	seq_printf(m, "phy-1[gnt_wl:%s-%d/gnt_bt:%s-%d]\n",
		   gnt.gnt_wl_sw_en ? "SW" : "HW",
		   gnt.gnt_wl,
		   gnt.gnt_bt_sw_en ? "SW" : "HW",
		   gnt.gnt_bt);

	pcinfo = &pfwinfo->rpt_fbtc_mregval.cinfo;
	if (!pcinfo->valid) {
		rtw89_debug(rtwdev, RTW89_DBG_BTC,
			    "[BTC], %s(): stop due rpt_fbtc_mregval.cinfo\n",
			    __func__);
		return;
	}

	pmreg = &pfwinfo->rpt_fbtc_mregval.finfo.v2;
	rtw89_debug(rtwdev, RTW89_DBG_BTC,
		    "[BTC], %s(): rpt_fbtc_mregval reg_num = %d\n",
		    __func__, pmreg->reg_num);

	for (i = 0; i < pmreg->reg_num; i++) {
		type = (u8)le16_to_cpu(chip->mon_reg[i].type);
		offset = le32_to_cpu(chip->mon_reg[i].offset);
		val = le32_to_cpu(pmreg->mreg_val[i]);

		if (cnt % 6 == 0)
			seq_printf(m, " %-15s : %d_0x%04x=0x%08x",
				   "[reg]", (u32)type, offset, val);
		else
			seq_printf(m, ", %d_0x%04x=0x%08x", (u32)type,
				   offset, val);
		if (cnt % 6 == 5)
			seq_puts(m, "\n");
		cnt++;

		if (i >= pmreg->reg_num)
			seq_puts(m, "\n");
	}
}

static void _show_mreg_v7(struct rtw89_dev *rtwdev, struct seq_file *m)
{
	struct rtw89_btc *btc = &rtwdev->btc;
	struct rtw89_btc_btf_fwinfo *pfwinfo = &btc->fwinfo;
	struct rtw89_btc_fbtc_mreg_val_v7 *pmreg = NULL;
	struct rtw89_btc_rpt_cmn_info *pcinfo = NULL;
	struct rtw89_btc_cx *cx = &btc->cx;
	struct rtw89_btc_wl_info *wl = &cx->wl;
	struct rtw89_btc_bt_info *bt = &cx->bt;
	struct rtw89_mac_ax_gnt *gnt = NULL;
	struct rtw89_btc_dm *dm = &btc->dm;
	u8 i, type, cnt = 0;
	u32 val, offset;

	if (!(dm->coex_info_map & BTC_COEX_INFO_MREG))
		return;

	seq_puts(m, "\n\r========== [HW Status] ==========");

	seq_printf(m,
		   "\n\r %-15s : WL->BT:0x%08x(cnt:%d), BT->WL:0x%08x(total:%d, bt_update:%d)",
		   "[scoreboard]", wl->scbd, cx->cnt_wl[BTC_WCNT_SCBDUPDATE],
		   bt->scbd, cx->cnt_bt[BTC_BCNT_SCBDREAD],
		   cx->cnt_bt[BTC_BCNT_SCBDUPDATE]);

	/* To avoid I/O if WL LPS or power-off  */
	dm->pta_owner = rtw89_mac_get_ctrl_path(rtwdev);

	seq_printf(m,
		   "\n\r %-15s : pta_owner:%s, pta_req_mac:MAC%d, rf_gnt_source: polut_type:%s",
		   "[gnt_status]",
		   rtwdev->chip->para_ver & BTC_FEAT_PTA_ONOFF_CTRL ? "HW" :
		   dm->pta_owner == BTC_CTRL_BY_WL ? "WL" : "BT",
		   wl->pta_req_mac, id_to_polut(wl->bt_polut_type[wl->pta_req_mac]));

	gnt = &dm->gnt.band[RTW89_PHY_0];

	seq_printf(m, ", phy-0[gnt_wl:%s-%d/gnt_bt:%s-%d]",
		   gnt->gnt_wl_sw_en ? "SW" : "HW", gnt->gnt_wl,
		   gnt->gnt_bt_sw_en ? "SW" : "HW", gnt->gnt_bt);

	if (rtwdev->dbcc_en) {
		gnt = &dm->gnt.band[RTW89_PHY_1];
		seq_printf(m, ", phy-1[gnt_wl:%s-%d/gnt_bt:%s-%d]",
			   gnt->gnt_wl_sw_en ? "SW" : "HW", gnt->gnt_wl,
			   gnt->gnt_bt_sw_en ? "SW" : "HW", gnt->gnt_bt);
	}

	pcinfo = &pfwinfo->rpt_fbtc_mregval.cinfo;
	if (!pcinfo->valid)
		return;

	pmreg = &pfwinfo->rpt_fbtc_mregval.finfo.v7;

	for (i = 0; i < pmreg->reg_num; i++) {
		type = (u8)le16_to_cpu(rtwdev->chip->mon_reg[i].type);
		offset = le32_to_cpu(rtwdev->chip->mon_reg[i].offset);
		val = le32_to_cpu(pmreg->mreg_val[i]);

		if (cnt % 6 == 0)
			seq_printf(m, "\n\r %-15s : %s_0x%x=0x%x", "[reg]",
				   id_to_regtype(type), offset, val);
		else
			seq_printf(m, ", %s_0x%x=0x%x",
				   id_to_regtype(type), offset, val);
		cnt++;
	}
	seq_puts(m, "\n");
}

static void _show_summary_v1(struct rtw89_dev *rtwdev, struct seq_file *m)
{
	struct rtw89_btc *btc = &rtwdev->btc;
	struct rtw89_btc_btf_fwinfo *pfwinfo = &btc->fwinfo;
	struct rtw89_btc_rpt_cmn_info *pcinfo = NULL;
	struct rtw89_btc_fbtc_rpt_ctrl_v1 *prptctrl = NULL;
	struct rtw89_btc_cx *cx = &btc->cx;
	struct rtw89_btc_dm *dm = &btc->dm;
	struct rtw89_btc_wl_info *wl = &cx->wl;
	struct rtw89_btc_bt_info *bt = &cx->bt;
	u32 cnt_sum = 0, *cnt = btc->dm.cnt_notify;
	u8 i;

	if (!(dm->coex_info_map & BTC_COEX_INFO_SUMMARY))
		return;

	seq_puts(m, "========== [Statistics] ==========\n");

	pcinfo = &pfwinfo->rpt_ctrl.cinfo;
	if (pcinfo->valid && !wl->status.map.lps && !wl->status.map.rf_off) {
		prptctrl = &pfwinfo->rpt_ctrl.finfo.v1;

		seq_printf(m,
			   " %-15s : h2c_cnt=%d(fail:%d, fw_recv:%d), c2h_cnt=%d(fw_send:%d), ",
			   "[summary]", pfwinfo->cnt_h2c,
			   pfwinfo->cnt_h2c_fail, prptctrl->h2c_cnt,
			   pfwinfo->cnt_c2h, prptctrl->c2h_cnt);

		seq_printf(m,
			   "rpt_cnt=%d(fw_send:%d), rpt_map=0x%x, dm_error_map:0x%x",
			   pfwinfo->event[BTF_EVNT_RPT], prptctrl->rpt_cnt,
			   prptctrl->rpt_enable, dm->error.val);

		if (dm->error.map.wl_fw_hang)
			seq_puts(m, " (WL FW Hang!!)");
		seq_puts(m, "\n");
		seq_printf(m,
			   " %-15s : send_ok:%d, send_fail:%d, recv:%d",
			   "[mailbox]", prptctrl->mb_send_ok_cnt,
			   prptctrl->mb_send_fail_cnt, prptctrl->mb_recv_cnt);

		seq_printf(m,
			   "(A2DP_empty:%d, A2DP_flowstop:%d, A2DP_full:%d)\n",
			   prptctrl->mb_a2dp_empty_cnt,
			   prptctrl->mb_a2dp_flct_cnt,
			   prptctrl->mb_a2dp_full_cnt);

		seq_printf(m,
			   " %-15s : wl_rfk[req:%d/go:%d/reject:%d/timeout:%d]",
			   "[RFK]", cx->cnt_wl[BTC_WCNT_RFK_REQ],
			   cx->cnt_wl[BTC_WCNT_RFK_GO],
			   cx->cnt_wl[BTC_WCNT_RFK_REJECT],
			   cx->cnt_wl[BTC_WCNT_RFK_TIMEOUT]);

		seq_printf(m,
			   ", bt_rfk[req:%d/go:%d/reject:%d/timeout:%d/fail:%d]\n",
			   prptctrl->bt_rfk_cnt[BTC_BCNT_RFK_REQ],
			   prptctrl->bt_rfk_cnt[BTC_BCNT_RFK_GO],
			   prptctrl->bt_rfk_cnt[BTC_BCNT_RFK_REJECT],
			   prptctrl->bt_rfk_cnt[BTC_BCNT_RFK_TIMEOUT],
			   prptctrl->bt_rfk_cnt[BTC_BCNT_RFK_FAIL]);

		if (prptctrl->bt_rfk_cnt[BTC_BCNT_RFK_TIMEOUT] > 0)
			bt->rfk_info.map.timeout = 1;
		else
			bt->rfk_info.map.timeout = 0;

		dm->error.map.wl_rfk_timeout = bt->rfk_info.map.timeout;
	} else {
		seq_printf(m,
			   " %-15s : h2c_cnt=%d(fail:%d), c2h_cnt=%d, rpt_cnt=%d, rpt_map=0x%x",
			   "[summary]", pfwinfo->cnt_h2c,
			   pfwinfo->cnt_h2c_fail, pfwinfo->cnt_c2h,
			   pfwinfo->event[BTF_EVNT_RPT],
			   btc->fwinfo.rpt_en_map);
		seq_puts(m, " (WL FW report invalid!!)\n");
	}

	for (i = 0; i < BTC_NCNT_NUM; i++)
		cnt_sum += dm->cnt_notify[i];

	seq_printf(m,
		   " %-15s : total=%d, show_coex_info=%d, power_on=%d, init_coex=%d, ",
		   "[notify_cnt]", cnt_sum, cnt[BTC_NCNT_SHOW_COEX_INFO],
		   cnt[BTC_NCNT_POWER_ON], cnt[BTC_NCNT_INIT_COEX]);

	seq_printf(m,
		   "power_off=%d, radio_state=%d, role_info=%d, wl_rfk=%d, wl_sta=%d\n",
		   cnt[BTC_NCNT_POWER_OFF], cnt[BTC_NCNT_RADIO_STATE],
		   cnt[BTC_NCNT_ROLE_INFO], cnt[BTC_NCNT_WL_RFK],
		   cnt[BTC_NCNT_WL_STA]);

	seq_printf(m,
		   " %-15s : scan_start=%d, scan_finish=%d, switch_band=%d, special_pkt=%d, ",
		   "[notify_cnt]", cnt[BTC_NCNT_SCAN_START],
		   cnt[BTC_NCNT_SCAN_FINISH], cnt[BTC_NCNT_SWITCH_BAND],
		   cnt[BTC_NCNT_SPECIAL_PACKET]);

	seq_printf(m,
		   "timer=%d, control=%d, customerize=%d\n",
		   cnt[BTC_NCNT_TIMER], cnt[BTC_NCNT_CONTROL],
		   cnt[BTC_NCNT_CUSTOMERIZE]);
}

static void _show_summary_v4(struct rtw89_dev *rtwdev, struct seq_file *m)
{
	struct rtw89_btc *btc = &rtwdev->btc;
	struct rtw89_btc_btf_fwinfo *pfwinfo = &btc->fwinfo;
	struct rtw89_btc_fbtc_rpt_ctrl_v4 *prptctrl;
	struct rtw89_btc_rpt_cmn_info *pcinfo;
	struct rtw89_btc_cx *cx = &btc->cx;
	struct rtw89_btc_dm *dm = &btc->dm;
	struct rtw89_btc_wl_info *wl = &cx->wl;
	struct rtw89_btc_bt_info *bt = &cx->bt;
	u32 cnt_sum = 0, *cnt = btc->dm.cnt_notify;
	u8 i;

	if (!(dm->coex_info_map & BTC_COEX_INFO_SUMMARY))
		return;

	seq_puts(m, "========== [Statistics] ==========\n");

	pcinfo = &pfwinfo->rpt_ctrl.cinfo;
	if (pcinfo->valid && !wl->status.map.lps && !wl->status.map.rf_off) {
		prptctrl = &pfwinfo->rpt_ctrl.finfo.v4;

		seq_printf(m,
			   " %-15s : h2c_cnt=%d(fail:%d, fw_recv:%d), c2h_cnt=%d(fw_send:%d), ",
			   "[summary]", pfwinfo->cnt_h2c,
			   pfwinfo->cnt_h2c_fail,
			   le32_to_cpu(prptctrl->rpt_info.cnt_h2c),
			   pfwinfo->cnt_c2h,
			   le32_to_cpu(prptctrl->rpt_info.cnt_c2h));

		seq_printf(m,
			   "rpt_cnt=%d(fw_send:%d), rpt_map=0x%x, dm_error_map:0x%x",
			   pfwinfo->event[BTF_EVNT_RPT],
			   le32_to_cpu(prptctrl->rpt_info.cnt),
			   le32_to_cpu(prptctrl->rpt_info.en),
			   dm->error.val);

		if (dm->error.map.wl_fw_hang)
			seq_puts(m, " (WL FW Hang!!)");
		seq_puts(m, "\n");
		seq_printf(m,
			   " %-15s : send_ok:%d, send_fail:%d, recv:%d, ",
			   "[mailbox]",
			   le32_to_cpu(prptctrl->bt_mbx_info.cnt_send_ok),
			   le32_to_cpu(prptctrl->bt_mbx_info.cnt_send_fail),
			   le32_to_cpu(prptctrl->bt_mbx_info.cnt_recv));

		seq_printf(m,
			   "A2DP_empty:%d(stop:%d, tx:%d, ack:%d, nack:%d)\n",
			   le32_to_cpu(prptctrl->bt_mbx_info.a2dp.cnt_empty),
			   le32_to_cpu(prptctrl->bt_mbx_info.a2dp.cnt_flowctrl),
			   le32_to_cpu(prptctrl->bt_mbx_info.a2dp.cnt_tx),
			   le32_to_cpu(prptctrl->bt_mbx_info.a2dp.cnt_ack),
			   le32_to_cpu(prptctrl->bt_mbx_info.a2dp.cnt_nack));

		seq_printf(m,
			   " %-15s : wl_rfk[req:%d/go:%d/reject:%d/timeout:%d]",
			   "[RFK]", cx->cnt_wl[BTC_WCNT_RFK_REQ],
			   cx->cnt_wl[BTC_WCNT_RFK_GO],
			   cx->cnt_wl[BTC_WCNT_RFK_REJECT],
			   cx->cnt_wl[BTC_WCNT_RFK_TIMEOUT]);

		seq_printf(m,
			   ", bt_rfk[req:%d/go:%d/reject:%d/timeout:%d/fail:%d]\n",
			   le32_to_cpu(prptctrl->bt_cnt[BTC_BCNT_RFK_REQ]),
			   le32_to_cpu(prptctrl->bt_cnt[BTC_BCNT_RFK_GO]),
			   le32_to_cpu(prptctrl->bt_cnt[BTC_BCNT_RFK_REJECT]),
			   le32_to_cpu(prptctrl->bt_cnt[BTC_BCNT_RFK_TIMEOUT]),
			   le32_to_cpu(prptctrl->bt_cnt[BTC_BCNT_RFK_FAIL]));

		if (le32_to_cpu(prptctrl->bt_cnt[BTC_BCNT_RFK_TIMEOUT]) > 0)
			bt->rfk_info.map.timeout = 1;
		else
			bt->rfk_info.map.timeout = 0;

		dm->error.map.wl_rfk_timeout = bt->rfk_info.map.timeout;
	} else {
		seq_printf(m,
			   " %-15s : h2c_cnt=%d(fail:%d), c2h_cnt=%d, rpt_cnt=%d, rpt_map=0x%x",
			   "[summary]", pfwinfo->cnt_h2c,
			   pfwinfo->cnt_h2c_fail, pfwinfo->cnt_c2h,
			   pfwinfo->event[BTF_EVNT_RPT],
			   btc->fwinfo.rpt_en_map);
		seq_puts(m, " (WL FW report invalid!!)\n");
	}

	for (i = 0; i < BTC_NCNT_NUM; i++)
		cnt_sum += dm->cnt_notify[i];

	seq_printf(m,
		   " %-15s : total=%d, show_coex_info=%d, power_on=%d, init_coex=%d, ",
		   "[notify_cnt]", cnt_sum, cnt[BTC_NCNT_SHOW_COEX_INFO],
		   cnt[BTC_NCNT_POWER_ON], cnt[BTC_NCNT_INIT_COEX]);

	seq_printf(m,
		   "power_off=%d, radio_state=%d, role_info=%d, wl_rfk=%d, wl_sta=%d\n",
		   cnt[BTC_NCNT_POWER_OFF], cnt[BTC_NCNT_RADIO_STATE],
		   cnt[BTC_NCNT_ROLE_INFO], cnt[BTC_NCNT_WL_RFK],
		   cnt[BTC_NCNT_WL_STA]);

	seq_printf(m,
		   " %-15s : scan_start=%d, scan_finish=%d, switch_band=%d, special_pkt=%d, ",
		   "[notify_cnt]", cnt[BTC_NCNT_SCAN_START],
		   cnt[BTC_NCNT_SCAN_FINISH], cnt[BTC_NCNT_SWITCH_BAND],
		   cnt[BTC_NCNT_SPECIAL_PACKET]);

	seq_printf(m,
		   "timer=%d, control=%d, customerize=%d\n",
		   cnt[BTC_NCNT_TIMER], cnt[BTC_NCNT_CONTROL],
		   cnt[BTC_NCNT_CUSTOMERIZE]);
}

static void _show_summary_v5(struct rtw89_dev *rtwdev, struct seq_file *m)
{
	struct rtw89_btc *btc = &rtwdev->btc;
	struct rtw89_btc_btf_fwinfo *pfwinfo = &btc->fwinfo;
	struct rtw89_btc_fbtc_rpt_ctrl_v5 *prptctrl;
	struct rtw89_btc_rpt_cmn_info *pcinfo;
	struct rtw89_btc_cx *cx = &btc->cx;
	struct rtw89_btc_dm *dm = &btc->dm;
	struct rtw89_btc_wl_info *wl = &cx->wl;
	u32 cnt_sum = 0, *cnt = btc->dm.cnt_notify;
	u8 i;

	if (!(dm->coex_info_map & BTC_COEX_INFO_SUMMARY))
		return;

	seq_puts(m, "========== [Statistics] ==========\n");

	pcinfo = &pfwinfo->rpt_ctrl.cinfo;
	if (pcinfo->valid && !wl->status.map.lps && !wl->status.map.rf_off) {
		prptctrl = &pfwinfo->rpt_ctrl.finfo.v5;

		seq_printf(m,
			   " %-15s : h2c_cnt=%d(fail:%d, fw_recv:%d), c2h_cnt=%d(fw_send:%d, len:%d), ",
			   "[summary]", pfwinfo->cnt_h2c, pfwinfo->cnt_h2c_fail,
			   le16_to_cpu(prptctrl->rpt_info.cnt_h2c),
			   pfwinfo->cnt_c2h,
			   le16_to_cpu(prptctrl->rpt_info.cnt_c2h),
			   le16_to_cpu(prptctrl->rpt_info.len_c2h));

		seq_printf(m,
			   "rpt_cnt=%d(fw_send:%d), rpt_map=0x%x",
			   pfwinfo->event[BTF_EVNT_RPT],
			   le16_to_cpu(prptctrl->rpt_info.cnt),
			   le32_to_cpu(prptctrl->rpt_info.en));

		if (dm->error.map.wl_fw_hang)
			seq_puts(m, " (WL FW Hang!!)");
		seq_puts(m, "\n");
		seq_printf(m,
			   " %-15s : send_ok:%d, send_fail:%d, recv:%d, ",
			   "[mailbox]",
			   le32_to_cpu(prptctrl->bt_mbx_info.cnt_send_ok),
			   le32_to_cpu(prptctrl->bt_mbx_info.cnt_send_fail),
			   le32_to_cpu(prptctrl->bt_mbx_info.cnt_recv));

		seq_printf(m,
			   "A2DP_empty:%d(stop:%d, tx:%d, ack:%d, nack:%d)\n",
			   le32_to_cpu(prptctrl->bt_mbx_info.a2dp.cnt_empty),
			   le32_to_cpu(prptctrl->bt_mbx_info.a2dp.cnt_flowctrl),
			   le32_to_cpu(prptctrl->bt_mbx_info.a2dp.cnt_tx),
			   le32_to_cpu(prptctrl->bt_mbx_info.a2dp.cnt_ack),
			   le32_to_cpu(prptctrl->bt_mbx_info.a2dp.cnt_nack));

		seq_printf(m,
			   " %-15s : wl_rfk[req:%d/go:%d/reject:%d/tout:%d]",
			   "[RFK/LPS]", cx->cnt_wl[BTC_WCNT_RFK_REQ],
			   cx->cnt_wl[BTC_WCNT_RFK_GO],
			   cx->cnt_wl[BTC_WCNT_RFK_REJECT],
			   cx->cnt_wl[BTC_WCNT_RFK_TIMEOUT]);

		seq_printf(m,
			   ", bt_rfk[req:%d]",
			   le16_to_cpu(prptctrl->bt_cnt[BTC_BCNT_RFK_REQ]));

		seq_printf(m,
			   ", AOAC[RF_on:%d/RF_off:%d]",
			   le16_to_cpu(prptctrl->rpt_info.cnt_aoac_rf_on),
			   le16_to_cpu(prptctrl->rpt_info.cnt_aoac_rf_off));
	} else {
		seq_printf(m,
			   " %-15s : h2c_cnt=%d(fail:%d), c2h_cnt=%d",
			   "[summary]", pfwinfo->cnt_h2c,
			   pfwinfo->cnt_h2c_fail, pfwinfo->cnt_c2h);
	}

	if (!pcinfo->valid || pfwinfo->len_mismch || pfwinfo->fver_mismch ||
	    pfwinfo->err[BTFRE_EXCEPTION]) {
		seq_puts(m, "\n");
		seq_printf(m,
			   " %-15s : WL FW rpt error!![rpt_ctrl_valid:%d/len:"
			   "0x%x/ver:0x%x/ex:%d/lps=%d/rf_off=%d]",
			   "[ERROR]", pcinfo->valid, pfwinfo->len_mismch,
			   pfwinfo->fver_mismch, pfwinfo->err[BTFRE_EXCEPTION],
			   wl->status.map.lps, wl->status.map.rf_off);
	}

	for (i = 0; i < BTC_NCNT_NUM; i++)
		cnt_sum += dm->cnt_notify[i];

	seq_puts(m, "\n");
	seq_printf(m,
		   " %-15s : total=%d, show_coex_info=%d, power_on=%d, init_coex=%d, ",
		   "[notify_cnt]",
		   cnt_sum, cnt[BTC_NCNT_SHOW_COEX_INFO],
		   cnt[BTC_NCNT_POWER_ON], cnt[BTC_NCNT_INIT_COEX]);

	seq_printf(m,
		   "power_off=%d, radio_state=%d, role_info=%d, wl_rfk=%d, wl_sta=%d",
		   cnt[BTC_NCNT_POWER_OFF], cnt[BTC_NCNT_RADIO_STATE],
		   cnt[BTC_NCNT_ROLE_INFO], cnt[BTC_NCNT_WL_RFK],
		   cnt[BTC_NCNT_WL_STA]);

	seq_puts(m, "\n");
	seq_printf(m,
		   " %-15s : scan_start=%d, scan_finish=%d, switch_band=%d, special_pkt=%d, ",
		   "[notify_cnt]",
		   cnt[BTC_NCNT_SCAN_START], cnt[BTC_NCNT_SCAN_FINISH],
		   cnt[BTC_NCNT_SWITCH_BAND], cnt[BTC_NCNT_SPECIAL_PACKET]);

	seq_printf(m,
		   "timer=%d, control=%d, customerize=%d",
		   cnt[BTC_NCNT_TIMER], cnt[BTC_NCNT_CONTROL],
		   cnt[BTC_NCNT_CUSTOMERIZE]);
}

static void _show_summary_v105(struct rtw89_dev *rtwdev, struct seq_file *m)
{
	struct rtw89_btc *btc = &rtwdev->btc;
	struct rtw89_btc_btf_fwinfo *pfwinfo = &btc->fwinfo;
	struct rtw89_btc_fbtc_rpt_ctrl_v105 *prptctrl;
	struct rtw89_btc_rpt_cmn_info *pcinfo;
	struct rtw89_btc_cx *cx = &btc->cx;
	struct rtw89_btc_dm *dm = &btc->dm;
	struct rtw89_btc_wl_info *wl = &cx->wl;
	u32 cnt_sum = 0, *cnt = btc->dm.cnt_notify;
	u8 i;

	if (!(dm->coex_info_map & BTC_COEX_INFO_SUMMARY))
		return;

	seq_puts(m, "========== [Statistics] ==========\n");

	pcinfo = &pfwinfo->rpt_ctrl.cinfo;
	if (pcinfo->valid && !wl->status.map.lps && !wl->status.map.rf_off) {
		prptctrl = &pfwinfo->rpt_ctrl.finfo.v105;

		seq_printf(m,
			   " %-15s : h2c_cnt=%d(fail:%d, fw_recv:%d), c2h_cnt=%d(fw_send:%d, len:%d), ",
			   "[summary]", pfwinfo->cnt_h2c, pfwinfo->cnt_h2c_fail,
			   le16_to_cpu(prptctrl->rpt_info.cnt_h2c),
			   pfwinfo->cnt_c2h,
			   le16_to_cpu(prptctrl->rpt_info.cnt_c2h),
			   le16_to_cpu(prptctrl->rpt_info.len_c2h));

		seq_printf(m,
			   "rpt_cnt=%d(fw_send:%d), rpt_map=0x%x",
			   pfwinfo->event[BTF_EVNT_RPT],
			   le16_to_cpu(prptctrl->rpt_info.cnt),
			   le32_to_cpu(prptctrl->rpt_info.en));

		if (dm->error.map.wl_fw_hang)
			seq_puts(m, " (WL FW Hang!!)");
		seq_puts(m, "\n");
		seq_printf(m,
			   " %-15s : send_ok:%d, send_fail:%d, recv:%d, ",
			   "[mailbox]",
			   le32_to_cpu(prptctrl->bt_mbx_info.cnt_send_ok),
			   le32_to_cpu(prptctrl->bt_mbx_info.cnt_send_fail),
			   le32_to_cpu(prptctrl->bt_mbx_info.cnt_recv));

		seq_printf(m,
			   "A2DP_empty:%d(stop:%d, tx:%d, ack:%d, nack:%d)\n",
			   le32_to_cpu(prptctrl->bt_mbx_info.a2dp.cnt_empty),
			   le32_to_cpu(prptctrl->bt_mbx_info.a2dp.cnt_flowctrl),
			   le32_to_cpu(prptctrl->bt_mbx_info.a2dp.cnt_tx),
			   le32_to_cpu(prptctrl->bt_mbx_info.a2dp.cnt_ack),
			   le32_to_cpu(prptctrl->bt_mbx_info.a2dp.cnt_nack));

		seq_printf(m,
			   " %-15s : wl_rfk[req:%d/go:%d/reject:%d/tout:%d]",
			   "[RFK/LPS]", cx->cnt_wl[BTC_WCNT_RFK_REQ],
			   cx->cnt_wl[BTC_WCNT_RFK_GO],
			   cx->cnt_wl[BTC_WCNT_RFK_REJECT],
			   cx->cnt_wl[BTC_WCNT_RFK_TIMEOUT]);

		seq_printf(m,
			   ", bt_rfk[req:%d]",
			   le16_to_cpu(prptctrl->bt_cnt[BTC_BCNT_RFK_REQ]));

		seq_printf(m,
			   ", AOAC[RF_on:%d/RF_off:%d]",
			   le16_to_cpu(prptctrl->rpt_info.cnt_aoac_rf_on),
			   le16_to_cpu(prptctrl->rpt_info.cnt_aoac_rf_off));
	} else {
		seq_printf(m,
			   " %-15s : h2c_cnt=%d(fail:%d), c2h_cnt=%d",
			   "[summary]", pfwinfo->cnt_h2c,
			   pfwinfo->cnt_h2c_fail, pfwinfo->cnt_c2h);
	}

	if (!pcinfo->valid || pfwinfo->len_mismch || pfwinfo->fver_mismch ||
	    pfwinfo->err[BTFRE_EXCEPTION]) {
		seq_puts(m, "\n");
		seq_printf(m,
			   " %-15s : WL FW rpt error!![rpt_ctrl_valid:%d/len:"
			   "0x%x/ver:0x%x/ex:%d/lps=%d/rf_off=%d]",
			   "[ERROR]", pcinfo->valid, pfwinfo->len_mismch,
			   pfwinfo->fver_mismch, pfwinfo->err[BTFRE_EXCEPTION],
			   wl->status.map.lps, wl->status.map.rf_off);
	}

	for (i = 0; i < BTC_NCNT_NUM; i++)
		cnt_sum += dm->cnt_notify[i];

	seq_puts(m, "\n");
	seq_printf(m,
		   " %-15s : total=%d, show_coex_info=%d, power_on=%d, init_coex=%d, ",
		   "[notify_cnt]",
		   cnt_sum, cnt[BTC_NCNT_SHOW_COEX_INFO],
		   cnt[BTC_NCNT_POWER_ON], cnt[BTC_NCNT_INIT_COEX]);

	seq_printf(m,
		   "power_off=%d, radio_state=%d, role_info=%d, wl_rfk=%d, wl_sta=%d",
		   cnt[BTC_NCNT_POWER_OFF], cnt[BTC_NCNT_RADIO_STATE],
		   cnt[BTC_NCNT_ROLE_INFO], cnt[BTC_NCNT_WL_RFK],
		   cnt[BTC_NCNT_WL_STA]);

	seq_puts(m, "\n");
	seq_printf(m,
		   " %-15s : scan_start=%d, scan_finish=%d, switch_band=%d, special_pkt=%d, ",
		   "[notify_cnt]",
		   cnt[BTC_NCNT_SCAN_START], cnt[BTC_NCNT_SCAN_FINISH],
		   cnt[BTC_NCNT_SWITCH_BAND], cnt[BTC_NCNT_SPECIAL_PACKET]);

	seq_printf(m,
		   "timer=%d, control=%d, customerize=%d",
		   cnt[BTC_NCNT_TIMER], cnt[BTC_NCNT_CONTROL],
		   cnt[BTC_NCNT_CUSTOMERIZE]);
}

static void _show_summary_v7(struct rtw89_dev *rtwdev, struct seq_file *m)
{
	struct rtw89_btc_btf_fwinfo *pfwinfo = &rtwdev->btc.fwinfo;
	struct rtw89_btc_fbtc_rpt_ctrl_v7 *prptctrl = NULL;
	struct rtw89_btc_rpt_cmn_info *pcinfo = NULL;
	struct rtw89_btc_cx *cx = &rtwdev->btc.cx;
	struct rtw89_btc_dm *dm = &rtwdev->btc.dm;
	struct rtw89_btc_wl_info *wl = &cx->wl;
	u32 *cnt = rtwdev->btc.dm.cnt_notify;
	u32 cnt_sum = 0;
	u8 i;

	if (!(dm->coex_info_map & BTC_COEX_INFO_SUMMARY))
		return;

	seq_printf(m, "%s", "\n\r========== [Statistics] ==========");

	pcinfo = &pfwinfo->rpt_ctrl.cinfo;
	if (pcinfo->valid && wl->status.map.lps != BTC_LPS_RF_OFF &&
	    !wl->status.map.rf_off) {
		prptctrl = &pfwinfo->rpt_ctrl.finfo.v7;

		seq_printf(m,
			   "\n\r %-15s : h2c_cnt=%d(fail:%d, fw_recv:%d),"
			   "c2h_cnt=%d(fw_send:%d, len:%d, max:%d), ",
			   "[summary]", pfwinfo->cnt_h2c, pfwinfo->cnt_h2c_fail,
			   le16_to_cpu(prptctrl->rpt_info.cnt_h2c), pfwinfo->cnt_c2h,
			   le16_to_cpu(prptctrl->rpt_info.cnt_c2h),
			   le16_to_cpu(prptctrl->rpt_info.len_c2h),
			   rtwdev->btc.ver->info_buf);

		seq_printf(m, "rpt_cnt=%d(fw_send:%d), rpt_map=0x%x",
			   pfwinfo->event[BTF_EVNT_RPT],
			   le16_to_cpu(prptctrl->rpt_info.cnt),
			   le32_to_cpu(prptctrl->rpt_info.en));

		if (dm->error.map.wl_fw_hang)
			seq_puts(m, " (WL FW Hang!!)");

		seq_printf(m, "\n\r %-15s : send_ok:%d, send_fail:%d, recv:%d, ",
			   "[mailbox]", le32_to_cpu(prptctrl->bt_mbx_info.cnt_send_ok),
			   le32_to_cpu(prptctrl->bt_mbx_info.cnt_send_fail),
			   le32_to_cpu(prptctrl->bt_mbx_info.cnt_recv));

		seq_printf(m, "A2DP_empty:%d(stop:%d/tx:%d/ack:%d/nack:%d)",
			   le32_to_cpu(prptctrl->bt_mbx_info.a2dp.cnt_empty),
			   le32_to_cpu(prptctrl->bt_mbx_info.a2dp.cnt_flowctrl),
			   le32_to_cpu(prptctrl->bt_mbx_info.a2dp.cnt_tx),
			   le32_to_cpu(prptctrl->bt_mbx_info.a2dp.cnt_ack),
			   le32_to_cpu(prptctrl->bt_mbx_info.a2dp.cnt_nack));

		seq_printf(m,
			   "\n\r %-15s : wl_rfk[req:%d/go:%d/reject:%d/tout:%d/time:%dms]",
			   "[RFK/LPS]", cx->cnt_wl[BTC_WCNT_RFK_REQ],
			   cx->cnt_wl[BTC_WCNT_RFK_GO],
			   cx->cnt_wl[BTC_WCNT_RFK_REJECT],
			   cx->cnt_wl[BTC_WCNT_RFK_TIMEOUT],
			   wl->rfk_info.proc_time);

		seq_printf(m, ", bt_rfk[req:%d]",
			   le16_to_cpu(prptctrl->bt_cnt[BTC_BCNT_RFK_REQ]));

		seq_printf(m, ", AOAC[RF_on:%d/RF_off:%d]",
			   le16_to_cpu(prptctrl->rpt_info.cnt_aoac_rf_on),
			   le16_to_cpu(prptctrl->rpt_info.cnt_aoac_rf_off));
	} else {
		seq_printf(m,
			   "\n\r %-15s : h2c_cnt=%d(fail:%d), c2h_cnt=%d (lps=%d/rf_off=%d)",
			   "[summary]",
			   pfwinfo->cnt_h2c, pfwinfo->cnt_h2c_fail,
			   pfwinfo->cnt_c2h,
			   wl->status.map.lps, wl->status.map.rf_off);
	}

	for (i = 0; i < BTC_NCNT_NUM; i++)
		cnt_sum += dm->cnt_notify[i];

	seq_printf(m,
		   "\n\r %-15s : total=%d, show_coex_info=%d, power_on=%d, init_coex=%d, ",
		   "[notify_cnt]",
		   cnt_sum, cnt[BTC_NCNT_SHOW_COEX_INFO],
		   cnt[BTC_NCNT_POWER_ON], cnt[BTC_NCNT_INIT_COEX]);

	seq_printf(m,
		   "power_off=%d, radio_state=%d, role_info=%d, wl_rfk=%d, wl_sta=%d",
		   cnt[BTC_NCNT_POWER_OFF], cnt[BTC_NCNT_RADIO_STATE],
		   cnt[BTC_NCNT_ROLE_INFO], cnt[BTC_NCNT_WL_RFK],
		   cnt[BTC_NCNT_WL_STA]);

	seq_printf(m,
		   "\n\r %-15s : scan_start=%d, scan_finish=%d, switch_band=%d, switch_chbw=%d, special_pkt=%d, ",
		   "[notify_cnt]",
		   cnt[BTC_NCNT_SCAN_START], cnt[BTC_NCNT_SCAN_FINISH],
		   cnt[BTC_NCNT_SWITCH_BAND], cnt[BTC_NCNT_SWITCH_CHBW],
		   cnt[BTC_NCNT_SPECIAL_PACKET]);

	seq_printf(m, "timer=%d, customerize=%d, hub_msg=%d, chg_fw=%d, send_cc=%d",
		   cnt[BTC_NCNT_TIMER], cnt[BTC_NCNT_CUSTOMERIZE],
		   rtwdev->btc.hubmsg_cnt, cnt[BTC_NCNT_RESUME_DL_FW],
		   cnt[BTC_NCNT_COUNTRYCODE]);
}

static void _show_summary_v8(struct rtw89_dev *rtwdev, struct seq_file *m)
{
	struct rtw89_btc_btf_fwinfo *pfwinfo = &rtwdev->btc.fwinfo;
	struct rtw89_btc_rpt_cmn_info *pcinfo = NULL;
	struct rtw89_btc_fbtc_rpt_ctrl_v8 *prptctrl = NULL;
	struct rtw89_btc_cx *cx = &rtwdev->btc.cx;
	struct rtw89_btc_dm *dm = &rtwdev->btc.dm;
	struct rtw89_btc_wl_info *wl = &cx->wl;
	u32 *cnt = rtwdev->btc.dm.cnt_notify;
	u32 cnt_sum = 0;
	u8 i;

	if (!(dm->coex_info_map & BTC_COEX_INFO_SUMMARY))
		return;

	seq_printf(m, "%s", "\n\r========== [Statistics] ==========");

	pcinfo = &pfwinfo->rpt_ctrl.cinfo;
	if (pcinfo->valid && wl->status.map.lps != BTC_LPS_RF_OFF &&
	    !wl->status.map.rf_off) {
		prptctrl = &pfwinfo->rpt_ctrl.finfo.v8;

		seq_printf(m,
			   "\n\r %-15s : h2c_cnt=%d(fail:%d, fw_recv:%d), c2h_cnt=%d(fw_send:%d, len:%d, max:fw-%d/drv-%d), ",
			   "[summary]", pfwinfo->cnt_h2c, pfwinfo->cnt_h2c_fail,
			   le16_to_cpu(prptctrl->rpt_info.cnt_h2c), pfwinfo->cnt_c2h,
			   le16_to_cpu(prptctrl->rpt_info.cnt_c2h),
			   le16_to_cpu(prptctrl->rpt_info.len_c2h),
			   (prptctrl->rpt_len_max_h << 8) + prptctrl->rpt_len_max_l,
			   rtwdev->btc.ver->info_buf);

		seq_printf(m, "rpt_cnt=%d(fw_send:%d), rpt_map=0x%x",
			   pfwinfo->event[BTF_EVNT_RPT],
			   le16_to_cpu(prptctrl->rpt_info.cnt),
			   le32_to_cpu(prptctrl->rpt_info.en));

		if (dm->error.map.wl_fw_hang)
			seq_puts(m, " (WL FW Hang!!)");

		seq_printf(m, "\n\r %-15s : send_ok:%d, send_fail:%d, recv:%d, ",
			   "[mailbox]", le32_to_cpu(prptctrl->bt_mbx_info.cnt_send_ok),
			   le32_to_cpu(prptctrl->bt_mbx_info.cnt_send_fail),
			   le32_to_cpu(prptctrl->bt_mbx_info.cnt_recv));

		seq_printf(m, "A2DP_empty:%d(stop:%d/tx:%d/ack:%d/nack:%d)",
			   le32_to_cpu(prptctrl->bt_mbx_info.a2dp.cnt_empty),
			   le32_to_cpu(prptctrl->bt_mbx_info.a2dp.cnt_flowctrl),
			   le32_to_cpu(prptctrl->bt_mbx_info.a2dp.cnt_tx),
			   le32_to_cpu(prptctrl->bt_mbx_info.a2dp.cnt_ack),
			   le32_to_cpu(prptctrl->bt_mbx_info.a2dp.cnt_nack));

		seq_printf(m,
			   "\n\r %-15s : wl_rfk[req:%d/go:%d/reject:%d/tout:%d/time:%dms]",
			   "[RFK/LPS]", cx->cnt_wl[BTC_WCNT_RFK_REQ],
			   cx->cnt_wl[BTC_WCNT_RFK_GO],
			   cx->cnt_wl[BTC_WCNT_RFK_REJECT],
			   cx->cnt_wl[BTC_WCNT_RFK_TIMEOUT],
			   wl->rfk_info.proc_time);

		seq_printf(m, ", bt_rfk[req:%d]",
			   le16_to_cpu(prptctrl->bt_cnt[BTC_BCNT_RFK_REQ]));

		seq_printf(m, ", AOAC[RF_on:%d/RF_off:%d]",
			   le16_to_cpu(prptctrl->rpt_info.cnt_aoac_rf_on),
			   le16_to_cpu(prptctrl->rpt_info.cnt_aoac_rf_off));
	} else {
		seq_printf(m,
			   "\n\r %-15s : h2c_cnt=%d(fail:%d), c2h_cnt=%d (lps=%d/rf_off=%d)",
			   "[summary]",
			   pfwinfo->cnt_h2c, pfwinfo->cnt_h2c_fail,
			   pfwinfo->cnt_c2h,
			   wl->status.map.lps, wl->status.map.rf_off);
	}

	for (i = 0; i < BTC_NCNT_NUM; i++)
		cnt_sum += dm->cnt_notify[i];

	seq_printf(m,
		   "\n\r %-15s : total=%d, show_coex_info=%d, power_on=%d, init_coex=%d, ",
		   "[notify_cnt]",
		   cnt_sum, cnt[BTC_NCNT_SHOW_COEX_INFO],
		   cnt[BTC_NCNT_POWER_ON], cnt[BTC_NCNT_INIT_COEX]);

	seq_printf(m,
		   "power_off=%d, radio_state=%d, role_info=%d, wl_rfk=%d, wl_sta=%d",
		   cnt[BTC_NCNT_POWER_OFF], cnt[BTC_NCNT_RADIO_STATE],
		   cnt[BTC_NCNT_ROLE_INFO], cnt[BTC_NCNT_WL_RFK],
		   cnt[BTC_NCNT_WL_STA]);

	seq_printf(m,
		   "\n\r %-15s : scan_start=%d, scan_finish=%d, switch_band=%d, switch_chbw=%d, special_pkt=%d, ",
		   "[notify_cnt]",
		   cnt[BTC_NCNT_SCAN_START], cnt[BTC_NCNT_SCAN_FINISH],
		   cnt[BTC_NCNT_SWITCH_BAND], cnt[BTC_NCNT_SWITCH_CHBW],
		   cnt[BTC_NCNT_SPECIAL_PACKET]);

	seq_printf(m, "timer=%d, customerize=%d, hub_msg=%d, chg_fw=%d, send_cc=%d",
		   cnt[BTC_NCNT_TIMER], cnt[BTC_NCNT_CUSTOMERIZE],
		   rtwdev->btc.hubmsg_cnt, cnt[BTC_NCNT_RESUME_DL_FW],
		   cnt[BTC_NCNT_COUNTRYCODE]);
}

void rtw89_btc_dump_info(struct rtw89_dev *rtwdev, struct seq_file *m)
{
	struct rtw89_fw_suit *fw_suit = &rtwdev->fw.normal;
	struct rtw89_btc *btc = &rtwdev->btc;
	const struct rtw89_btc_ver *ver = btc->ver;
	struct rtw89_btc_cx *cx = &btc->cx;
	struct rtw89_btc_bt_info *bt = &cx->bt;

	seq_puts(m, "=========================================\n");
	seq_printf(m, "WL FW / BT FW		%d.%d.%d.%d / NA\n",
		   fw_suit->major_ver, fw_suit->minor_ver,
		   fw_suit->sub_ver, fw_suit->sub_idex);
	seq_printf(m, "manual			%d\n", btc->manual_ctrl);

	seq_puts(m, "=========================================\n");

	seq_printf(m, "\n\r %-15s : raw_data[%02x %02x %02x %02x %02x %02x] (type:%s/cnt:%d/same:%d)",
		   "[bt_info]",
		   bt->raw_info[2], bt->raw_info[3],
		   bt->raw_info[4], bt->raw_info[5],
		   bt->raw_info[6], bt->raw_info[7],
		   bt->raw_info[0] == BTC_BTINFO_AUTO ? "auto" : "reply",
		   cx->cnt_bt[BTC_BCNT_INFOUPDATE],
		   cx->cnt_bt[BTC_BCNT_INFOSAME]);

	seq_puts(m, "\n=========================================\n");

	_show_cx_info(rtwdev, m);
	_show_wl_info(rtwdev, m);
	_show_bt_info(rtwdev, m);
	_show_dm_info(rtwdev, m);
	_show_fw_dm_msg(rtwdev, m);

	if (ver->fcxmreg == 1)
		_show_mreg_v1(rtwdev, m);
	else if (ver->fcxmreg == 2)
		_show_mreg_v2(rtwdev, m);
	else if (ver->fcxmreg == 7)
		_show_mreg_v7(rtwdev, m);

	_show_gpio_dbg(rtwdev, m);

	if (ver->fcxbtcrpt == 1)
		_show_summary_v1(rtwdev, m);
	else if (ver->fcxbtcrpt == 4)
		_show_summary_v4(rtwdev, m);
	else if (ver->fcxbtcrpt == 5)
		_show_summary_v5(rtwdev, m);
	else if (ver->fcxbtcrpt == 105)
		_show_summary_v105(rtwdev, m);
	else if (ver->fcxbtcrpt == 7)
		_show_summary_v7(rtwdev, m);
	else if (ver->fcxbtcrpt == 8)
		_show_summary_v8(rtwdev, m);
}

void rtw89_coex_recognize_ver(struct rtw89_dev *rtwdev)
{
	const struct rtw89_chip_info *chip = rtwdev->chip;
	struct rtw89_btc *btc = &rtwdev->btc;
	const struct rtw89_btc_ver *btc_ver_def;
	const struct rtw89_fw_suit *fw_suit;
	u32 suit_ver_code;
	int i;

	fw_suit = rtw89_fw_suit_get(rtwdev, RTW89_FW_NORMAL);
	suit_ver_code = RTW89_FW_SUIT_VER_CODE(fw_suit);

	for (i = 0; i < ARRAY_SIZE(rtw89_btc_ver_defs); i++) {
		btc_ver_def = &rtw89_btc_ver_defs[i];

		if (chip->chip_id != btc_ver_def->chip_id)
			continue;

		if (suit_ver_code >= btc_ver_def->fw_ver_code) {
			btc->ver = btc_ver_def;
			goto out;
		}
	}

	btc->ver = &rtw89_btc_ver_defs[RTW89_DEFAULT_BTC_VER_IDX];

out:
	rtw89_debug(rtwdev, RTW89_DBG_BTC, "[BTC] use version def[%d] = 0x%08x\n",
		    (int)(btc->ver - rtw89_btc_ver_defs), btc->ver->fw_ver_code);
}<|MERGE_RESOLUTION|>--- conflicted
+++ resolved
@@ -6445,11 +6445,8 @@
 
 	/* todo DBCC related event */
 	rtw89_debug(rtwdev, RTW89_DBG_BTC, "[BTC] wl_info phy_now=%d\n", phy_now);
-<<<<<<< HEAD
-=======
 	rtw89_debug(rtwdev, RTW89_DBG_BTC,
 		    "[BTC] rlink cnt_2g=%d cnt_5g=%d\n", cnt_2g, cnt_5g);
->>>>>>> f7ead9e0
 
 	if (wl_rinfo->dbcc_en != rtwdev->dbcc_en) {
 		wl_rinfo->dbcc_chg = 1;
