// SPDX-License-Identifier: GPL-2.0-only
/*
 * Add configfs and memory store: Kyungchan Koh <kkc6196@fb.com> and
 * Shaohua Li <shli@fb.com>
 */
#include <linux/module.h>

#include <linux/moduleparam.h>
#include <linux/sched.h>
#include <linux/fs.h>
#include <linux/init.h>
#include "null_blk.h"

#undef pr_fmt
#define pr_fmt(fmt)	"null_blk: " fmt

#define FREE_BATCH		16

#define TICKS_PER_SEC		50ULL
#define TIMER_INTERVAL		(NSEC_PER_SEC / TICKS_PER_SEC)

#ifdef CONFIG_BLK_DEV_NULL_BLK_FAULT_INJECTION
static DECLARE_FAULT_ATTR(null_timeout_attr);
static DECLARE_FAULT_ATTR(null_requeue_attr);
static DECLARE_FAULT_ATTR(null_init_hctx_attr);
#endif

static inline u64 mb_per_tick(int mbps)
{
	return (1 << 20) / TICKS_PER_SEC * ((u64) mbps);
}

/*
 * Status flags for nullb_device.
 *
 * CONFIGURED:	Device has been configured and turned on. Cannot reconfigure.
 * UP:		Device is currently on and visible in userspace.
 * THROTTLED:	Device is being throttled.
 * CACHE:	Device is using a write-back cache.
 */
enum nullb_device_flags {
	NULLB_DEV_FL_CONFIGURED	= 0,
	NULLB_DEV_FL_UP		= 1,
	NULLB_DEV_FL_THROTTLED	= 2,
	NULLB_DEV_FL_CACHE	= 3,
};

#define MAP_SZ		((PAGE_SIZE >> SECTOR_SHIFT) + 2)
/*
 * nullb_page is a page in memory for nullb devices.
 *
 * @page:	The page holding the data.
 * @bitmap:	The bitmap represents which sector in the page has data.
 *		Each bit represents one block size. For example, sector 8
 *		will use the 7th bit
 * The highest 2 bits of bitmap are for special purpose. LOCK means the cache
 * page is being flushing to storage. FREE means the cache page is freed and
 * should be skipped from flushing to storage. Please see
 * null_make_cache_space
 */
struct nullb_page {
	struct page *page;
	DECLARE_BITMAP(bitmap, MAP_SZ);
};
#define NULLB_PAGE_LOCK (MAP_SZ - 1)
#define NULLB_PAGE_FREE (MAP_SZ - 2)

static LIST_HEAD(nullb_list);
static struct mutex lock;
static int null_major;
static DEFINE_IDA(nullb_indexes);
static struct blk_mq_tag_set tag_set;

enum {
	NULL_IRQ_NONE		= 0,
	NULL_IRQ_SOFTIRQ	= 1,
	NULL_IRQ_TIMER		= 2,
};

static bool g_virt_boundary = false;
module_param_named(virt_boundary, g_virt_boundary, bool, 0444);
MODULE_PARM_DESC(virt_boundary, "Require a virtual boundary for the device. Default: False");

static int g_no_sched;
module_param_named(no_sched, g_no_sched, int, 0444);
MODULE_PARM_DESC(no_sched, "No io scheduler");

static int g_submit_queues = 1;
module_param_named(submit_queues, g_submit_queues, int, 0444);
MODULE_PARM_DESC(submit_queues, "Number of submission queues");

static int g_poll_queues = 1;
module_param_named(poll_queues, g_poll_queues, int, 0444);
MODULE_PARM_DESC(poll_queues, "Number of IOPOLL submission queues");

static int g_home_node = NUMA_NO_NODE;
module_param_named(home_node, g_home_node, int, 0444);
MODULE_PARM_DESC(home_node, "Home node for the device");

#ifdef CONFIG_BLK_DEV_NULL_BLK_FAULT_INJECTION
/*
 * For more details about fault injection, please refer to
 * Documentation/fault-injection/fault-injection.rst.
 */
static char g_timeout_str[80];
module_param_string(timeout, g_timeout_str, sizeof(g_timeout_str), 0444);
MODULE_PARM_DESC(timeout, "Fault injection. timeout=<interval>,<probability>,<space>,<times>");

static char g_requeue_str[80];
module_param_string(requeue, g_requeue_str, sizeof(g_requeue_str), 0444);
MODULE_PARM_DESC(requeue, "Fault injection. requeue=<interval>,<probability>,<space>,<times>");

static char g_init_hctx_str[80];
module_param_string(init_hctx, g_init_hctx_str, sizeof(g_init_hctx_str), 0444);
MODULE_PARM_DESC(init_hctx, "Fault injection to fail hctx init. init_hctx=<interval>,<probability>,<space>,<times>");
#endif

/*
 * Historic queue modes.
 *
 * These days nothing but NULL_Q_MQ is actually supported, but we keep it the
 * enum for error reporting.
 */
enum {
	NULL_Q_BIO	= 0,
	NULL_Q_RQ	= 1,
	NULL_Q_MQ	= 2,
};

static int g_queue_mode = NULL_Q_MQ;

static int null_param_store_val(const char *str, int *val, int min, int max)
{
	int ret, new_val;

	ret = kstrtoint(str, 10, &new_val);
	if (ret)
		return -EINVAL;

	if (new_val < min || new_val > max)
		return -EINVAL;

	*val = new_val;
	return 0;
}

static int null_set_queue_mode(const char *str, const struct kernel_param *kp)
{
	return null_param_store_val(str, &g_queue_mode, NULL_Q_BIO, NULL_Q_MQ);
}

static const struct kernel_param_ops null_queue_mode_param_ops = {
	.set	= null_set_queue_mode,
	.get	= param_get_int,
};

device_param_cb(queue_mode, &null_queue_mode_param_ops, &g_queue_mode, 0444);
MODULE_PARM_DESC(queue_mode, "Block interface to use (0=bio,1=rq,2=multiqueue)");

static int g_gb = 250;
module_param_named(gb, g_gb, int, 0444);
MODULE_PARM_DESC(gb, "Size in GB");

static int g_bs = 512;
module_param_named(bs, g_bs, int, 0444);
MODULE_PARM_DESC(bs, "Block size (in bytes)");

static int g_max_sectors;
module_param_named(max_sectors, g_max_sectors, int, 0444);
MODULE_PARM_DESC(max_sectors, "Maximum size of a command (in 512B sectors)");

static unsigned int nr_devices = 1;
module_param(nr_devices, uint, 0444);
MODULE_PARM_DESC(nr_devices, "Number of devices to register");

static bool g_blocking;
module_param_named(blocking, g_blocking, bool, 0444);
MODULE_PARM_DESC(blocking, "Register as a blocking blk-mq driver device");

static bool g_shared_tags;
module_param_named(shared_tags, g_shared_tags, bool, 0444);
MODULE_PARM_DESC(shared_tags, "Share tag set between devices for blk-mq");

static bool g_shared_tag_bitmap;
module_param_named(shared_tag_bitmap, g_shared_tag_bitmap, bool, 0444);
MODULE_PARM_DESC(shared_tag_bitmap, "Use shared tag bitmap for all submission queues for blk-mq");

static int g_irqmode = NULL_IRQ_SOFTIRQ;

static int null_set_irqmode(const char *str, const struct kernel_param *kp)
{
	return null_param_store_val(str, &g_irqmode, NULL_IRQ_NONE,
					NULL_IRQ_TIMER);
}

static const struct kernel_param_ops null_irqmode_param_ops = {
	.set	= null_set_irqmode,
	.get	= param_get_int,
};

device_param_cb(irqmode, &null_irqmode_param_ops, &g_irqmode, 0444);
MODULE_PARM_DESC(irqmode, "IRQ completion handler. 0-none, 1-softirq, 2-timer");

static unsigned long g_completion_nsec = 10000;
module_param_named(completion_nsec, g_completion_nsec, ulong, 0444);
MODULE_PARM_DESC(completion_nsec, "Time in ns to complete a request in hardware. Default: 10,000ns");

static int g_hw_queue_depth = 64;
module_param_named(hw_queue_depth, g_hw_queue_depth, int, 0444);
MODULE_PARM_DESC(hw_queue_depth, "Queue depth for each hardware queue. Default: 64");

static bool g_use_per_node_hctx;
module_param_named(use_per_node_hctx, g_use_per_node_hctx, bool, 0444);
MODULE_PARM_DESC(use_per_node_hctx, "Use per-node allocation for hardware context queues. Default: false");

static bool g_memory_backed;
module_param_named(memory_backed, g_memory_backed, bool, 0444);
MODULE_PARM_DESC(memory_backed, "Create a memory-backed block device. Default: false");

static bool g_discard;
module_param_named(discard, g_discard, bool, 0444);
MODULE_PARM_DESC(discard, "Support discard operations (requires memory-backed null_blk device). Default: false");

static unsigned long g_cache_size;
module_param_named(cache_size, g_cache_size, ulong, 0444);
MODULE_PARM_DESC(mbps, "Cache size in MiB for memory-backed device. Default: 0 (none)");

static bool g_fua = true;
module_param_named(fua, g_fua, bool, 0444);
MODULE_PARM_DESC(zoned, "Enable/disable FUA support when cache_size is used. Default: true");

static unsigned int g_mbps;
module_param_named(mbps, g_mbps, uint, 0444);
MODULE_PARM_DESC(mbps, "Limit maximum bandwidth (in MiB/s). Default: 0 (no limit)");

static bool g_zoned;
module_param_named(zoned, g_zoned, bool, S_IRUGO);
MODULE_PARM_DESC(zoned, "Make device as a host-managed zoned block device. Default: false");

static unsigned long g_zone_size = 256;
module_param_named(zone_size, g_zone_size, ulong, S_IRUGO);
MODULE_PARM_DESC(zone_size, "Zone size in MB when block device is zoned. Must be power-of-two: Default: 256");

static unsigned long g_zone_capacity;
module_param_named(zone_capacity, g_zone_capacity, ulong, 0444);
MODULE_PARM_DESC(zone_capacity, "Zone capacity in MB when block device is zoned. Can be less than or equal to zone size. Default: Zone size");

static unsigned int g_zone_nr_conv;
module_param_named(zone_nr_conv, g_zone_nr_conv, uint, 0444);
MODULE_PARM_DESC(zone_nr_conv, "Number of conventional zones when block device is zoned. Default: 0");

static unsigned int g_zone_max_open;
module_param_named(zone_max_open, g_zone_max_open, uint, 0444);
MODULE_PARM_DESC(zone_max_open, "Maximum number of open zones when block device is zoned. Default: 0 (no limit)");

static unsigned int g_zone_max_active;
module_param_named(zone_max_active, g_zone_max_active, uint, 0444);
MODULE_PARM_DESC(zone_max_active, "Maximum number of active zones when block device is zoned. Default: 0 (no limit)");

static int g_zone_append_max_sectors = INT_MAX;
module_param_named(zone_append_max_sectors, g_zone_append_max_sectors, int, 0444);
MODULE_PARM_DESC(zone_append_max_sectors,
		 "Maximum size of a zone append command (in 512B sectors). Specify 0 for zone append emulation");

static struct nullb_device *null_alloc_dev(void);
static void null_free_dev(struct nullb_device *dev);
static void null_del_dev(struct nullb *nullb);
static int null_add_dev(struct nullb_device *dev);
static struct nullb *null_find_dev_by_name(const char *name);
static void null_free_device_storage(struct nullb_device *dev, bool is_cache);

static inline struct nullb_device *to_nullb_device(struct config_item *item)
{
	return item ? container_of(to_config_group(item), struct nullb_device, group) : NULL;
}

static inline ssize_t nullb_device_uint_attr_show(unsigned int val, char *page)
{
	return snprintf(page, PAGE_SIZE, "%u\n", val);
}

static inline ssize_t nullb_device_ulong_attr_show(unsigned long val,
	char *page)
{
	return snprintf(page, PAGE_SIZE, "%lu\n", val);
}

static inline ssize_t nullb_device_bool_attr_show(bool val, char *page)
{
	return snprintf(page, PAGE_SIZE, "%u\n", val);
}

static ssize_t nullb_device_uint_attr_store(unsigned int *val,
	const char *page, size_t count)
{
	unsigned int tmp;
	int result;

	result = kstrtouint(page, 0, &tmp);
	if (result < 0)
		return result;

	*val = tmp;
	return count;
}

static ssize_t nullb_device_ulong_attr_store(unsigned long *val,
	const char *page, size_t count)
{
	int result;
	unsigned long tmp;

	result = kstrtoul(page, 0, &tmp);
	if (result < 0)
		return result;

	*val = tmp;
	return count;
}

static ssize_t nullb_device_bool_attr_store(bool *val, const char *page,
	size_t count)
{
	bool tmp;
	int result;

	result = kstrtobool(page,  &tmp);
	if (result < 0)
		return result;

	*val = tmp;
	return count;
}

/* The following macro should only be used with TYPE = {uint, ulong, bool}. */
#define NULLB_DEVICE_ATTR(NAME, TYPE, APPLY)				\
static ssize_t								\
nullb_device_##NAME##_show(struct config_item *item, char *page)	\
{									\
	return nullb_device_##TYPE##_attr_show(				\
				to_nullb_device(item)->NAME, page);	\
}									\
static ssize_t								\
nullb_device_##NAME##_store(struct config_item *item, const char *page,	\
			    size_t count)				\
{									\
	int (*apply_fn)(struct nullb_device *dev, TYPE new_value) = APPLY;\
	struct nullb_device *dev = to_nullb_device(item);		\
	TYPE new_value = 0;						\
	int ret;							\
									\
	ret = nullb_device_##TYPE##_attr_store(&new_value, page, count);\
	if (ret < 0)							\
		return ret;						\
	if (apply_fn)							\
		ret = apply_fn(dev, new_value);				\
	else if (test_bit(NULLB_DEV_FL_CONFIGURED, &dev->flags)) 	\
		ret = -EBUSY;						\
	if (ret < 0)							\
		return ret;						\
	dev->NAME = new_value;						\
	return count;							\
}									\
CONFIGFS_ATTR(nullb_device_, NAME);

static int nullb_update_nr_hw_queues(struct nullb_device *dev,
				     unsigned int submit_queues,
				     unsigned int poll_queues)

{
	struct blk_mq_tag_set *set;
	int ret, nr_hw_queues;

	if (!dev->nullb)
		return 0;

	/*
	 * Make sure at least one submit queue exists.
	 */
	if (!submit_queues)
		return -EINVAL;

	/*
	 * Make sure that null_init_hctx() does not access nullb->queues[] past
	 * the end of that array.
	 */
	if (submit_queues > nr_cpu_ids || poll_queues > g_poll_queues)
		return -EINVAL;

	/*
	 * Keep previous and new queue numbers in nullb_device for reference in
	 * the call back function null_map_queues().
	 */
	dev->prev_submit_queues = dev->submit_queues;
	dev->prev_poll_queues = dev->poll_queues;
	dev->submit_queues = submit_queues;
	dev->poll_queues = poll_queues;

	set = dev->nullb->tag_set;
	nr_hw_queues = submit_queues + poll_queues;
	blk_mq_update_nr_hw_queues(set, nr_hw_queues);
	ret = set->nr_hw_queues == nr_hw_queues ? 0 : -ENOMEM;

	if (ret) {
		/* on error, revert the queue numbers */
		dev->submit_queues = dev->prev_submit_queues;
		dev->poll_queues = dev->prev_poll_queues;
	}

	return ret;
}

static int nullb_apply_submit_queues(struct nullb_device *dev,
				     unsigned int submit_queues)
{
	int ret;

	mutex_lock(&lock);
	ret = nullb_update_nr_hw_queues(dev, submit_queues, dev->poll_queues);
	mutex_unlock(&lock);

	return ret;
}

static int nullb_apply_poll_queues(struct nullb_device *dev,
				   unsigned int poll_queues)
{
	int ret;

	mutex_lock(&lock);
	ret = nullb_update_nr_hw_queues(dev, dev->submit_queues, poll_queues);
	mutex_unlock(&lock);

	return ret;
}

NULLB_DEVICE_ATTR(size, ulong, NULL);
NULLB_DEVICE_ATTR(completion_nsec, ulong, NULL);
NULLB_DEVICE_ATTR(submit_queues, uint, nullb_apply_submit_queues);
NULLB_DEVICE_ATTR(poll_queues, uint, nullb_apply_poll_queues);
NULLB_DEVICE_ATTR(home_node, uint, NULL);
NULLB_DEVICE_ATTR(queue_mode, uint, NULL);
NULLB_DEVICE_ATTR(blocksize, uint, NULL);
NULLB_DEVICE_ATTR(max_sectors, uint, NULL);
NULLB_DEVICE_ATTR(irqmode, uint, NULL);
NULLB_DEVICE_ATTR(hw_queue_depth, uint, NULL);
NULLB_DEVICE_ATTR(index, uint, NULL);
NULLB_DEVICE_ATTR(blocking, bool, NULL);
NULLB_DEVICE_ATTR(use_per_node_hctx, bool, NULL);
NULLB_DEVICE_ATTR(memory_backed, bool, NULL);
NULLB_DEVICE_ATTR(discard, bool, NULL);
NULLB_DEVICE_ATTR(mbps, uint, NULL);
NULLB_DEVICE_ATTR(cache_size, ulong, NULL);
NULLB_DEVICE_ATTR(zoned, bool, NULL);
NULLB_DEVICE_ATTR(zone_size, ulong, NULL);
NULLB_DEVICE_ATTR(zone_capacity, ulong, NULL);
NULLB_DEVICE_ATTR(zone_nr_conv, uint, NULL);
NULLB_DEVICE_ATTR(zone_max_open, uint, NULL);
NULLB_DEVICE_ATTR(zone_max_active, uint, NULL);
NULLB_DEVICE_ATTR(zone_append_max_sectors, uint, NULL);
NULLB_DEVICE_ATTR(virt_boundary, bool, NULL);
NULLB_DEVICE_ATTR(no_sched, bool, NULL);
NULLB_DEVICE_ATTR(shared_tags, bool, NULL);
NULLB_DEVICE_ATTR(shared_tag_bitmap, bool, NULL);
NULLB_DEVICE_ATTR(fua, bool, NULL);

static ssize_t nullb_device_power_show(struct config_item *item, char *page)
{
	return nullb_device_bool_attr_show(to_nullb_device(item)->power, page);
}

static ssize_t nullb_device_power_store(struct config_item *item,
				     const char *page, size_t count)
{
	struct nullb_device *dev = to_nullb_device(item);
	bool newp = false;
	ssize_t ret;

	ret = nullb_device_bool_attr_store(&newp, page, count);
	if (ret < 0)
		return ret;

	ret = count;
	mutex_lock(&lock);
	if (!dev->power && newp) {
		if (test_and_set_bit(NULLB_DEV_FL_UP, &dev->flags))
			goto out;

		ret = null_add_dev(dev);
		if (ret) {
			clear_bit(NULLB_DEV_FL_UP, &dev->flags);
			goto out;
		}

		set_bit(NULLB_DEV_FL_CONFIGURED, &dev->flags);
		dev->power = newp;
		ret = count;
	} else if (dev->power && !newp) {
		if (test_and_clear_bit(NULLB_DEV_FL_UP, &dev->flags)) {
			dev->power = newp;
			null_del_dev(dev->nullb);
		}
		clear_bit(NULLB_DEV_FL_CONFIGURED, &dev->flags);
	}

out:
	mutex_unlock(&lock);
	return ret;
}

CONFIGFS_ATTR(nullb_device_, power);

static ssize_t nullb_device_badblocks_show(struct config_item *item, char *page)
{
	struct nullb_device *t_dev = to_nullb_device(item);

	return badblocks_show(&t_dev->badblocks, page, 0);
}

static ssize_t nullb_device_badblocks_store(struct config_item *item,
				     const char *page, size_t count)
{
	struct nullb_device *t_dev = to_nullb_device(item);
	char *orig, *buf, *tmp;
	u64 start, end;
	int ret;

	orig = kstrndup(page, count, GFP_KERNEL);
	if (!orig)
		return -ENOMEM;

	buf = strstrip(orig);

	ret = -EINVAL;
	if (buf[0] != '+' && buf[0] != '-')
		goto out;
	tmp = strchr(&buf[1], '-');
	if (!tmp)
		goto out;
	*tmp = '\0';
	ret = kstrtoull(buf + 1, 0, &start);
	if (ret)
		goto out;
	ret = kstrtoull(tmp + 1, 0, &end);
	if (ret)
		goto out;
	ret = -EINVAL;
	if (start > end)
		goto out;
	/* enable badblocks */
	cmpxchg(&t_dev->badblocks.shift, -1, 0);
	if (buf[0] == '+')
		ret = badblocks_set(&t_dev->badblocks, start,
			end - start + 1, 1);
	else
		ret = badblocks_clear(&t_dev->badblocks, start,
			end - start + 1);
	if (ret == 0)
		ret = count;
out:
	kfree(orig);
	return ret;
}
CONFIGFS_ATTR(nullb_device_, badblocks);

static ssize_t nullb_device_zone_readonly_store(struct config_item *item,
						const char *page, size_t count)
{
	struct nullb_device *dev = to_nullb_device(item);

	return zone_cond_store(dev, page, count, BLK_ZONE_COND_READONLY);
}
CONFIGFS_ATTR_WO(nullb_device_, zone_readonly);

static ssize_t nullb_device_zone_offline_store(struct config_item *item,
					       const char *page, size_t count)
{
	struct nullb_device *dev = to_nullb_device(item);

	return zone_cond_store(dev, page, count, BLK_ZONE_COND_OFFLINE);
}
CONFIGFS_ATTR_WO(nullb_device_, zone_offline);

static struct configfs_attribute *nullb_device_attrs[] = {
	&nullb_device_attr_size,
	&nullb_device_attr_completion_nsec,
	&nullb_device_attr_submit_queues,
	&nullb_device_attr_poll_queues,
	&nullb_device_attr_home_node,
	&nullb_device_attr_queue_mode,
	&nullb_device_attr_blocksize,
	&nullb_device_attr_max_sectors,
	&nullb_device_attr_irqmode,
	&nullb_device_attr_hw_queue_depth,
	&nullb_device_attr_index,
	&nullb_device_attr_blocking,
	&nullb_device_attr_use_per_node_hctx,
	&nullb_device_attr_power,
	&nullb_device_attr_memory_backed,
	&nullb_device_attr_discard,
	&nullb_device_attr_mbps,
	&nullb_device_attr_cache_size,
	&nullb_device_attr_badblocks,
	&nullb_device_attr_zoned,
	&nullb_device_attr_zone_size,
	&nullb_device_attr_zone_capacity,
	&nullb_device_attr_zone_nr_conv,
	&nullb_device_attr_zone_max_open,
	&nullb_device_attr_zone_max_active,
	&nullb_device_attr_zone_append_max_sectors,
	&nullb_device_attr_zone_readonly,
	&nullb_device_attr_zone_offline,
	&nullb_device_attr_virt_boundary,
	&nullb_device_attr_no_sched,
	&nullb_device_attr_shared_tags,
	&nullb_device_attr_shared_tag_bitmap,
	&nullb_device_attr_fua,
	NULL,
};

static void nullb_device_release(struct config_item *item)
{
	struct nullb_device *dev = to_nullb_device(item);

	null_free_device_storage(dev, false);
	null_free_dev(dev);
}

static struct configfs_item_operations nullb_device_ops = {
	.release	= nullb_device_release,
};

static const struct config_item_type nullb_device_type = {
	.ct_item_ops	= &nullb_device_ops,
	.ct_attrs	= nullb_device_attrs,
	.ct_owner	= THIS_MODULE,
};

#ifdef CONFIG_BLK_DEV_NULL_BLK_FAULT_INJECTION

static void nullb_add_fault_config(struct nullb_device *dev)
{
	fault_config_init(&dev->timeout_config, "timeout_inject");
	fault_config_init(&dev->requeue_config, "requeue_inject");
	fault_config_init(&dev->init_hctx_fault_config, "init_hctx_fault_inject");

	configfs_add_default_group(&dev->timeout_config.group, &dev->group);
	configfs_add_default_group(&dev->requeue_config.group, &dev->group);
	configfs_add_default_group(&dev->init_hctx_fault_config.group, &dev->group);
}

#else

static void nullb_add_fault_config(struct nullb_device *dev)
{
}

#endif

static struct
config_group *nullb_group_make_group(struct config_group *group, const char *name)
{
	struct nullb_device *dev;

	if (null_find_dev_by_name(name))
		return ERR_PTR(-EEXIST);

	dev = null_alloc_dev();
	if (!dev)
		return ERR_PTR(-ENOMEM);

	config_group_init_type_name(&dev->group, name, &nullb_device_type);
	nullb_add_fault_config(dev);

	return &dev->group;
}

static void
nullb_group_drop_item(struct config_group *group, struct config_item *item)
{
	struct nullb_device *dev = to_nullb_device(item);

	if (test_and_clear_bit(NULLB_DEV_FL_UP, &dev->flags)) {
		mutex_lock(&lock);
		dev->power = false;
		null_del_dev(dev->nullb);
		mutex_unlock(&lock);
	}

	config_item_put(item);
}

static ssize_t memb_group_features_show(struct config_item *item, char *page)
{
	return snprintf(page, PAGE_SIZE,
			"badblocks,blocking,blocksize,cache_size,fua,"
			"completion_nsec,discard,home_node,hw_queue_depth,"
			"irqmode,max_sectors,mbps,memory_backed,no_sched,"
			"poll_queues,power,queue_mode,shared_tag_bitmap,"
			"shared_tags,size,submit_queues,use_per_node_hctx,"
			"virt_boundary,zoned,zone_capacity,zone_max_active,"
			"zone_max_open,zone_nr_conv,zone_offline,zone_readonly,"
<<<<<<< HEAD
			"zone_size\n");
=======
			"zone_size,zone_append_max_sectors\n");
>>>>>>> 0c383648
}

CONFIGFS_ATTR_RO(memb_group_, features);

static struct configfs_attribute *nullb_group_attrs[] = {
	&memb_group_attr_features,
	NULL,
};

static struct configfs_group_operations nullb_group_ops = {
	.make_group	= nullb_group_make_group,
	.drop_item	= nullb_group_drop_item,
};

static const struct config_item_type nullb_group_type = {
	.ct_group_ops	= &nullb_group_ops,
	.ct_attrs	= nullb_group_attrs,
	.ct_owner	= THIS_MODULE,
};

static struct configfs_subsystem nullb_subsys = {
	.su_group = {
		.cg_item = {
			.ci_namebuf = "nullb",
			.ci_type = &nullb_group_type,
		},
	},
};

static inline int null_cache_active(struct nullb *nullb)
{
	return test_bit(NULLB_DEV_FL_CACHE, &nullb->dev->flags);
}

static struct nullb_device *null_alloc_dev(void)
{
	struct nullb_device *dev;

	dev = kzalloc(sizeof(*dev), GFP_KERNEL);
	if (!dev)
		return NULL;

#ifdef CONFIG_BLK_DEV_NULL_BLK_FAULT_INJECTION
	dev->timeout_config.attr = null_timeout_attr;
	dev->requeue_config.attr = null_requeue_attr;
	dev->init_hctx_fault_config.attr = null_init_hctx_attr;
#endif

	INIT_RADIX_TREE(&dev->data, GFP_ATOMIC);
	INIT_RADIX_TREE(&dev->cache, GFP_ATOMIC);
	if (badblocks_init(&dev->badblocks, 0)) {
		kfree(dev);
		return NULL;
	}

	dev->size = g_gb * 1024;
	dev->completion_nsec = g_completion_nsec;
	dev->submit_queues = g_submit_queues;
	dev->prev_submit_queues = g_submit_queues;
	dev->poll_queues = g_poll_queues;
	dev->prev_poll_queues = g_poll_queues;
	dev->home_node = g_home_node;
	dev->queue_mode = g_queue_mode;
	dev->blocksize = g_bs;
	dev->max_sectors = g_max_sectors;
	dev->irqmode = g_irqmode;
	dev->hw_queue_depth = g_hw_queue_depth;
	dev->blocking = g_blocking;
	dev->memory_backed = g_memory_backed;
	dev->discard = g_discard;
	dev->cache_size = g_cache_size;
	dev->mbps = g_mbps;
	dev->use_per_node_hctx = g_use_per_node_hctx;
	dev->zoned = g_zoned;
	dev->zone_size = g_zone_size;
	dev->zone_capacity = g_zone_capacity;
	dev->zone_nr_conv = g_zone_nr_conv;
	dev->zone_max_open = g_zone_max_open;
	dev->zone_max_active = g_zone_max_active;
	dev->zone_append_max_sectors = g_zone_append_max_sectors;
	dev->virt_boundary = g_virt_boundary;
	dev->no_sched = g_no_sched;
	dev->shared_tags = g_shared_tags;
	dev->shared_tag_bitmap = g_shared_tag_bitmap;
	dev->fua = g_fua;

	return dev;
}

static void null_free_dev(struct nullb_device *dev)
{
	if (!dev)
		return;

	null_free_zoned_dev(dev);
	badblocks_exit(&dev->badblocks);
	kfree(dev);
}

static enum hrtimer_restart null_cmd_timer_expired(struct hrtimer *timer)
{
	struct nullb_cmd *cmd = container_of(timer, struct nullb_cmd, timer);

	blk_mq_end_request(blk_mq_rq_from_pdu(cmd), cmd->error);
	return HRTIMER_NORESTART;
}

static void null_cmd_end_timer(struct nullb_cmd *cmd)
{
	ktime_t kt = cmd->nq->dev->completion_nsec;

	hrtimer_start(&cmd->timer, kt, HRTIMER_MODE_REL);
}

static void null_complete_rq(struct request *rq)
{
	struct nullb_cmd *cmd = blk_mq_rq_to_pdu(rq);

	blk_mq_end_request(rq, cmd->error);
}

static struct nullb_page *null_alloc_page(void)
{
	struct nullb_page *t_page;

	t_page = kmalloc(sizeof(struct nullb_page), GFP_NOIO);
	if (!t_page)
		return NULL;

	t_page->page = alloc_pages(GFP_NOIO, 0);
	if (!t_page->page) {
		kfree(t_page);
		return NULL;
	}

	memset(t_page->bitmap, 0, sizeof(t_page->bitmap));
	return t_page;
}

static void null_free_page(struct nullb_page *t_page)
{
	__set_bit(NULLB_PAGE_FREE, t_page->bitmap);
	if (test_bit(NULLB_PAGE_LOCK, t_page->bitmap))
		return;
	__free_page(t_page->page);
	kfree(t_page);
}

static bool null_page_empty(struct nullb_page *page)
{
	int size = MAP_SZ - 2;

	return find_first_bit(page->bitmap, size) == size;
}

static void null_free_sector(struct nullb *nullb, sector_t sector,
	bool is_cache)
{
	unsigned int sector_bit;
	u64 idx;
	struct nullb_page *t_page, *ret;
	struct radix_tree_root *root;

	root = is_cache ? &nullb->dev->cache : &nullb->dev->data;
	idx = sector >> PAGE_SECTORS_SHIFT;
	sector_bit = (sector & SECTOR_MASK);

	t_page = radix_tree_lookup(root, idx);
	if (t_page) {
		__clear_bit(sector_bit, t_page->bitmap);

		if (null_page_empty(t_page)) {
			ret = radix_tree_delete_item(root, idx, t_page);
			WARN_ON(ret != t_page);
			null_free_page(ret);
			if (is_cache)
				nullb->dev->curr_cache -= PAGE_SIZE;
		}
	}
}

static struct nullb_page *null_radix_tree_insert(struct nullb *nullb, u64 idx,
	struct nullb_page *t_page, bool is_cache)
{
	struct radix_tree_root *root;

	root = is_cache ? &nullb->dev->cache : &nullb->dev->data;

	if (radix_tree_insert(root, idx, t_page)) {
		null_free_page(t_page);
		t_page = radix_tree_lookup(root, idx);
		WARN_ON(!t_page || t_page->page->index != idx);
	} else if (is_cache)
		nullb->dev->curr_cache += PAGE_SIZE;

	return t_page;
}

static void null_free_device_storage(struct nullb_device *dev, bool is_cache)
{
	unsigned long pos = 0;
	int nr_pages;
	struct nullb_page *ret, *t_pages[FREE_BATCH];
	struct radix_tree_root *root;

	root = is_cache ? &dev->cache : &dev->data;

	do {
		int i;

		nr_pages = radix_tree_gang_lookup(root,
				(void **)t_pages, pos, FREE_BATCH);

		for (i = 0; i < nr_pages; i++) {
			pos = t_pages[i]->page->index;
			ret = radix_tree_delete_item(root, pos, t_pages[i]);
			WARN_ON(ret != t_pages[i]);
			null_free_page(ret);
		}

		pos++;
	} while (nr_pages == FREE_BATCH);

	if (is_cache)
		dev->curr_cache = 0;
}

static struct nullb_page *__null_lookup_page(struct nullb *nullb,
	sector_t sector, bool for_write, bool is_cache)
{
	unsigned int sector_bit;
	u64 idx;
	struct nullb_page *t_page;
	struct radix_tree_root *root;

	idx = sector >> PAGE_SECTORS_SHIFT;
	sector_bit = (sector & SECTOR_MASK);

	root = is_cache ? &nullb->dev->cache : &nullb->dev->data;
	t_page = radix_tree_lookup(root, idx);
	WARN_ON(t_page && t_page->page->index != idx);

	if (t_page && (for_write || test_bit(sector_bit, t_page->bitmap)))
		return t_page;

	return NULL;
}

static struct nullb_page *null_lookup_page(struct nullb *nullb,
	sector_t sector, bool for_write, bool ignore_cache)
{
	struct nullb_page *page = NULL;

	if (!ignore_cache)
		page = __null_lookup_page(nullb, sector, for_write, true);
	if (page)
		return page;
	return __null_lookup_page(nullb, sector, for_write, false);
}

static struct nullb_page *null_insert_page(struct nullb *nullb,
					   sector_t sector, bool ignore_cache)
	__releases(&nullb->lock)
	__acquires(&nullb->lock)
{
	u64 idx;
	struct nullb_page *t_page;

	t_page = null_lookup_page(nullb, sector, true, ignore_cache);
	if (t_page)
		return t_page;

	spin_unlock_irq(&nullb->lock);

	t_page = null_alloc_page();
	if (!t_page)
		goto out_lock;

	if (radix_tree_preload(GFP_NOIO))
		goto out_freepage;

	spin_lock_irq(&nullb->lock);
	idx = sector >> PAGE_SECTORS_SHIFT;
	t_page->page->index = idx;
	t_page = null_radix_tree_insert(nullb, idx, t_page, !ignore_cache);
	radix_tree_preload_end();

	return t_page;
out_freepage:
	null_free_page(t_page);
out_lock:
	spin_lock_irq(&nullb->lock);
	return null_lookup_page(nullb, sector, true, ignore_cache);
}

static int null_flush_cache_page(struct nullb *nullb, struct nullb_page *c_page)
{
	int i;
	unsigned int offset;
	u64 idx;
	struct nullb_page *t_page, *ret;
	void *dst, *src;

	idx = c_page->page->index;

	t_page = null_insert_page(nullb, idx << PAGE_SECTORS_SHIFT, true);

	__clear_bit(NULLB_PAGE_LOCK, c_page->bitmap);
	if (test_bit(NULLB_PAGE_FREE, c_page->bitmap)) {
		null_free_page(c_page);
		if (t_page && null_page_empty(t_page)) {
			ret = radix_tree_delete_item(&nullb->dev->data,
				idx, t_page);
			null_free_page(t_page);
		}
		return 0;
	}

	if (!t_page)
		return -ENOMEM;

	src = kmap_local_page(c_page->page);
	dst = kmap_local_page(t_page->page);

	for (i = 0; i < PAGE_SECTORS;
			i += (nullb->dev->blocksize >> SECTOR_SHIFT)) {
		if (test_bit(i, c_page->bitmap)) {
			offset = (i << SECTOR_SHIFT);
			memcpy(dst + offset, src + offset,
				nullb->dev->blocksize);
			__set_bit(i, t_page->bitmap);
		}
	}

	kunmap_local(dst);
	kunmap_local(src);

	ret = radix_tree_delete_item(&nullb->dev->cache, idx, c_page);
	null_free_page(ret);
	nullb->dev->curr_cache -= PAGE_SIZE;

	return 0;
}

static int null_make_cache_space(struct nullb *nullb, unsigned long n)
{
	int i, err, nr_pages;
	struct nullb_page *c_pages[FREE_BATCH];
	unsigned long flushed = 0, one_round;

again:
	if ((nullb->dev->cache_size * 1024 * 1024) >
	     nullb->dev->curr_cache + n || nullb->dev->curr_cache == 0)
		return 0;

	nr_pages = radix_tree_gang_lookup(&nullb->dev->cache,
			(void **)c_pages, nullb->cache_flush_pos, FREE_BATCH);
	/*
	 * nullb_flush_cache_page could unlock before using the c_pages. To
	 * avoid race, we don't allow page free
	 */
	for (i = 0; i < nr_pages; i++) {
		nullb->cache_flush_pos = c_pages[i]->page->index;
		/*
		 * We found the page which is being flushed to disk by other
		 * threads
		 */
		if (test_bit(NULLB_PAGE_LOCK, c_pages[i]->bitmap))
			c_pages[i] = NULL;
		else
			__set_bit(NULLB_PAGE_LOCK, c_pages[i]->bitmap);
	}

	one_round = 0;
	for (i = 0; i < nr_pages; i++) {
		if (c_pages[i] == NULL)
			continue;
		err = null_flush_cache_page(nullb, c_pages[i]);
		if (err)
			return err;
		one_round++;
	}
	flushed += one_round << PAGE_SHIFT;

	if (n > flushed) {
		if (nr_pages == 0)
			nullb->cache_flush_pos = 0;
		if (one_round == 0) {
			/* give other threads a chance */
			spin_unlock_irq(&nullb->lock);
			spin_lock_irq(&nullb->lock);
		}
		goto again;
	}
	return 0;
}

static int copy_to_nullb(struct nullb *nullb, struct page *source,
	unsigned int off, sector_t sector, size_t n, bool is_fua)
{
	size_t temp, count = 0;
	unsigned int offset;
	struct nullb_page *t_page;

	while (count < n) {
		temp = min_t(size_t, nullb->dev->blocksize, n - count);

		if (null_cache_active(nullb) && !is_fua)
			null_make_cache_space(nullb, PAGE_SIZE);

		offset = (sector & SECTOR_MASK) << SECTOR_SHIFT;
		t_page = null_insert_page(nullb, sector,
			!null_cache_active(nullb) || is_fua);
		if (!t_page)
			return -ENOSPC;

		memcpy_page(t_page->page, offset, source, off + count, temp);

		__set_bit(sector & SECTOR_MASK, t_page->bitmap);

		if (is_fua)
			null_free_sector(nullb, sector, true);

		count += temp;
		sector += temp >> SECTOR_SHIFT;
	}
	return 0;
}

static int copy_from_nullb(struct nullb *nullb, struct page *dest,
	unsigned int off, sector_t sector, size_t n)
{
	size_t temp, count = 0;
	unsigned int offset;
	struct nullb_page *t_page;

	while (count < n) {
		temp = min_t(size_t, nullb->dev->blocksize, n - count);

		offset = (sector & SECTOR_MASK) << SECTOR_SHIFT;
		t_page = null_lookup_page(nullb, sector, false,
			!null_cache_active(nullb));

		if (t_page)
			memcpy_page(dest, off + count, t_page->page, offset,
				    temp);
		else
			zero_user(dest, off + count, temp);

		count += temp;
		sector += temp >> SECTOR_SHIFT;
	}
	return 0;
}

static void nullb_fill_pattern(struct nullb *nullb, struct page *page,
			       unsigned int len, unsigned int off)
{
	memset_page(page, off, 0xff, len);
}

blk_status_t null_handle_discard(struct nullb_device *dev,
				 sector_t sector, sector_t nr_sectors)
{
	struct nullb *nullb = dev->nullb;
	size_t n = nr_sectors << SECTOR_SHIFT;
	size_t temp;

	spin_lock_irq(&nullb->lock);
	while (n > 0) {
		temp = min_t(size_t, n, dev->blocksize);
		null_free_sector(nullb, sector, false);
		if (null_cache_active(nullb))
			null_free_sector(nullb, sector, true);
		sector += temp >> SECTOR_SHIFT;
		n -= temp;
	}
	spin_unlock_irq(&nullb->lock);

	return BLK_STS_OK;
}

static blk_status_t null_handle_flush(struct nullb *nullb)
{
	int err;

	if (!null_cache_active(nullb))
		return 0;

	spin_lock_irq(&nullb->lock);
	while (true) {
		err = null_make_cache_space(nullb,
			nullb->dev->cache_size * 1024 * 1024);
		if (err || nullb->dev->curr_cache == 0)
			break;
	}

	WARN_ON(!radix_tree_empty(&nullb->dev->cache));
	spin_unlock_irq(&nullb->lock);
	return errno_to_blk_status(err);
}

static int null_transfer(struct nullb *nullb, struct page *page,
	unsigned int len, unsigned int off, bool is_write, sector_t sector,
	bool is_fua)
{
	struct nullb_device *dev = nullb->dev;
	unsigned int valid_len = len;
	int err = 0;

	if (!is_write) {
		if (dev->zoned)
			valid_len = null_zone_valid_read_len(nullb,
				sector, len);

		if (valid_len) {
			err = copy_from_nullb(nullb, page, off,
				sector, valid_len);
			off += valid_len;
			len -= valid_len;
		}

		if (len)
			nullb_fill_pattern(nullb, page, len, off);
		flush_dcache_page(page);
	} else {
		flush_dcache_page(page);
		err = copy_to_nullb(nullb, page, off, sector, len, is_fua);
	}

	return err;
}

static blk_status_t null_handle_rq(struct nullb_cmd *cmd)
{
	struct request *rq = blk_mq_rq_from_pdu(cmd);
	struct nullb *nullb = cmd->nq->dev->nullb;
	int err = 0;
	unsigned int len;
	sector_t sector = blk_rq_pos(rq);
	struct req_iterator iter;
	struct bio_vec bvec;

	spin_lock_irq(&nullb->lock);
	rq_for_each_segment(bvec, rq, iter) {
		len = bvec.bv_len;
		err = null_transfer(nullb, bvec.bv_page, len, bvec.bv_offset,
				     op_is_write(req_op(rq)), sector,
				     rq->cmd_flags & REQ_FUA);
		if (err)
			break;
		sector += len >> SECTOR_SHIFT;
	}
	spin_unlock_irq(&nullb->lock);

<<<<<<< HEAD
	return 0;
=======
	return errno_to_blk_status(err);
>>>>>>> 0c383648
}

static inline blk_status_t null_handle_throttled(struct nullb_cmd *cmd)
{
	struct nullb_device *dev = cmd->nq->dev;
	struct nullb *nullb = dev->nullb;
	blk_status_t sts = BLK_STS_OK;
	struct request *rq = blk_mq_rq_from_pdu(cmd);

	if (!hrtimer_active(&nullb->bw_timer))
		hrtimer_restart(&nullb->bw_timer);

	if (atomic_long_sub_return(blk_rq_bytes(rq), &nullb->cur_bytes) < 0) {
		blk_mq_stop_hw_queues(nullb->q);
		/* race with timer */
		if (atomic_long_read(&nullb->cur_bytes) > 0)
			blk_mq_start_stopped_hw_queues(nullb->q, true);
		/* requeue request */
		sts = BLK_STS_DEV_RESOURCE;
	}
	return sts;
}

static inline blk_status_t null_handle_badblocks(struct nullb_cmd *cmd,
						 sector_t sector,
						 sector_t nr_sectors)
{
	struct badblocks *bb = &cmd->nq->dev->badblocks;
	sector_t first_bad;
	int bad_sectors;

	if (badblocks_check(bb, sector, nr_sectors, &first_bad, &bad_sectors))
		return BLK_STS_IOERR;

	return BLK_STS_OK;
}

static inline blk_status_t null_handle_memory_backed(struct nullb_cmd *cmd,
						     enum req_op op,
						     sector_t sector,
						     sector_t nr_sectors)
{
	struct nullb_device *dev = cmd->nq->dev;

	if (op == REQ_OP_DISCARD)
		return null_handle_discard(dev, sector, nr_sectors);
	return errno_to_blk_status(null_handle_rq(cmd));

<<<<<<< HEAD
=======
	return null_handle_rq(cmd);
>>>>>>> 0c383648
}

static void nullb_zero_read_cmd_buffer(struct nullb_cmd *cmd)
{
	struct request *rq = blk_mq_rq_from_pdu(cmd);
	struct nullb_device *dev = cmd->nq->dev;
	struct bio *bio;

	if (!dev->memory_backed && req_op(rq) == REQ_OP_READ) {
		__rq_for_each_bio(bio, rq)
			zero_fill_bio(bio);
	}
}

static inline void nullb_complete_cmd(struct nullb_cmd *cmd)
{
	struct request *rq = blk_mq_rq_from_pdu(cmd);

	/*
	 * Since root privileges are required to configure the null_blk
	 * driver, it is fine that this driver does not initialize the
	 * data buffers of read commands. Zero-initialize these buffers
	 * anyway if KMSAN is enabled to prevent that KMSAN complains
	 * about null_blk not initializing read data buffers.
	 */
	if (IS_ENABLED(CONFIG_KMSAN))
		nullb_zero_read_cmd_buffer(cmd);

	/* Complete IO by inline, softirq or timer */
	switch (cmd->nq->dev->irqmode) {
	case NULL_IRQ_SOFTIRQ:
		blk_mq_complete_request(rq);
		break;
	case NULL_IRQ_NONE:
		blk_mq_end_request(rq, cmd->error);
		break;
	case NULL_IRQ_TIMER:
		null_cmd_end_timer(cmd);
		break;
	}
}

blk_status_t null_process_cmd(struct nullb_cmd *cmd, enum req_op op,
			      sector_t sector, unsigned int nr_sectors)
{
	struct nullb_device *dev = cmd->nq->dev;
	blk_status_t ret;

	if (dev->badblocks.shift != -1) {
		ret = null_handle_badblocks(cmd, sector, nr_sectors);
		if (ret != BLK_STS_OK)
			return ret;
	}

	if (dev->memory_backed)
		return null_handle_memory_backed(cmd, op, sector, nr_sectors);

	return BLK_STS_OK;
}

static void null_handle_cmd(struct nullb_cmd *cmd, sector_t sector,
			    sector_t nr_sectors, enum req_op op)
{
	struct nullb_device *dev = cmd->nq->dev;
	struct nullb *nullb = dev->nullb;
	blk_status_t sts;

	if (op == REQ_OP_FLUSH) {
		cmd->error = null_handle_flush(nullb);
		goto out;
	}

	if (dev->zoned)
		sts = null_process_zoned_cmd(cmd, op, sector, nr_sectors);
	else
		sts = null_process_cmd(cmd, op, sector, nr_sectors);

	/* Do not overwrite errors (e.g. timeout errors) */
	if (cmd->error == BLK_STS_OK)
		cmd->error = sts;

out:
	nullb_complete_cmd(cmd);
}

static enum hrtimer_restart nullb_bwtimer_fn(struct hrtimer *timer)
{
	struct nullb *nullb = container_of(timer, struct nullb, bw_timer);
	ktime_t timer_interval = ktime_set(0, TIMER_INTERVAL);
	unsigned int mbps = nullb->dev->mbps;

	if (atomic_long_read(&nullb->cur_bytes) == mb_per_tick(mbps))
		return HRTIMER_NORESTART;

	atomic_long_set(&nullb->cur_bytes, mb_per_tick(mbps));
	blk_mq_start_stopped_hw_queues(nullb->q, true);

	hrtimer_forward_now(&nullb->bw_timer, timer_interval);

	return HRTIMER_RESTART;
}

static void nullb_setup_bwtimer(struct nullb *nullb)
{
	ktime_t timer_interval = ktime_set(0, TIMER_INTERVAL);

	hrtimer_init(&nullb->bw_timer, CLOCK_MONOTONIC, HRTIMER_MODE_REL);
	nullb->bw_timer.function = nullb_bwtimer_fn;
	atomic_long_set(&nullb->cur_bytes, mb_per_tick(nullb->dev->mbps));
	hrtimer_start(&nullb->bw_timer, timer_interval, HRTIMER_MODE_REL);
}

#ifdef CONFIG_BLK_DEV_NULL_BLK_FAULT_INJECTION

static bool should_timeout_request(struct request *rq)
{
	struct nullb_cmd *cmd = blk_mq_rq_to_pdu(rq);
	struct nullb_device *dev = cmd->nq->dev;

	return should_fail(&dev->timeout_config.attr, 1);
}

static bool should_requeue_request(struct request *rq)
{
	struct nullb_cmd *cmd = blk_mq_rq_to_pdu(rq);
	struct nullb_device *dev = cmd->nq->dev;

	return should_fail(&dev->requeue_config.attr, 1);
}

static bool should_init_hctx_fail(struct nullb_device *dev)
{
	return should_fail(&dev->init_hctx_fault_config.attr, 1);
}

#else

static bool should_timeout_request(struct request *rq)
{
	return false;
}

static bool should_requeue_request(struct request *rq)
{
	return false;
}

static bool should_init_hctx_fail(struct nullb_device *dev)
{
	return false;
}

#endif

static void null_map_queues(struct blk_mq_tag_set *set)
{
	struct nullb *nullb = set->driver_data;
	int i, qoff;
	unsigned int submit_queues = g_submit_queues;
	unsigned int poll_queues = g_poll_queues;

	if (nullb) {
		struct nullb_device *dev = nullb->dev;

		/*
		 * Refer nr_hw_queues of the tag set to check if the expected
		 * number of hardware queues are prepared. If block layer failed
		 * to prepare them, use previous numbers of submit queues and
		 * poll queues to map queues.
		 */
		if (set->nr_hw_queues ==
		    dev->submit_queues + dev->poll_queues) {
			submit_queues = dev->submit_queues;
			poll_queues = dev->poll_queues;
		} else if (set->nr_hw_queues ==
			   dev->prev_submit_queues + dev->prev_poll_queues) {
			submit_queues = dev->prev_submit_queues;
			poll_queues = dev->prev_poll_queues;
		} else {
			pr_warn("tag set has unexpected nr_hw_queues: %d\n",
				set->nr_hw_queues);
			WARN_ON_ONCE(true);
			submit_queues = 1;
			poll_queues = 0;
		}
	}

	for (i = 0, qoff = 0; i < set->nr_maps; i++) {
		struct blk_mq_queue_map *map = &set->map[i];

		switch (i) {
		case HCTX_TYPE_DEFAULT:
			map->nr_queues = submit_queues;
			break;
		case HCTX_TYPE_READ:
			map->nr_queues = 0;
			continue;
		case HCTX_TYPE_POLL:
			map->nr_queues = poll_queues;
			break;
		}
		map->queue_offset = qoff;
		qoff += map->nr_queues;
		blk_mq_map_queues(map);
	}
}

static int null_poll(struct blk_mq_hw_ctx *hctx, struct io_comp_batch *iob)
{
	struct nullb_queue *nq = hctx->driver_data;
	LIST_HEAD(list);
	int nr = 0;
	struct request *rq;

	spin_lock(&nq->poll_lock);
	list_splice_init(&nq->poll_list, &list);
	list_for_each_entry(rq, &list, queuelist)
		blk_mq_set_request_complete(rq);
	spin_unlock(&nq->poll_lock);

	while (!list_empty(&list)) {
		struct nullb_cmd *cmd;
		struct request *req;

		req = list_first_entry(&list, struct request, queuelist);
		list_del_init(&req->queuelist);
		cmd = blk_mq_rq_to_pdu(req);
		cmd->error = null_process_cmd(cmd, req_op(req), blk_rq_pos(req),
						blk_rq_sectors(req));
		if (!blk_mq_add_to_batch(req, iob, (__force int) cmd->error,
					blk_mq_end_request_batch))
			blk_mq_end_request(req, cmd->error);
		nr++;
	}

	return nr;
}

static enum blk_eh_timer_return null_timeout_rq(struct request *rq)
{
	struct blk_mq_hw_ctx *hctx = rq->mq_hctx;
	struct nullb_cmd *cmd = blk_mq_rq_to_pdu(rq);

	if (hctx->type == HCTX_TYPE_POLL) {
		struct nullb_queue *nq = hctx->driver_data;

		spin_lock(&nq->poll_lock);
		/* The request may have completed meanwhile. */
		if (blk_mq_request_completed(rq)) {
			spin_unlock(&nq->poll_lock);
			return BLK_EH_DONE;
		}
		list_del_init(&rq->queuelist);
		spin_unlock(&nq->poll_lock);
	}

	pr_info("rq %p timed out\n", rq);

	/*
	 * If the device is marked as blocking (i.e. memory backed or zoned
	 * device), the submission path may be blocked waiting for resources
	 * and cause real timeouts. For these real timeouts, the submission
	 * path will complete the request using blk_mq_complete_request().
	 * Only fake timeouts need to execute blk_mq_complete_request() here.
	 */
	cmd->error = BLK_STS_TIMEOUT;
	if (cmd->fake_timeout || hctx->type == HCTX_TYPE_POLL)
		blk_mq_complete_request(rq);
	return BLK_EH_DONE;
}

static blk_status_t null_queue_rq(struct blk_mq_hw_ctx *hctx,
				  const struct blk_mq_queue_data *bd)
{
	struct request *rq = bd->rq;
	struct nullb_cmd *cmd = blk_mq_rq_to_pdu(rq);
	struct nullb_queue *nq = hctx->driver_data;
	sector_t nr_sectors = blk_rq_sectors(rq);
	sector_t sector = blk_rq_pos(rq);
	const bool is_poll = hctx->type == HCTX_TYPE_POLL;

	might_sleep_if(hctx->flags & BLK_MQ_F_BLOCKING);

	if (!is_poll && nq->dev->irqmode == NULL_IRQ_TIMER) {
		hrtimer_init(&cmd->timer, CLOCK_MONOTONIC, HRTIMER_MODE_REL);
		cmd->timer.function = null_cmd_timer_expired;
	}
	cmd->error = BLK_STS_OK;
	cmd->nq = nq;
	cmd->fake_timeout = should_timeout_request(rq) ||
		blk_should_fake_timeout(rq->q);

	if (should_requeue_request(rq)) {
		/*
		 * Alternate between hitting the core BUSY path, and the
		 * driver driven requeue path
		 */
		nq->requeue_selection++;
		if (nq->requeue_selection & 1)
			return BLK_STS_RESOURCE;
		blk_mq_requeue_request(rq, true);
		return BLK_STS_OK;
	}

	if (test_bit(NULLB_DEV_FL_THROTTLED, &nq->dev->flags)) {
		blk_status_t sts = null_handle_throttled(cmd);

		if (sts != BLK_STS_OK)
			return sts;
	}

	blk_mq_start_request(rq);

	if (is_poll) {
		spin_lock(&nq->poll_lock);
		list_add_tail(&rq->queuelist, &nq->poll_list);
		spin_unlock(&nq->poll_lock);
		return BLK_STS_OK;
	}
	if (cmd->fake_timeout)
		return BLK_STS_OK;

	null_handle_cmd(cmd, sector, nr_sectors, req_op(rq));
	return BLK_STS_OK;
}

static void null_queue_rqs(struct request **rqlist)
{
	struct request *requeue_list = NULL;
	struct request **requeue_lastp = &requeue_list;
	struct blk_mq_queue_data bd = { };
	blk_status_t ret;

	do {
		struct request *rq = rq_list_pop(rqlist);

		bd.rq = rq;
		ret = null_queue_rq(rq->mq_hctx, &bd);
		if (ret != BLK_STS_OK)
			rq_list_add_tail(&requeue_lastp, rq);
	} while (!rq_list_empty(*rqlist));

	*rqlist = requeue_list;
}

static void null_init_queue(struct nullb *nullb, struct nullb_queue *nq)
{
	nq->dev = nullb->dev;
	INIT_LIST_HEAD(&nq->poll_list);
	spin_lock_init(&nq->poll_lock);
}

static int null_init_hctx(struct blk_mq_hw_ctx *hctx, void *driver_data,
			  unsigned int hctx_idx)
{
	struct nullb *nullb = hctx->queue->queuedata;
	struct nullb_queue *nq;

	if (should_init_hctx_fail(nullb->dev))
		return -EFAULT;

	nq = &nullb->queues[hctx_idx];
	hctx->driver_data = nq;
	null_init_queue(nullb, nq);

	return 0;
}

static const struct blk_mq_ops null_mq_ops = {
	.queue_rq       = null_queue_rq,
	.queue_rqs	= null_queue_rqs,
	.complete	= null_complete_rq,
	.timeout	= null_timeout_rq,
	.poll		= null_poll,
	.map_queues	= null_map_queues,
	.init_hctx	= null_init_hctx,
};

static void null_del_dev(struct nullb *nullb)
{
	struct nullb_device *dev;

	if (!nullb)
		return;

	dev = nullb->dev;

	ida_free(&nullb_indexes, nullb->index);

	list_del_init(&nullb->list);

	del_gendisk(nullb->disk);

	if (test_bit(NULLB_DEV_FL_THROTTLED, &nullb->dev->flags)) {
		hrtimer_cancel(&nullb->bw_timer);
		atomic_long_set(&nullb->cur_bytes, LONG_MAX);
		blk_mq_start_stopped_hw_queues(nullb->q, true);
	}

	put_disk(nullb->disk);
	if (nullb->tag_set == &nullb->__tag_set)
		blk_mq_free_tag_set(nullb->tag_set);
	kfree(nullb->queues);
	if (null_cache_active(nullb))
		null_free_device_storage(nullb->dev, true);
	kfree(nullb);
	dev->nullb = NULL;
}

static void null_config_discard(struct nullb *nullb, struct queue_limits *lim)
{
	if (nullb->dev->discard == false)
		return;

	if (!nullb->dev->memory_backed) {
		nullb->dev->discard = false;
		pr_info("discard option is ignored without memory backing\n");
		return;
	}

	if (nullb->dev->zoned) {
		nullb->dev->discard = false;
		pr_info("discard option is ignored in zoned mode\n");
		return;
	}

	lim->max_hw_discard_sectors = UINT_MAX >> 9;
}

static const struct block_device_operations null_ops = {
	.owner		= THIS_MODULE,
	.report_zones	= null_report_zones,
};

static int setup_queues(struct nullb *nullb)
{
	int nqueues = nr_cpu_ids;

	if (g_poll_queues)
		nqueues += g_poll_queues;

	nullb->queues = kcalloc(nqueues, sizeof(struct nullb_queue),
				GFP_KERNEL);
	if (!nullb->queues)
		return -ENOMEM;

	return 0;
}

static int null_init_tag_set(struct blk_mq_tag_set *set, int poll_queues)
{
	set->ops = &null_mq_ops;
	set->cmd_size = sizeof(struct nullb_cmd);
	set->timeout = 5 * HZ;
	set->nr_maps = 1;
	if (poll_queues) {
		set->nr_hw_queues += poll_queues;
		set->nr_maps += 2;
	}
	return blk_mq_alloc_tag_set(set);
}

static int null_init_global_tag_set(void)
{
	int error;

	if (tag_set.ops)
		return 0;

	tag_set.nr_hw_queues = g_submit_queues;
	tag_set.queue_depth = g_hw_queue_depth;
	tag_set.numa_node = g_home_node;
	tag_set.flags = BLK_MQ_F_SHOULD_MERGE;
	if (g_no_sched)
		tag_set.flags |= BLK_MQ_F_NO_SCHED;
	if (g_shared_tag_bitmap)
		tag_set.flags |= BLK_MQ_F_TAG_HCTX_SHARED;
	if (g_blocking)
		tag_set.flags |= BLK_MQ_F_BLOCKING;

	error = null_init_tag_set(&tag_set, g_poll_queues);
	if (error)
		tag_set.ops = NULL;
	return error;
}

static int null_setup_tagset(struct nullb *nullb)
{
	if (nullb->dev->shared_tags) {
		nullb->tag_set = &tag_set;
		return null_init_global_tag_set();
	}

	nullb->tag_set = &nullb->__tag_set;
	nullb->tag_set->driver_data = nullb;
	nullb->tag_set->nr_hw_queues = nullb->dev->submit_queues;
	nullb->tag_set->queue_depth = nullb->dev->hw_queue_depth;
	nullb->tag_set->numa_node = nullb->dev->home_node;
	nullb->tag_set->flags = BLK_MQ_F_SHOULD_MERGE;
	if (nullb->dev->no_sched)
		nullb->tag_set->flags |= BLK_MQ_F_NO_SCHED;
	if (nullb->dev->shared_tag_bitmap)
		nullb->tag_set->flags |= BLK_MQ_F_TAG_HCTX_SHARED;
	if (nullb->dev->blocking)
		nullb->tag_set->flags |= BLK_MQ_F_BLOCKING;
	return null_init_tag_set(nullb->tag_set, nullb->dev->poll_queues);
}

static int null_validate_conf(struct nullb_device *dev)
{
	if (dev->queue_mode == NULL_Q_RQ) {
		pr_err("legacy IO path is no longer available\n");
		return -EINVAL;
	}
	if (dev->queue_mode == NULL_Q_BIO) {
		pr_err("BIO-based IO path is no longer available, using blk-mq instead.\n");
		dev->queue_mode = NULL_Q_MQ;
	}

	if (blk_validate_block_size(dev->blocksize))
		return -EINVAL;

	if (dev->use_per_node_hctx) {
		if (dev->submit_queues != nr_online_nodes)
			dev->submit_queues = nr_online_nodes;
	} else if (dev->submit_queues > nr_cpu_ids)
		dev->submit_queues = nr_cpu_ids;
	else if (dev->submit_queues == 0)
		dev->submit_queues = 1;
	dev->prev_submit_queues = dev->submit_queues;

	if (dev->poll_queues > g_poll_queues)
		dev->poll_queues = g_poll_queues;
	dev->prev_poll_queues = dev->poll_queues;
	dev->irqmode = min_t(unsigned int, dev->irqmode, NULL_IRQ_TIMER);

	/* Do memory allocation, so set blocking */
	if (dev->memory_backed)
		dev->blocking = true;
	else /* cache is meaningless */
		dev->cache_size = 0;
	dev->cache_size = min_t(unsigned long, ULONG_MAX / 1024 / 1024,
						dev->cache_size);
	dev->mbps = min_t(unsigned int, 1024 * 40, dev->mbps);

	if (dev->zoned &&
	    (!dev->zone_size || !is_power_of_2(dev->zone_size))) {
		pr_err("zone_size must be power-of-two\n");
		return -EINVAL;
	}

	return 0;
}

#ifdef CONFIG_BLK_DEV_NULL_BLK_FAULT_INJECTION
static bool __null_setup_fault(struct fault_attr *attr, char *str)
{
	if (!str[0])
		return true;

	if (!setup_fault_attr(attr, str))
		return false;

	attr->verbose = 0;
	return true;
}
#endif

static bool null_setup_fault(void)
{
#ifdef CONFIG_BLK_DEV_NULL_BLK_FAULT_INJECTION
	if (!__null_setup_fault(&null_timeout_attr, g_timeout_str))
		return false;
	if (!__null_setup_fault(&null_requeue_attr, g_requeue_str))
		return false;
	if (!__null_setup_fault(&null_init_hctx_attr, g_init_hctx_str))
		return false;
#endif
	return true;
}

static int null_add_dev(struct nullb_device *dev)
{
	struct queue_limits lim = {
		.logical_block_size	= dev->blocksize,
		.physical_block_size	= dev->blocksize,
		.max_hw_sectors		= dev->max_sectors,
	};

	struct nullb *nullb;
	int rv;

	rv = null_validate_conf(dev);
	if (rv)
		return rv;

	nullb = kzalloc_node(sizeof(*nullb), GFP_KERNEL, dev->home_node);
	if (!nullb) {
		rv = -ENOMEM;
		goto out;
	}
	nullb->dev = dev;
	dev->nullb = nullb;

	spin_lock_init(&nullb->lock);

	rv = setup_queues(nullb);
	if (rv)
		goto out_free_nullb;

	rv = null_setup_tagset(nullb);
	if (rv)
		goto out_cleanup_queues;

	if (dev->virt_boundary)
		lim.virt_boundary_mask = PAGE_SIZE - 1;
	null_config_discard(nullb, &lim);
	if (dev->zoned) {
		rv = null_init_zoned_dev(dev, &lim);
		if (rv)
			goto out_cleanup_tags;
	}

	nullb->disk = blk_mq_alloc_disk(nullb->tag_set, &lim, nullb);
	if (IS_ERR(nullb->disk)) {
		rv = PTR_ERR(nullb->disk);
		goto out_cleanup_zone;
	}
	nullb->q = nullb->disk->queue;

	if (dev->mbps) {
		set_bit(NULLB_DEV_FL_THROTTLED, &dev->flags);
		nullb_setup_bwtimer(nullb);
	}

	if (dev->cache_size > 0) {
		set_bit(NULLB_DEV_FL_CACHE, &nullb->dev->flags);
<<<<<<< HEAD
		blk_queue_write_cache(nullb->q, true, true);
=======
		blk_queue_write_cache(nullb->q, true, dev->fua);
>>>>>>> 0c383648
	}

	nullb->q->queuedata = nullb;
	blk_queue_flag_set(QUEUE_FLAG_NONROT, nullb->q);

<<<<<<< HEAD
	mutex_lock(&lock);
	rv = ida_alloc(&nullb_indexes, GFP_KERNEL);
	if (rv < 0) {
		mutex_unlock(&lock);
		goto out_cleanup_disk;
	}
	nullb->index = rv;
	dev->index = rv;
	mutex_unlock(&lock);
=======
	rv = ida_alloc(&nullb_indexes, GFP_KERNEL);
	if (rv < 0)
		goto out_cleanup_disk;

	nullb->index = rv;
	dev->index = rv;
>>>>>>> 0c383648

	if (config_item_name(&dev->group.cg_item)) {
		/* Use configfs dir name as the device name */
		snprintf(nullb->disk_name, sizeof(nullb->disk_name),
			 "%s", config_item_name(&dev->group.cg_item));
	} else {
		sprintf(nullb->disk_name, "nullb%d", nullb->index);
	}

	set_capacity(nullb->disk,
		((sector_t)nullb->dev->size * SZ_1M) >> SECTOR_SHIFT);
	nullb->disk->major = null_major;
	nullb->disk->first_minor = nullb->index;
	nullb->disk->minors = 1;
	nullb->disk->fops = &null_ops;
	nullb->disk->private_data = nullb;
	strscpy_pad(nullb->disk->disk_name, nullb->disk_name, DISK_NAME_LEN);

	if (nullb->dev->zoned) {
		rv = null_register_zoned_dev(nullb);
		if (rv)
			goto out_ida_free;
	}

	rv = add_disk(nullb->disk);
	if (rv)
		goto out_ida_free;

	list_add_tail(&nullb->list, &nullb_list);

	pr_info("disk %s created\n", nullb->disk_name);

	return 0;

out_ida_free:
	ida_free(&nullb_indexes, nullb->index);
out_cleanup_disk:
	put_disk(nullb->disk);
out_cleanup_zone:
	null_free_zoned_dev(dev);
out_cleanup_tags:
	if (nullb->tag_set == &nullb->__tag_set)
		blk_mq_free_tag_set(nullb->tag_set);
out_cleanup_queues:
	kfree(nullb->queues);
out_free_nullb:
	kfree(nullb);
	dev->nullb = NULL;
out:
	return rv;
}

static struct nullb *null_find_dev_by_name(const char *name)
{
	struct nullb *nullb = NULL, *nb;

	mutex_lock(&lock);
	list_for_each_entry(nb, &nullb_list, list) {
		if (strcmp(nb->disk_name, name) == 0) {
			nullb = nb;
			break;
		}
	}
	mutex_unlock(&lock);

	return nullb;
}

static int null_create_dev(void)
{
	struct nullb_device *dev;
	int ret;

	dev = null_alloc_dev();
	if (!dev)
		return -ENOMEM;

	mutex_lock(&lock);
	ret = null_add_dev(dev);
	mutex_unlock(&lock);
	if (ret) {
		null_free_dev(dev);
		return ret;
	}

	return 0;
}

static void null_destroy_dev(struct nullb *nullb)
{
	struct nullb_device *dev = nullb->dev;

	null_del_dev(nullb);
	null_free_device_storage(dev, false);
	null_free_dev(dev);
}

static int __init null_init(void)
{
	int ret = 0;
	unsigned int i;
	struct nullb *nullb;

	if (g_bs > PAGE_SIZE) {
		pr_warn("invalid block size\n");
		pr_warn("defaults block size to %lu\n", PAGE_SIZE);
		g_bs = PAGE_SIZE;
	}

	if (g_home_node != NUMA_NO_NODE && g_home_node >= nr_online_nodes) {
		pr_err("invalid home_node value\n");
		g_home_node = NUMA_NO_NODE;
	}

	if (!null_setup_fault())
		return -EINVAL;

	if (g_queue_mode == NULL_Q_RQ) {
		pr_err("legacy IO path is no longer available\n");
		return -EINVAL;
	}

	if (g_use_per_node_hctx) {
		if (g_submit_queues != nr_online_nodes) {
			pr_warn("submit_queues param is set to %u.\n",
				nr_online_nodes);
			g_submit_queues = nr_online_nodes;
		}
	} else if (g_submit_queues > nr_cpu_ids) {
		g_submit_queues = nr_cpu_ids;
	} else if (g_submit_queues <= 0) {
		g_submit_queues = 1;
	}

	config_group_init(&nullb_subsys.su_group);
	mutex_init(&nullb_subsys.su_mutex);

	ret = configfs_register_subsystem(&nullb_subsys);
	if (ret)
		return ret;

	mutex_init(&lock);

	null_major = register_blkdev(0, "nullb");
	if (null_major < 0) {
		ret = null_major;
		goto err_conf;
	}

	for (i = 0; i < nr_devices; i++) {
		ret = null_create_dev();
		if (ret)
			goto err_dev;
	}

	pr_info("module loaded\n");
	return 0;

err_dev:
	while (!list_empty(&nullb_list)) {
		nullb = list_entry(nullb_list.next, struct nullb, list);
		null_destroy_dev(nullb);
	}
	unregister_blkdev(null_major, "nullb");
err_conf:
	configfs_unregister_subsystem(&nullb_subsys);
	return ret;
}

static void __exit null_exit(void)
{
	struct nullb *nullb;

	configfs_unregister_subsystem(&nullb_subsys);

	unregister_blkdev(null_major, "nullb");

	mutex_lock(&lock);
	while (!list_empty(&nullb_list)) {
		nullb = list_entry(nullb_list.next, struct nullb, list);
		null_destroy_dev(nullb);
	}
	mutex_unlock(&lock);

	if (tag_set.ops)
		blk_mq_free_tag_set(&tag_set);

	mutex_destroy(&lock);
}

module_init(null_init);
module_exit(null_exit);

MODULE_AUTHOR("Jens Axboe <axboe@kernel.dk>");
MODULE_DESCRIPTION("multi queue aware block test driver");
MODULE_LICENSE("GPL");<|MERGE_RESOLUTION|>--- conflicted
+++ resolved
@@ -700,11 +700,7 @@
 			"shared_tags,size,submit_queues,use_per_node_hctx,"
 			"virt_boundary,zoned,zone_capacity,zone_max_active,"
 			"zone_max_open,zone_nr_conv,zone_offline,zone_readonly,"
-<<<<<<< HEAD
-			"zone_size\n");
-=======
 			"zone_size,zone_append_max_sectors\n");
->>>>>>> 0c383648
 }
 
 CONFIGFS_ATTR_RO(memb_group_, features);
@@ -1260,11 +1256,7 @@
 	}
 	spin_unlock_irq(&nullb->lock);
 
-<<<<<<< HEAD
-	return 0;
-=======
 	return errno_to_blk_status(err);
->>>>>>> 0c383648
 }
 
 static inline blk_status_t null_handle_throttled(struct nullb_cmd *cmd)
@@ -1311,12 +1303,8 @@
 
 	if (op == REQ_OP_DISCARD)
 		return null_handle_discard(dev, sector, nr_sectors);
-	return errno_to_blk_status(null_handle_rq(cmd));
-
-<<<<<<< HEAD
-=======
+
 	return null_handle_rq(cmd);
->>>>>>> 0c383648
 }
 
 static void nullb_zero_read_cmd_buffer(struct nullb_cmd *cmd)
@@ -1954,34 +1942,18 @@
 
 	if (dev->cache_size > 0) {
 		set_bit(NULLB_DEV_FL_CACHE, &nullb->dev->flags);
-<<<<<<< HEAD
-		blk_queue_write_cache(nullb->q, true, true);
-=======
 		blk_queue_write_cache(nullb->q, true, dev->fua);
->>>>>>> 0c383648
 	}
 
 	nullb->q->queuedata = nullb;
 	blk_queue_flag_set(QUEUE_FLAG_NONROT, nullb->q);
 
-<<<<<<< HEAD
-	mutex_lock(&lock);
-	rv = ida_alloc(&nullb_indexes, GFP_KERNEL);
-	if (rv < 0) {
-		mutex_unlock(&lock);
-		goto out_cleanup_disk;
-	}
-	nullb->index = rv;
-	dev->index = rv;
-	mutex_unlock(&lock);
-=======
 	rv = ida_alloc(&nullb_indexes, GFP_KERNEL);
 	if (rv < 0)
 		goto out_cleanup_disk;
 
 	nullb->index = rv;
 	dev->index = rv;
->>>>>>> 0c383648
 
 	if (config_item_name(&dev->group.cg_item)) {
 		/* Use configfs dir name as the device name */
