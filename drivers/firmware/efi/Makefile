--- conflicted
+++ resolved
@@ -20,8 +20,5 @@
 obj-$(CONFIG_EFI_FAKE_MEMMAP)		+= fake_mem.o
 
 arm-obj-$(CONFIG_EFI)			:= arm-init.o arm-runtime.o
-<<<<<<< HEAD
-=======
 obj-$(CONFIG_ARM)			+= $(arm-obj-y)
->>>>>>> 6660800f
 obj-$(CONFIG_ARM64)			+= $(arm-obj-y)