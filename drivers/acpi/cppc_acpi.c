// SPDX-License-Identifier: GPL-2.0-only
/*
 * CPPC (Collaborative Processor Performance Control) methods used by CPUfreq drivers.
 *
 * (C) Copyright 2014, 2015 Linaro Ltd.
 * Author: Ashwin Chaugule <ashwin.chaugule@linaro.org>
 *
 * CPPC describes a few methods for controlling CPU performance using
 * information from a per CPU table called CPC. This table is described in
 * the ACPI v5.0+ specification. The table consists of a list of
 * registers which may be memory mapped or hardware registers and also may
 * include some static integer values.
 *
 * CPU performance is on an abstract continuous scale as against a discretized
 * P-state scale which is tied to CPU frequency only. In brief, the basic
 * operation involves:
 *
 * - OS makes a CPU performance request. (Can provide min and max bounds)
 *
 * - Platform (such as BMC) is free to optimize request within requested bounds
 *   depending on power/thermal budgets etc.
 *
 * - Platform conveys its decision back to OS
 *
 * The communication between OS and platform occurs through another medium
 * called (PCC) Platform Communication Channel. This is a generic mailbox like
 * mechanism which includes doorbell semantics to indicate register updates.
 * See drivers/mailbox/pcc.c for details on PCC.
 *
 * Finer details about the PCC and CPPC spec are available in the ACPI v5.1 and
 * above specifications.
 */

#define pr_fmt(fmt)	"ACPI CPPC: " fmt

#include <linux/delay.h>
#include <linux/iopoll.h>
#include <linux/ktime.h>
#include <linux/rwsem.h>
#include <linux/wait.h>
#include <linux/topology.h>
#include <linux/dmi.h>
#include <linux/units.h>
#include <linux/unaligned.h>

#include <acpi/cppc_acpi.h>

struct cppc_pcc_data {
	struct pcc_mbox_chan *pcc_channel;
	void __iomem *pcc_comm_addr;
	bool pcc_channel_acquired;
	unsigned int deadline_us;
	unsigned int pcc_mpar, pcc_mrtt, pcc_nominal;

	bool pending_pcc_write_cmd;	/* Any pending/batched PCC write cmds? */
	bool platform_owns_pcc;		/* Ownership of PCC subspace */
	unsigned int pcc_write_cnt;	/* Running count of PCC write commands */

	/*
	 * Lock to provide controlled access to the PCC channel.
	 *
	 * For performance critical usecases(currently cppc_set_perf)
	 *	We need to take read_lock and check if channel belongs to OSPM
	 * before reading or writing to PCC subspace
	 *	We need to take write_lock before transferring the channel
	 * ownership to the platform via a Doorbell
	 *	This allows us to batch a number of CPPC requests if they happen
	 * to originate in about the same time
	 *
	 * For non-performance critical usecases(init)
	 *	Take write_lock for all purposes which gives exclusive access
	 */
	struct rw_semaphore pcc_lock;

	/* Wait queue for CPUs whose requests were batched */
	wait_queue_head_t pcc_write_wait_q;
	ktime_t last_cmd_cmpl_time;
	ktime_t last_mpar_reset;
	int mpar_count;
	int refcount;
};

/* Array to represent the PCC channel per subspace ID */
static struct cppc_pcc_data *pcc_data[MAX_PCC_SUBSPACES];
/* The cpu_pcc_subspace_idx contains per CPU subspace ID */
static DEFINE_PER_CPU(int, cpu_pcc_subspace_idx);

/*
 * The cpc_desc structure contains the ACPI register details
 * as described in the per CPU _CPC tables. The details
 * include the type of register (e.g. PCC, System IO, FFH etc.)
 * and destination addresses which lets us READ/WRITE CPU performance
 * information using the appropriate I/O methods.
 */
static DEFINE_PER_CPU(struct cpc_desc *, cpc_desc_ptr);

/* pcc mapped address + header size + offset within PCC subspace */
#define GET_PCC_VADDR(offs, pcc_ss_id) (pcc_data[pcc_ss_id]->pcc_comm_addr + \
						0x8 + (offs))

/* Check if a CPC register is in PCC */
#define CPC_IN_PCC(cpc) ((cpc)->type == ACPI_TYPE_BUFFER &&		\
				(cpc)->cpc_entry.reg.space_id ==	\
				ACPI_ADR_SPACE_PLATFORM_COMM)

/* Check if a CPC register is in FFH */
#define CPC_IN_FFH(cpc) ((cpc)->type == ACPI_TYPE_BUFFER &&		\
				(cpc)->cpc_entry.reg.space_id ==	\
				ACPI_ADR_SPACE_FIXED_HARDWARE)

/* Check if a CPC register is in SystemMemory */
#define CPC_IN_SYSTEM_MEMORY(cpc) ((cpc)->type == ACPI_TYPE_BUFFER &&	\
				(cpc)->cpc_entry.reg.space_id ==	\
				ACPI_ADR_SPACE_SYSTEM_MEMORY)

/* Check if a CPC register is in SystemIo */
#define CPC_IN_SYSTEM_IO(cpc) ((cpc)->type == ACPI_TYPE_BUFFER &&	\
				(cpc)->cpc_entry.reg.space_id ==	\
				ACPI_ADR_SPACE_SYSTEM_IO)

/* Evaluates to True if reg is a NULL register descriptor */
#define IS_NULL_REG(reg) ((reg)->space_id ==  ACPI_ADR_SPACE_SYSTEM_MEMORY && \
				(reg)->address == 0 &&			\
				(reg)->bit_width == 0 &&		\
				(reg)->bit_offset == 0 &&		\
				(reg)->access_width == 0)

/* Evaluates to True if an optional cpc field is supported */
#define CPC_SUPPORTED(cpc) ((cpc)->type == ACPI_TYPE_INTEGER ?		\
				!!(cpc)->cpc_entry.int_value :		\
				!IS_NULL_REG(&(cpc)->cpc_entry.reg))
/*
 * Arbitrary Retries in case the remote processor is slow to respond
 * to PCC commands. Keeping it high enough to cover emulators where
 * the processors run painfully slow.
 */
#define NUM_RETRIES 500ULL

#define OVER_16BTS_MASK ~0xFFFFULL

#define define_one_cppc_ro(_name)		\
static struct kobj_attribute _name =		\
__ATTR(_name, 0444, show_##_name, NULL)

#define to_cpc_desc(a) container_of(a, struct cpc_desc, kobj)

#define show_cppc_data(access_fn, struct_name, member_name)		\
	static ssize_t show_##member_name(struct kobject *kobj,		\
				struct kobj_attribute *attr, char *buf)	\
	{								\
		struct cpc_desc *cpc_ptr = to_cpc_desc(kobj);		\
		struct struct_name st_name = {0};			\
		int ret;						\
									\
		ret = access_fn(cpc_ptr->cpu_id, &st_name);		\
		if (ret)						\
			return ret;					\
									\
		return sysfs_emit(buf, "%llu\n",		\
				(u64)st_name.member_name);		\
	}								\
	define_one_cppc_ro(member_name)

show_cppc_data(cppc_get_perf_caps, cppc_perf_caps, highest_perf);
show_cppc_data(cppc_get_perf_caps, cppc_perf_caps, lowest_perf);
show_cppc_data(cppc_get_perf_caps, cppc_perf_caps, nominal_perf);
show_cppc_data(cppc_get_perf_caps, cppc_perf_caps, lowest_nonlinear_perf);
show_cppc_data(cppc_get_perf_caps, cppc_perf_caps, guaranteed_perf);
show_cppc_data(cppc_get_perf_caps, cppc_perf_caps, lowest_freq);
show_cppc_data(cppc_get_perf_caps, cppc_perf_caps, nominal_freq);

show_cppc_data(cppc_get_perf_ctrs, cppc_perf_fb_ctrs, reference_perf);
show_cppc_data(cppc_get_perf_ctrs, cppc_perf_fb_ctrs, wraparound_time);

/* Check for valid access_width, otherwise, fallback to using bit_width */
#define GET_BIT_WIDTH(reg) ((reg)->access_width ? (8 << ((reg)->access_width - 1)) : (reg)->bit_width)

/* Shift and apply the mask for CPC reads/writes */
#define MASK_VAL_READ(reg, val) (((val) >> (reg)->bit_offset) &				\
					GENMASK(((reg)->bit_width) - 1, 0))
#define MASK_VAL_WRITE(reg, prev_val, val)						\
	((((val) & GENMASK(((reg)->bit_width) - 1, 0)) << (reg)->bit_offset) |		\
	((prev_val) & ~(GENMASK(((reg)->bit_width) - 1, 0) << (reg)->bit_offset)))	\

static ssize_t show_feedback_ctrs(struct kobject *kobj,
		struct kobj_attribute *attr, char *buf)
{
	struct cpc_desc *cpc_ptr = to_cpc_desc(kobj);
	struct cppc_perf_fb_ctrs fb_ctrs = {0};
	int ret;

	ret = cppc_get_perf_ctrs(cpc_ptr->cpu_id, &fb_ctrs);
	if (ret)
		return ret;

	return sysfs_emit(buf, "ref:%llu del:%llu\n",
			fb_ctrs.reference, fb_ctrs.delivered);
}
define_one_cppc_ro(feedback_ctrs);

static struct attribute *cppc_attrs[] = {
	&feedback_ctrs.attr,
	&reference_perf.attr,
	&wraparound_time.attr,
	&highest_perf.attr,
	&lowest_perf.attr,
	&lowest_nonlinear_perf.attr,
	&guaranteed_perf.attr,
	&nominal_perf.attr,
	&nominal_freq.attr,
	&lowest_freq.attr,
	NULL
};
ATTRIBUTE_GROUPS(cppc);

static const struct kobj_type cppc_ktype = {
	.sysfs_ops = &kobj_sysfs_ops,
	.default_groups = cppc_groups,
};

static int check_pcc_chan(int pcc_ss_id, bool chk_err_bit)
{
	int ret, status;
	struct cppc_pcc_data *pcc_ss_data = pcc_data[pcc_ss_id];
	struct acpi_pcct_shared_memory __iomem *generic_comm_base =
		pcc_ss_data->pcc_comm_addr;

	if (!pcc_ss_data->platform_owns_pcc)
		return 0;

	/*
	 * Poll PCC status register every 3us(delay_us) for maximum of
	 * deadline_us(timeout_us) until PCC command complete bit is set(cond)
	 */
	ret = readw_relaxed_poll_timeout(&generic_comm_base->status, status,
					status & PCC_CMD_COMPLETE_MASK, 3,
					pcc_ss_data->deadline_us);

	if (likely(!ret)) {
		pcc_ss_data->platform_owns_pcc = false;
		if (chk_err_bit && (status & PCC_ERROR_MASK))
			ret = -EIO;
	}

	if (unlikely(ret))
		pr_err("PCC check channel failed for ss: %d. ret=%d\n",
		       pcc_ss_id, ret);

	return ret;
}

/*
 * This function transfers the ownership of the PCC to the platform
 * So it must be called while holding write_lock(pcc_lock)
 */
static int send_pcc_cmd(int pcc_ss_id, u16 cmd)
{
	int ret = -EIO, i;
	struct cppc_pcc_data *pcc_ss_data = pcc_data[pcc_ss_id];
	struct acpi_pcct_shared_memory __iomem *generic_comm_base =
		pcc_ss_data->pcc_comm_addr;
	unsigned int time_delta;

	/*
	 * For CMD_WRITE we know for a fact the caller should have checked
	 * the channel before writing to PCC space
	 */
	if (cmd == CMD_READ) {
		/*
		 * If there are pending cpc_writes, then we stole the channel
		 * before write completion, so first send a WRITE command to
		 * platform
		 */
		if (pcc_ss_data->pending_pcc_write_cmd)
			send_pcc_cmd(pcc_ss_id, CMD_WRITE);

		ret = check_pcc_chan(pcc_ss_id, false);
		if (ret)
			goto end;
	} else /* CMD_WRITE */
		pcc_ss_data->pending_pcc_write_cmd = FALSE;

	/*
	 * Handle the Minimum Request Turnaround Time(MRTT)
	 * "The minimum amount of time that OSPM must wait after the completion
	 * of a command before issuing the next command, in microseconds"
	 */
	if (pcc_ss_data->pcc_mrtt) {
		time_delta = ktime_us_delta(ktime_get(),
					    pcc_ss_data->last_cmd_cmpl_time);
		if (pcc_ss_data->pcc_mrtt > time_delta)
			udelay(pcc_ss_data->pcc_mrtt - time_delta);
	}

	/*
	 * Handle the non-zero Maximum Periodic Access Rate(MPAR)
	 * "The maximum number of periodic requests that the subspace channel can
	 * support, reported in commands per minute. 0 indicates no limitation."
	 *
	 * This parameter should be ideally zero or large enough so that it can
	 * handle maximum number of requests that all the cores in the system can
	 * collectively generate. If it is not, we will follow the spec and just
	 * not send the request to the platform after hitting the MPAR limit in
	 * any 60s window
	 */
	if (pcc_ss_data->pcc_mpar) {
		if (pcc_ss_data->mpar_count == 0) {
			time_delta = ktime_ms_delta(ktime_get(),
						    pcc_ss_data->last_mpar_reset);
			if ((time_delta < 60 * MSEC_PER_SEC) && pcc_ss_data->last_mpar_reset) {
				pr_debug("PCC cmd for subspace %d not sent due to MPAR limit",
					 pcc_ss_id);
				ret = -EIO;
				goto end;
			}
			pcc_ss_data->last_mpar_reset = ktime_get();
			pcc_ss_data->mpar_count = pcc_ss_data->pcc_mpar;
		}
		pcc_ss_data->mpar_count--;
	}

	/* Write to the shared comm region. */
	writew_relaxed(cmd, &generic_comm_base->command);

	/* Flip CMD COMPLETE bit */
	writew_relaxed(0, &generic_comm_base->status);

	pcc_ss_data->platform_owns_pcc = true;

	/* Ring doorbell */
	ret = mbox_send_message(pcc_ss_data->pcc_channel->mchan, &cmd);
	if (ret < 0) {
		pr_err("Err sending PCC mbox message. ss: %d cmd:%d, ret:%d\n",
		       pcc_ss_id, cmd, ret);
		goto end;
	}

	/* wait for completion and check for PCC error bit */
	ret = check_pcc_chan(pcc_ss_id, true);

	if (pcc_ss_data->pcc_mrtt)
		pcc_ss_data->last_cmd_cmpl_time = ktime_get();

	if (pcc_ss_data->pcc_channel->mchan->mbox->txdone_irq)
		mbox_chan_txdone(pcc_ss_data->pcc_channel->mchan, ret);
	else
		mbox_client_txdone(pcc_ss_data->pcc_channel->mchan, ret);

end:
	if (cmd == CMD_WRITE) {
		if (unlikely(ret)) {
			for_each_possible_cpu(i) {
				struct cpc_desc *desc = per_cpu(cpc_desc_ptr, i);

				if (!desc)
					continue;

				if (desc->write_cmd_id == pcc_ss_data->pcc_write_cnt)
					desc->write_cmd_status = ret;
			}
		}
		pcc_ss_data->pcc_write_cnt++;
		wake_up_all(&pcc_ss_data->pcc_write_wait_q);
	}

	return ret;
}

static void cppc_chan_tx_done(struct mbox_client *cl, void *msg, int ret)
{
	if (ret < 0)
		pr_debug("TX did not complete: CMD sent:%x, ret:%d\n",
				*(u16 *)msg, ret);
	else
		pr_debug("TX completed. CMD sent:%x, ret:%d\n",
				*(u16 *)msg, ret);
}

static struct mbox_client cppc_mbox_cl = {
	.tx_done = cppc_chan_tx_done,
	.knows_txdone = true,
};

static int acpi_get_psd(struct cpc_desc *cpc_ptr, acpi_handle handle)
{
	int result = -EFAULT;
	acpi_status status = AE_OK;
	struct acpi_buffer buffer = {ACPI_ALLOCATE_BUFFER, NULL};
	struct acpi_buffer format = {sizeof("NNNNN"), "NNNNN"};
	struct acpi_buffer state = {0, NULL};
	union acpi_object  *psd = NULL;
	struct acpi_psd_package *pdomain;

	status = acpi_evaluate_object_typed(handle, "_PSD", NULL,
					    &buffer, ACPI_TYPE_PACKAGE);
	if (status == AE_NOT_FOUND)	/* _PSD is optional */
		return 0;
	if (ACPI_FAILURE(status))
		return -ENODEV;

	psd = buffer.pointer;
	if (!psd || psd->package.count != 1) {
		pr_debug("Invalid _PSD data\n");
		goto end;
	}

	pdomain = &(cpc_ptr->domain_info);

	state.length = sizeof(struct acpi_psd_package);
	state.pointer = pdomain;

	status = acpi_extract_package(&(psd->package.elements[0]),
		&format, &state);
	if (ACPI_FAILURE(status)) {
		pr_debug("Invalid _PSD data for CPU:%d\n", cpc_ptr->cpu_id);
		goto end;
	}

	if (pdomain->num_entries != ACPI_PSD_REV0_ENTRIES) {
		pr_debug("Unknown _PSD:num_entries for CPU:%d\n", cpc_ptr->cpu_id);
		goto end;
	}

	if (pdomain->revision != ACPI_PSD_REV0_REVISION) {
		pr_debug("Unknown _PSD:revision for CPU: %d\n", cpc_ptr->cpu_id);
		goto end;
	}

	if (pdomain->coord_type != DOMAIN_COORD_TYPE_SW_ALL &&
	    pdomain->coord_type != DOMAIN_COORD_TYPE_SW_ANY &&
	    pdomain->coord_type != DOMAIN_COORD_TYPE_HW_ALL) {
		pr_debug("Invalid _PSD:coord_type for CPU:%d\n", cpc_ptr->cpu_id);
		goto end;
	}

	result = 0;
end:
	kfree(buffer.pointer);
	return result;
}

bool acpi_cpc_valid(void)
{
	struct cpc_desc *cpc_ptr;
	int cpu;

	if (acpi_disabled)
		return false;

	for_each_present_cpu(cpu) {
		cpc_ptr = per_cpu(cpc_desc_ptr, cpu);
		if (!cpc_ptr)
			return false;
	}

	return true;
}
EXPORT_SYMBOL_GPL(acpi_cpc_valid);

bool cppc_allow_fast_switch(void)
{
	struct cpc_register_resource *desired_reg;
	struct cpc_desc *cpc_ptr;
	int cpu;

	for_each_possible_cpu(cpu) {
		cpc_ptr = per_cpu(cpc_desc_ptr, cpu);
		desired_reg = &cpc_ptr->cpc_regs[DESIRED_PERF];
		if (!CPC_IN_SYSTEM_MEMORY(desired_reg) &&
				!CPC_IN_SYSTEM_IO(desired_reg))
			return false;
	}

	return true;
}
EXPORT_SYMBOL_GPL(cppc_allow_fast_switch);

/**
 * acpi_get_psd_map - Map the CPUs in the freq domain of a given cpu
 * @cpu: Find all CPUs that share a domain with cpu.
 * @cpu_data: Pointer to CPU specific CPPC data including PSD info.
 *
 *	Return: 0 for success or negative value for err.
 */
int acpi_get_psd_map(unsigned int cpu, struct cppc_cpudata *cpu_data)
{
	struct cpc_desc *cpc_ptr, *match_cpc_ptr;
	struct acpi_psd_package *match_pdomain;
	struct acpi_psd_package *pdomain;
	int count_target, i;

	/*
	 * Now that we have _PSD data from all CPUs, let's setup P-state
	 * domain info.
	 */
	cpc_ptr = per_cpu(cpc_desc_ptr, cpu);
	if (!cpc_ptr)
		return -EFAULT;

	pdomain = &(cpc_ptr->domain_info);
	cpumask_set_cpu(cpu, cpu_data->shared_cpu_map);
	if (pdomain->num_processors <= 1)
		return 0;

	/* Validate the Domain info */
	count_target = pdomain->num_processors;
	if (pdomain->coord_type == DOMAIN_COORD_TYPE_SW_ALL)
		cpu_data->shared_type = CPUFREQ_SHARED_TYPE_ALL;
	else if (pdomain->coord_type == DOMAIN_COORD_TYPE_HW_ALL)
		cpu_data->shared_type = CPUFREQ_SHARED_TYPE_HW;
	else if (pdomain->coord_type == DOMAIN_COORD_TYPE_SW_ANY)
		cpu_data->shared_type = CPUFREQ_SHARED_TYPE_ANY;

	for_each_possible_cpu(i) {
		if (i == cpu)
			continue;

		match_cpc_ptr = per_cpu(cpc_desc_ptr, i);
		if (!match_cpc_ptr)
			goto err_fault;

		match_pdomain = &(match_cpc_ptr->domain_info);
		if (match_pdomain->domain != pdomain->domain)
			continue;

		/* Here i and cpu are in the same domain */
		if (match_pdomain->num_processors != count_target)
			goto err_fault;

		if (pdomain->coord_type != match_pdomain->coord_type)
			goto err_fault;

		cpumask_set_cpu(i, cpu_data->shared_cpu_map);
	}

	return 0;

err_fault:
	/* Assume no coordination on any error parsing domain info */
	cpumask_clear(cpu_data->shared_cpu_map);
	cpumask_set_cpu(cpu, cpu_data->shared_cpu_map);
	cpu_data->shared_type = CPUFREQ_SHARED_TYPE_NONE;

	return -EFAULT;
}
EXPORT_SYMBOL_GPL(acpi_get_psd_map);

static int register_pcc_channel(int pcc_ss_idx)
{
	struct pcc_mbox_chan *pcc_chan;
	u64 usecs_lat;

	if (pcc_ss_idx >= 0) {
		pcc_chan = pcc_mbox_request_channel(&cppc_mbox_cl, pcc_ss_idx);

		if (IS_ERR(pcc_chan)) {
			pr_err("Failed to find PCC channel for subspace %d\n",
			       pcc_ss_idx);
			return -ENODEV;
		}

		pcc_data[pcc_ss_idx]->pcc_channel = pcc_chan;
		/*
		 * cppc_ss->latency is just a Nominal value. In reality
		 * the remote processor could be much slower to reply.
		 * So add an arbitrary amount of wait on top of Nominal.
		 */
		usecs_lat = NUM_RETRIES * pcc_chan->latency;
		pcc_data[pcc_ss_idx]->deadline_us = usecs_lat;
		pcc_data[pcc_ss_idx]->pcc_mrtt = pcc_chan->min_turnaround_time;
		pcc_data[pcc_ss_idx]->pcc_mpar = pcc_chan->max_access_rate;
		pcc_data[pcc_ss_idx]->pcc_nominal = pcc_chan->latency;

		pcc_data[pcc_ss_idx]->pcc_comm_addr =
			acpi_os_ioremap(pcc_chan->shmem_base_addr,
					pcc_chan->shmem_size);
		if (!pcc_data[pcc_ss_idx]->pcc_comm_addr) {
			pr_err("Failed to ioremap PCC comm region mem for %d\n",
			       pcc_ss_idx);
			return -ENOMEM;
		}

		/* Set flag so that we don't come here for each CPU. */
		pcc_data[pcc_ss_idx]->pcc_channel_acquired = true;
	}

	return 0;
}

/**
 * cpc_ffh_supported() - check if FFH reading supported
 *
 * Check if the architecture has support for functional fixed hardware
 * read/write capability.
 *
 * Return: true for supported, false for not supported
 */
bool __weak cpc_ffh_supported(void)
{
	return false;
}

/**
 * cpc_supported_by_cpu() - check if CPPC is supported by CPU
 *
 * Check if the architectural support for CPPC is present even
 * if the _OSC hasn't prescribed it
 *
 * Return: true for supported, false for not supported
 */
bool __weak cpc_supported_by_cpu(void)
{
	return false;
}

/**
 * pcc_data_alloc() - Allocate the pcc_data memory for pcc subspace
 * @pcc_ss_id: PCC Subspace index as in the PCC client ACPI package.
 *
 * Check and allocate the cppc_pcc_data memory.
 * In some processor configurations it is possible that same subspace
 * is shared between multiple CPUs. This is seen especially in CPUs
 * with hardware multi-threading support.
 *
 * Return: 0 for success, errno for failure
 */
static int pcc_data_alloc(int pcc_ss_id)
{
	if (pcc_ss_id < 0 || pcc_ss_id >= MAX_PCC_SUBSPACES)
		return -EINVAL;

	if (pcc_data[pcc_ss_id]) {
		pcc_data[pcc_ss_id]->refcount++;
	} else {
		pcc_data[pcc_ss_id] = kzalloc(sizeof(struct cppc_pcc_data),
					      GFP_KERNEL);
		if (!pcc_data[pcc_ss_id])
			return -ENOMEM;
		pcc_data[pcc_ss_id]->refcount++;
	}

	return 0;
}

/*
 * An example CPC table looks like the following.
 *
 *  Name (_CPC, Package() {
 *      17,							// NumEntries
 *      1,							// Revision
 *      ResourceTemplate() {Register(PCC, 32, 0, 0x120, 2)},	// Highest Performance
 *      ResourceTemplate() {Register(PCC, 32, 0, 0x124, 2)},	// Nominal Performance
 *      ResourceTemplate() {Register(PCC, 32, 0, 0x128, 2)},	// Lowest Nonlinear Performance
 *      ResourceTemplate() {Register(PCC, 32, 0, 0x12C, 2)},	// Lowest Performance
 *      ResourceTemplate() {Register(PCC, 32, 0, 0x130, 2)},	// Guaranteed Performance Register
 *      ResourceTemplate() {Register(PCC, 32, 0, 0x110, 2)},	// Desired Performance Register
 *      ResourceTemplate() {Register(SystemMemory, 0, 0, 0, 0)},
 *      ...
 *      ...
 *      ...
 *  }
 * Each Register() encodes how to access that specific register.
 * e.g. a sample PCC entry has the following encoding:
 *
 *  Register (
 *      PCC,	// AddressSpaceKeyword
 *      8,	// RegisterBitWidth
 *      8,	// RegisterBitOffset
 *      0x30,	// RegisterAddress
 *      9,	// AccessSize (subspace ID)
 *  )
 */

#ifndef arch_init_invariance_cppc
static inline void arch_init_invariance_cppc(void) { }
#endif

/**
 * acpi_cppc_processor_probe - Search for per CPU _CPC objects.
 * @pr: Ptr to acpi_processor containing this CPU's logical ID.
 *
 *	Return: 0 for success or negative value for err.
 */
int acpi_cppc_processor_probe(struct acpi_processor *pr)
{
	struct acpi_buffer output = {ACPI_ALLOCATE_BUFFER, NULL};
	union acpi_object *out_obj, *cpc_obj;
	struct cpc_desc *cpc_ptr;
	struct cpc_reg *gas_t;
	struct device *cpu_dev;
	acpi_handle handle = pr->handle;
	unsigned int num_ent, i, cpc_rev;
	int pcc_subspace_id = -1;
	acpi_status status;
	int ret = -ENODATA;

	if (!osc_sb_cppc2_support_acked) {
		pr_debug("CPPC v2 _OSC not acked\n");
		if (!cpc_supported_by_cpu()) {
			pr_debug("CPPC is not supported by the CPU\n");
			return -ENODEV;
		}
	}

	/* Parse the ACPI _CPC table for this CPU. */
	status = acpi_evaluate_object_typed(handle, "_CPC", NULL, &output,
			ACPI_TYPE_PACKAGE);
	if (ACPI_FAILURE(status)) {
		ret = -ENODEV;
		goto out_buf_free;
	}

	out_obj = (union acpi_object *) output.pointer;

	cpc_ptr = kzalloc(sizeof(struct cpc_desc), GFP_KERNEL);
	if (!cpc_ptr) {
		ret = -ENOMEM;
		goto out_buf_free;
	}

	/* First entry is NumEntries. */
	cpc_obj = &out_obj->package.elements[0];
	if (cpc_obj->type == ACPI_TYPE_INTEGER)	{
		num_ent = cpc_obj->integer.value;
		if (num_ent <= 1) {
			pr_debug("Unexpected _CPC NumEntries value (%d) for CPU:%d\n",
				 num_ent, pr->id);
			goto out_free;
		}
	} else {
		pr_debug("Unexpected _CPC NumEntries entry type (%d) for CPU:%d\n",
			 cpc_obj->type, pr->id);
		goto out_free;
	}

	/* Second entry should be revision. */
	cpc_obj = &out_obj->package.elements[1];
	if (cpc_obj->type == ACPI_TYPE_INTEGER)	{
		cpc_rev = cpc_obj->integer.value;
	} else {
		pr_debug("Unexpected _CPC Revision entry type (%d) for CPU:%d\n",
			 cpc_obj->type, pr->id);
		goto out_free;
	}

	if (cpc_rev < CPPC_V2_REV) {
		pr_debug("Unsupported _CPC Revision (%d) for CPU:%d\n", cpc_rev,
			 pr->id);
		goto out_free;
	}

	/*
	 * Disregard _CPC if the number of entries in the return pachage is not
	 * as expected, but support future revisions being proper supersets of
	 * the v3 and only causing more entries to be returned by _CPC.
	 */
	if ((cpc_rev == CPPC_V2_REV && num_ent != CPPC_V2_NUM_ENT) ||
	    (cpc_rev == CPPC_V3_REV && num_ent != CPPC_V3_NUM_ENT) ||
	    (cpc_rev > CPPC_V3_REV && num_ent <= CPPC_V3_NUM_ENT)) {
		pr_debug("Unexpected number of _CPC return package entries (%d) for CPU:%d\n",
			 num_ent, pr->id);
		goto out_free;
	}
	if (cpc_rev > CPPC_V3_REV) {
		num_ent = CPPC_V3_NUM_ENT;
		cpc_rev = CPPC_V3_REV;
	}

	cpc_ptr->num_entries = num_ent;
	cpc_ptr->version = cpc_rev;

	/* Iterate through remaining entries in _CPC */
	for (i = 2; i < num_ent; i++) {
		cpc_obj = &out_obj->package.elements[i];

		if (cpc_obj->type == ACPI_TYPE_INTEGER)	{
			cpc_ptr->cpc_regs[i-2].type = ACPI_TYPE_INTEGER;
			cpc_ptr->cpc_regs[i-2].cpc_entry.int_value = cpc_obj->integer.value;
		} else if (cpc_obj->type == ACPI_TYPE_BUFFER) {
			gas_t = (struct cpc_reg *)
				cpc_obj->buffer.pointer;

			/*
			 * The PCC Subspace index is encoded inside
			 * the CPC table entries. The same PCC index
			 * will be used for all the PCC entries,
			 * so extract it only once.
			 */
			if (gas_t->space_id == ACPI_ADR_SPACE_PLATFORM_COMM) {
				if (pcc_subspace_id < 0) {
					pcc_subspace_id = gas_t->access_width;
					if (pcc_data_alloc(pcc_subspace_id))
						goto out_free;
				} else if (pcc_subspace_id != gas_t->access_width) {
					pr_debug("Mismatched PCC ids in _CPC for CPU:%d\n",
						 pr->id);
					goto out_free;
				}
			} else if (gas_t->space_id == ACPI_ADR_SPACE_SYSTEM_MEMORY) {
				if (gas_t->address) {
					void __iomem *addr;
					size_t access_width;

					if (!osc_cpc_flexible_adr_space_confirmed) {
						pr_debug("Flexible address space capability not supported\n");
						if (!cpc_supported_by_cpu())
							goto out_free;
					}

					access_width = GET_BIT_WIDTH(gas_t) / 8;
					addr = ioremap(gas_t->address, access_width);
					if (!addr)
						goto out_free;
					cpc_ptr->cpc_regs[i-2].sys_mem_vaddr = addr;
				}
			} else if (gas_t->space_id == ACPI_ADR_SPACE_SYSTEM_IO) {
				if (gas_t->access_width < 1 || gas_t->access_width > 3) {
					/*
					 * 1 = 8-bit, 2 = 16-bit, and 3 = 32-bit.
					 * SystemIO doesn't implement 64-bit
					 * registers.
					 */
					pr_debug("Invalid access width %d for SystemIO register in _CPC\n",
						 gas_t->access_width);
					goto out_free;
				}
				if (gas_t->address & OVER_16BTS_MASK) {
					/* SystemIO registers use 16-bit integer addresses */
					pr_debug("Invalid IO port %llu for SystemIO register in _CPC\n",
						 gas_t->address);
					goto out_free;
				}
				if (!osc_cpc_flexible_adr_space_confirmed) {
					pr_debug("Flexible address space capability not supported\n");
					if (!cpc_supported_by_cpu())
						goto out_free;
				}
			} else {
				if (gas_t->space_id != ACPI_ADR_SPACE_FIXED_HARDWARE || !cpc_ffh_supported()) {
					/* Support only PCC, SystemMemory, SystemIO, and FFH type regs. */
					pr_debug("Unsupported register type (%d) in _CPC\n",
						 gas_t->space_id);
					goto out_free;
				}
			}

			cpc_ptr->cpc_regs[i-2].type = ACPI_TYPE_BUFFER;
			memcpy(&cpc_ptr->cpc_regs[i-2].cpc_entry.reg, gas_t, sizeof(*gas_t));
		} else {
			pr_debug("Invalid entry type (%d) in _CPC for CPU:%d\n",
				 i, pr->id);
			goto out_free;
		}
	}
	per_cpu(cpu_pcc_subspace_idx, pr->id) = pcc_subspace_id;

	/*
	 * Initialize the remaining cpc_regs as unsupported.
	 * Example: In case FW exposes CPPC v2, the below loop will initialize
	 * LOWEST_FREQ and NOMINAL_FREQ regs as unsupported
	 */
	for (i = num_ent - 2; i < MAX_CPC_REG_ENT; i++) {
		cpc_ptr->cpc_regs[i].type = ACPI_TYPE_INTEGER;
		cpc_ptr->cpc_regs[i].cpc_entry.int_value = 0;
	}


	/* Store CPU Logical ID */
	cpc_ptr->cpu_id = pr->id;
<<<<<<< HEAD
	spin_lock_init(&cpc_ptr->rmw_lock);
=======
	raw_spin_lock_init(&cpc_ptr->rmw_lock);
>>>>>>> 58cfef73

	/* Parse PSD data for this CPU */
	ret = acpi_get_psd(cpc_ptr, handle);
	if (ret)
		goto out_free;

	/* Register PCC channel once for all PCC subspace ID. */
	if (pcc_subspace_id >= 0 && !pcc_data[pcc_subspace_id]->pcc_channel_acquired) {
		ret = register_pcc_channel(pcc_subspace_id);
		if (ret)
			goto out_free;

		init_rwsem(&pcc_data[pcc_subspace_id]->pcc_lock);
		init_waitqueue_head(&pcc_data[pcc_subspace_id]->pcc_write_wait_q);
	}

	/* Everything looks okay */
	pr_debug("Parsed CPC struct for CPU: %d\n", pr->id);

	/* Add per logical CPU nodes for reading its feedback counters. */
	cpu_dev = get_cpu_device(pr->id);
	if (!cpu_dev) {
		ret = -EINVAL;
		goto out_free;
	}

	/* Plug PSD data into this CPU's CPC descriptor. */
	per_cpu(cpc_desc_ptr, pr->id) = cpc_ptr;

	ret = kobject_init_and_add(&cpc_ptr->kobj, &cppc_ktype, &cpu_dev->kobj,
			"acpi_cppc");
	if (ret) {
		per_cpu(cpc_desc_ptr, pr->id) = NULL;
		kobject_put(&cpc_ptr->kobj);
		goto out_free;
	}

	arch_init_invariance_cppc();

	kfree(output.pointer);
	return 0;

out_free:
	/* Free all the mapped sys mem areas for this CPU */
	for (i = 2; i < cpc_ptr->num_entries; i++) {
		void __iomem *addr = cpc_ptr->cpc_regs[i-2].sys_mem_vaddr;

		if (addr)
			iounmap(addr);
	}
	kfree(cpc_ptr);

out_buf_free:
	kfree(output.pointer);
	return ret;
}
EXPORT_SYMBOL_GPL(acpi_cppc_processor_probe);

/**
 * acpi_cppc_processor_exit - Cleanup CPC structs.
 * @pr: Ptr to acpi_processor containing this CPU's logical ID.
 *
 * Return: Void
 */
void acpi_cppc_processor_exit(struct acpi_processor *pr)
{
	struct cpc_desc *cpc_ptr;
	unsigned int i;
	void __iomem *addr;
	int pcc_ss_id = per_cpu(cpu_pcc_subspace_idx, pr->id);

	if (pcc_ss_id >= 0 && pcc_data[pcc_ss_id]) {
		if (pcc_data[pcc_ss_id]->pcc_channel_acquired) {
			pcc_data[pcc_ss_id]->refcount--;
			if (!pcc_data[pcc_ss_id]->refcount) {
				pcc_mbox_free_channel(pcc_data[pcc_ss_id]->pcc_channel);
				kfree(pcc_data[pcc_ss_id]);
				pcc_data[pcc_ss_id] = NULL;
			}
		}
	}

	cpc_ptr = per_cpu(cpc_desc_ptr, pr->id);
	if (!cpc_ptr)
		return;

	/* Free all the mapped sys mem areas for this CPU */
	for (i = 2; i < cpc_ptr->num_entries; i++) {
		addr = cpc_ptr->cpc_regs[i-2].sys_mem_vaddr;
		if (addr)
			iounmap(addr);
	}

	kobject_put(&cpc_ptr->kobj);
	kfree(cpc_ptr);
}
EXPORT_SYMBOL_GPL(acpi_cppc_processor_exit);

/**
 * cpc_read_ffh() - Read FFH register
 * @cpunum:	CPU number to read
 * @reg:	cppc register information
 * @val:	place holder for return value
 *
 * Read bit_width bits from a specified address and bit_offset
 *
 * Return: 0 for success and error code
 */
int __weak cpc_read_ffh(int cpunum, struct cpc_reg *reg, u64 *val)
{
	return -ENOTSUPP;
}

/**
 * cpc_write_ffh() - Write FFH register
 * @cpunum:	CPU number to write
 * @reg:	cppc register information
 * @val:	value to write
 *
 * Write value of bit_width bits to a specified address and bit_offset
 *
 * Return: 0 for success and error code
 */
int __weak cpc_write_ffh(int cpunum, struct cpc_reg *reg, u64 val)
{
	return -ENOTSUPP;
}

/*
 * Since cpc_read and cpc_write are called while holding pcc_lock, it should be
 * as fast as possible. We have already mapped the PCC subspace during init, so
 * we can directly write to it.
 */

static int cpc_read(int cpu, struct cpc_register_resource *reg_res, u64 *val)
{
	void __iomem *vaddr = NULL;
	int size;
	int pcc_ss_id = per_cpu(cpu_pcc_subspace_idx, cpu);
	struct cpc_reg *reg = &reg_res->cpc_entry.reg;

	if (reg_res->type == ACPI_TYPE_INTEGER) {
		*val = reg_res->cpc_entry.int_value;
		return 0;
	}

	*val = 0;
	size = GET_BIT_WIDTH(reg);

	if (reg->space_id == ACPI_ADR_SPACE_SYSTEM_IO) {
		u32 val_u32;
		acpi_status status;

		status = acpi_os_read_port((acpi_io_address)reg->address,
					   &val_u32, size);
		if (ACPI_FAILURE(status)) {
			pr_debug("Error: Failed to read SystemIO port %llx\n",
				 reg->address);
			return -EFAULT;
		}

		*val = val_u32;
		return 0;
	} else if (reg->space_id == ACPI_ADR_SPACE_PLATFORM_COMM && pcc_ss_id >= 0) {
		/*
		 * For registers in PCC space, the register size is determined
		 * by the bit width field; the access size is used to indicate
		 * the PCC subspace id.
		 */
		size = reg->bit_width;
		vaddr = GET_PCC_VADDR(reg->address, pcc_ss_id);
	}
	else if (reg->space_id == ACPI_ADR_SPACE_SYSTEM_MEMORY)
		vaddr = reg_res->sys_mem_vaddr;
	else if (reg->space_id == ACPI_ADR_SPACE_FIXED_HARDWARE)
		return cpc_read_ffh(cpu, reg, val);
	else
		return acpi_os_read_memory((acpi_physical_address)reg->address,
				val, size);

	switch (size) {
	case 8:
		*val = readb_relaxed(vaddr);
		break;
	case 16:
		*val = readw_relaxed(vaddr);
		break;
	case 32:
		*val = readl_relaxed(vaddr);
		break;
	case 64:
		*val = readq_relaxed(vaddr);
		break;
	default:
		if (reg->space_id == ACPI_ADR_SPACE_SYSTEM_MEMORY) {
			pr_debug("Error: Cannot read %u bit width from system memory: 0x%llx\n",
				size, reg->address);
		} else if (reg->space_id == ACPI_ADR_SPACE_PLATFORM_COMM) {
			pr_debug("Error: Cannot read %u bit width from PCC for ss: %d\n",
				size, pcc_ss_id);
		}
		return -EFAULT;
	}

	if (reg->space_id == ACPI_ADR_SPACE_SYSTEM_MEMORY)
		*val = MASK_VAL_READ(reg, *val);

	return 0;
}

static int cpc_write(int cpu, struct cpc_register_resource *reg_res, u64 val)
{
	int ret_val = 0;
	int size;
	u64 prev_val;
	void __iomem *vaddr = NULL;
	int pcc_ss_id = per_cpu(cpu_pcc_subspace_idx, cpu);
	struct cpc_reg *reg = &reg_res->cpc_entry.reg;
	struct cpc_desc *cpc_desc;
<<<<<<< HEAD
=======
	unsigned long flags;
>>>>>>> 58cfef73

	size = GET_BIT_WIDTH(reg);

	if (reg->space_id == ACPI_ADR_SPACE_SYSTEM_IO) {
		acpi_status status;

		status = acpi_os_write_port((acpi_io_address)reg->address,
					    (u32)val, size);
		if (ACPI_FAILURE(status)) {
			pr_debug("Error: Failed to write SystemIO port %llx\n",
				 reg->address);
			return -EFAULT;
		}

		return 0;
	} else if (reg->space_id == ACPI_ADR_SPACE_PLATFORM_COMM && pcc_ss_id >= 0) {
		/*
		 * For registers in PCC space, the register size is determined
		 * by the bit width field; the access size is used to indicate
		 * the PCC subspace id.
		 */
		size = reg->bit_width;
		vaddr = GET_PCC_VADDR(reg->address, pcc_ss_id);
	}
	else if (reg->space_id == ACPI_ADR_SPACE_SYSTEM_MEMORY)
		vaddr = reg_res->sys_mem_vaddr;
	else if (reg->space_id == ACPI_ADR_SPACE_FIXED_HARDWARE)
		return cpc_write_ffh(cpu, reg, val);
	else
		return acpi_os_write_memory((acpi_physical_address)reg->address,
				val, size);

	if (reg->space_id == ACPI_ADR_SPACE_SYSTEM_MEMORY) {
		cpc_desc = per_cpu(cpc_desc_ptr, cpu);
		if (!cpc_desc) {
			pr_debug("No CPC descriptor for CPU:%d\n", cpu);
			return -ENODEV;
		}

<<<<<<< HEAD
		spin_lock(&cpc_desc->rmw_lock);
=======
		raw_spin_lock_irqsave(&cpc_desc->rmw_lock, flags);
>>>>>>> 58cfef73
		switch (size) {
		case 8:
			prev_val = readb_relaxed(vaddr);
			break;
		case 16:
			prev_val = readw_relaxed(vaddr);
			break;
		case 32:
			prev_val = readl_relaxed(vaddr);
			break;
		case 64:
			prev_val = readq_relaxed(vaddr);
			break;
		default:
<<<<<<< HEAD
			spin_unlock(&cpc_desc->rmw_lock);
=======
			raw_spin_unlock_irqrestore(&cpc_desc->rmw_lock, flags);
>>>>>>> 58cfef73
			return -EFAULT;
		}
		val = MASK_VAL_WRITE(reg, prev_val, val);
		val |= prev_val;
	}

	switch (size) {
	case 8:
		writeb_relaxed(val, vaddr);
		break;
	case 16:
		writew_relaxed(val, vaddr);
		break;
	case 32:
		writel_relaxed(val, vaddr);
		break;
	case 64:
		writeq_relaxed(val, vaddr);
		break;
	default:
		if (reg->space_id == ACPI_ADR_SPACE_SYSTEM_MEMORY) {
			pr_debug("Error: Cannot write %u bit width to system memory: 0x%llx\n",
				size, reg->address);
		} else if (reg->space_id == ACPI_ADR_SPACE_PLATFORM_COMM) {
			pr_debug("Error: Cannot write %u bit width to PCC for ss: %d\n",
				size, pcc_ss_id);
		}
		ret_val = -EFAULT;
		break;
	}

	if (reg->space_id == ACPI_ADR_SPACE_SYSTEM_MEMORY)
<<<<<<< HEAD
		spin_unlock(&cpc_desc->rmw_lock);
=======
		raw_spin_unlock_irqrestore(&cpc_desc->rmw_lock, flags);
>>>>>>> 58cfef73

	return ret_val;
}

static int cppc_get_perf(int cpunum, enum cppc_regs reg_idx, u64 *perf)
{
	struct cpc_desc *cpc_desc = per_cpu(cpc_desc_ptr, cpunum);
	struct cpc_register_resource *reg;

	if (!cpc_desc) {
		pr_debug("No CPC descriptor for CPU:%d\n", cpunum);
		return -ENODEV;
	}

	reg = &cpc_desc->cpc_regs[reg_idx];

	if (CPC_IN_PCC(reg)) {
		int pcc_ss_id = per_cpu(cpu_pcc_subspace_idx, cpunum);
		struct cppc_pcc_data *pcc_ss_data = NULL;
		int ret = 0;

		if (pcc_ss_id < 0)
			return -EIO;

		pcc_ss_data = pcc_data[pcc_ss_id];

		down_write(&pcc_ss_data->pcc_lock);

		if (send_pcc_cmd(pcc_ss_id, CMD_READ) >= 0)
			cpc_read(cpunum, reg, perf);
		else
			ret = -EIO;

		up_write(&pcc_ss_data->pcc_lock);

		return ret;
	}

	cpc_read(cpunum, reg, perf);

	return 0;
}

/**
 * cppc_get_desired_perf - Get the desired performance register value.
 * @cpunum: CPU from which to get desired performance.
 * @desired_perf: Return address.
 *
 * Return: 0 for success, -EIO otherwise.
 */
int cppc_get_desired_perf(int cpunum, u64 *desired_perf)
{
	return cppc_get_perf(cpunum, DESIRED_PERF, desired_perf);
}
EXPORT_SYMBOL_GPL(cppc_get_desired_perf);

/**
 * cppc_get_nominal_perf - Get the nominal performance register value.
 * @cpunum: CPU from which to get nominal performance.
 * @nominal_perf: Return address.
 *
 * Return: 0 for success, -EIO otherwise.
 */
int cppc_get_nominal_perf(int cpunum, u64 *nominal_perf)
{
	return cppc_get_perf(cpunum, NOMINAL_PERF, nominal_perf);
}

/**
 * cppc_get_highest_perf - Get the highest performance register value.
 * @cpunum: CPU from which to get highest performance.
 * @highest_perf: Return address.
 *
 * Return: 0 for success, -EIO otherwise.
 */
int cppc_get_highest_perf(int cpunum, u64 *highest_perf)
{
	return cppc_get_perf(cpunum, HIGHEST_PERF, highest_perf);
}
EXPORT_SYMBOL_GPL(cppc_get_highest_perf);

/**
 * cppc_get_epp_perf - Get the epp register value.
 * @cpunum: CPU from which to get epp preference value.
 * @epp_perf: Return address.
 *
 * Return: 0 for success, -EIO otherwise.
 */
int cppc_get_epp_perf(int cpunum, u64 *epp_perf)
{
	return cppc_get_perf(cpunum, ENERGY_PERF, epp_perf);
}
EXPORT_SYMBOL_GPL(cppc_get_epp_perf);

/**
 * cppc_get_perf_caps - Get a CPU's performance capabilities.
 * @cpunum: CPU from which to get capabilities info.
 * @perf_caps: ptr to cppc_perf_caps. See cppc_acpi.h
 *
 * Return: 0 for success with perf_caps populated else -ERRNO.
 */
int cppc_get_perf_caps(int cpunum, struct cppc_perf_caps *perf_caps)
{
	struct cpc_desc *cpc_desc = per_cpu(cpc_desc_ptr, cpunum);
	struct cpc_register_resource *highest_reg, *lowest_reg,
		*lowest_non_linear_reg, *nominal_reg, *guaranteed_reg,
		*low_freq_reg = NULL, *nom_freq_reg = NULL;
	u64 high, low, guaranteed, nom, min_nonlinear, low_f = 0, nom_f = 0;
	int pcc_ss_id = per_cpu(cpu_pcc_subspace_idx, cpunum);
	struct cppc_pcc_data *pcc_ss_data = NULL;
	int ret = 0, regs_in_pcc = 0;

	if (!cpc_desc) {
		pr_debug("No CPC descriptor for CPU:%d\n", cpunum);
		return -ENODEV;
	}

	highest_reg = &cpc_desc->cpc_regs[HIGHEST_PERF];
	lowest_reg = &cpc_desc->cpc_regs[LOWEST_PERF];
	lowest_non_linear_reg = &cpc_desc->cpc_regs[LOW_NON_LINEAR_PERF];
	nominal_reg = &cpc_desc->cpc_regs[NOMINAL_PERF];
	low_freq_reg = &cpc_desc->cpc_regs[LOWEST_FREQ];
	nom_freq_reg = &cpc_desc->cpc_regs[NOMINAL_FREQ];
	guaranteed_reg = &cpc_desc->cpc_regs[GUARANTEED_PERF];

	/* Are any of the regs PCC ?*/
	if (CPC_IN_PCC(highest_reg) || CPC_IN_PCC(lowest_reg) ||
		CPC_IN_PCC(lowest_non_linear_reg) || CPC_IN_PCC(nominal_reg) ||
		CPC_IN_PCC(low_freq_reg) || CPC_IN_PCC(nom_freq_reg)) {
		if (pcc_ss_id < 0) {
			pr_debug("Invalid pcc_ss_id\n");
			return -ENODEV;
		}
		pcc_ss_data = pcc_data[pcc_ss_id];
		regs_in_pcc = 1;
		down_write(&pcc_ss_data->pcc_lock);
		/* Ring doorbell once to update PCC subspace */
		if (send_pcc_cmd(pcc_ss_id, CMD_READ) < 0) {
			ret = -EIO;
			goto out_err;
		}
	}

	cpc_read(cpunum, highest_reg, &high);
	perf_caps->highest_perf = high;

	cpc_read(cpunum, lowest_reg, &low);
	perf_caps->lowest_perf = low;

	cpc_read(cpunum, nominal_reg, &nom);
	perf_caps->nominal_perf = nom;

	if (guaranteed_reg->type != ACPI_TYPE_BUFFER  ||
	    IS_NULL_REG(&guaranteed_reg->cpc_entry.reg)) {
		perf_caps->guaranteed_perf = 0;
	} else {
		cpc_read(cpunum, guaranteed_reg, &guaranteed);
		perf_caps->guaranteed_perf = guaranteed;
	}

	cpc_read(cpunum, lowest_non_linear_reg, &min_nonlinear);
	perf_caps->lowest_nonlinear_perf = min_nonlinear;

	if (!high || !low || !nom || !min_nonlinear)
		ret = -EFAULT;

	/* Read optional lowest and nominal frequencies if present */
	if (CPC_SUPPORTED(low_freq_reg))
		cpc_read(cpunum, low_freq_reg, &low_f);

	if (CPC_SUPPORTED(nom_freq_reg))
		cpc_read(cpunum, nom_freq_reg, &nom_f);

	perf_caps->lowest_freq = low_f;
	perf_caps->nominal_freq = nom_f;


out_err:
	if (regs_in_pcc)
		up_write(&pcc_ss_data->pcc_lock);
	return ret;
}
EXPORT_SYMBOL_GPL(cppc_get_perf_caps);

/**
 * cppc_perf_ctrs_in_pcc - Check if any perf counters are in a PCC region.
 *
 * CPPC has flexibility about how CPU performance counters are accessed.
 * One of the choices is PCC regions, which can have a high access latency. This
 * routine allows callers of cppc_get_perf_ctrs() to know this ahead of time.
 *
 * Return: true if any of the counters are in PCC regions, false otherwise
 */
bool cppc_perf_ctrs_in_pcc(void)
{
	int cpu;

	for_each_present_cpu(cpu) {
		struct cpc_register_resource *ref_perf_reg;
		struct cpc_desc *cpc_desc;

		cpc_desc = per_cpu(cpc_desc_ptr, cpu);

		if (CPC_IN_PCC(&cpc_desc->cpc_regs[DELIVERED_CTR]) ||
		    CPC_IN_PCC(&cpc_desc->cpc_regs[REFERENCE_CTR]) ||
		    CPC_IN_PCC(&cpc_desc->cpc_regs[CTR_WRAP_TIME]))
			return true;


		ref_perf_reg = &cpc_desc->cpc_regs[REFERENCE_PERF];

		/*
		 * If reference perf register is not supported then we should
		 * use the nominal perf value
		 */
		if (!CPC_SUPPORTED(ref_perf_reg))
			ref_perf_reg = &cpc_desc->cpc_regs[NOMINAL_PERF];

		if (CPC_IN_PCC(ref_perf_reg))
			return true;
	}

	return false;
}
EXPORT_SYMBOL_GPL(cppc_perf_ctrs_in_pcc);

/**
 * cppc_get_perf_ctrs - Read a CPU's performance feedback counters.
 * @cpunum: CPU from which to read counters.
 * @perf_fb_ctrs: ptr to cppc_perf_fb_ctrs. See cppc_acpi.h
 *
 * Return: 0 for success with perf_fb_ctrs populated else -ERRNO.
 */
int cppc_get_perf_ctrs(int cpunum, struct cppc_perf_fb_ctrs *perf_fb_ctrs)
{
	struct cpc_desc *cpc_desc = per_cpu(cpc_desc_ptr, cpunum);
	struct cpc_register_resource *delivered_reg, *reference_reg,
		*ref_perf_reg, *ctr_wrap_reg;
	int pcc_ss_id = per_cpu(cpu_pcc_subspace_idx, cpunum);
	struct cppc_pcc_data *pcc_ss_data = NULL;
	u64 delivered, reference, ref_perf, ctr_wrap_time;
	int ret = 0, regs_in_pcc = 0;

	if (!cpc_desc) {
		pr_debug("No CPC descriptor for CPU:%d\n", cpunum);
		return -ENODEV;
	}

	delivered_reg = &cpc_desc->cpc_regs[DELIVERED_CTR];
	reference_reg = &cpc_desc->cpc_regs[REFERENCE_CTR];
	ref_perf_reg = &cpc_desc->cpc_regs[REFERENCE_PERF];
	ctr_wrap_reg = &cpc_desc->cpc_regs[CTR_WRAP_TIME];

	/*
	 * If reference perf register is not supported then we should
	 * use the nominal perf value
	 */
	if (!CPC_SUPPORTED(ref_perf_reg))
		ref_perf_reg = &cpc_desc->cpc_regs[NOMINAL_PERF];

	/* Are any of the regs PCC ?*/
	if (CPC_IN_PCC(delivered_reg) || CPC_IN_PCC(reference_reg) ||
		CPC_IN_PCC(ctr_wrap_reg) || CPC_IN_PCC(ref_perf_reg)) {
		if (pcc_ss_id < 0) {
			pr_debug("Invalid pcc_ss_id\n");
			return -ENODEV;
		}
		pcc_ss_data = pcc_data[pcc_ss_id];
		down_write(&pcc_ss_data->pcc_lock);
		regs_in_pcc = 1;
		/* Ring doorbell once to update PCC subspace */
		if (send_pcc_cmd(pcc_ss_id, CMD_READ) < 0) {
			ret = -EIO;
			goto out_err;
		}
	}

	cpc_read(cpunum, delivered_reg, &delivered);
	cpc_read(cpunum, reference_reg, &reference);
	cpc_read(cpunum, ref_perf_reg, &ref_perf);

	/*
	 * Per spec, if ctr_wrap_time optional register is unsupported, then the
	 * performance counters are assumed to never wrap during the lifetime of
	 * platform
	 */
	ctr_wrap_time = (u64)(~((u64)0));
	if (CPC_SUPPORTED(ctr_wrap_reg))
		cpc_read(cpunum, ctr_wrap_reg, &ctr_wrap_time);

	if (!delivered || !reference ||	!ref_perf) {
		ret = -EFAULT;
		goto out_err;
	}

	perf_fb_ctrs->delivered = delivered;
	perf_fb_ctrs->reference = reference;
	perf_fb_ctrs->reference_perf = ref_perf;
	perf_fb_ctrs->wraparound_time = ctr_wrap_time;
out_err:
	if (regs_in_pcc)
		up_write(&pcc_ss_data->pcc_lock);
	return ret;
}
EXPORT_SYMBOL_GPL(cppc_get_perf_ctrs);

/*
 * Set Energy Performance Preference Register value through
 * Performance Controls Interface
 */
int cppc_set_epp_perf(int cpu, struct cppc_perf_ctrls *perf_ctrls, bool enable)
{
	int pcc_ss_id = per_cpu(cpu_pcc_subspace_idx, cpu);
	struct cpc_register_resource *epp_set_reg;
	struct cpc_register_resource *auto_sel_reg;
	struct cpc_desc *cpc_desc = per_cpu(cpc_desc_ptr, cpu);
	struct cppc_pcc_data *pcc_ss_data = NULL;
	int ret;

	if (!cpc_desc) {
		pr_debug("No CPC descriptor for CPU:%d\n", cpu);
		return -ENODEV;
	}

	auto_sel_reg = &cpc_desc->cpc_regs[AUTO_SEL_ENABLE];
	epp_set_reg = &cpc_desc->cpc_regs[ENERGY_PERF];

	if (CPC_IN_PCC(epp_set_reg) || CPC_IN_PCC(auto_sel_reg)) {
		if (pcc_ss_id < 0) {
			pr_debug("Invalid pcc_ss_id for CPU:%d\n", cpu);
			return -ENODEV;
		}

		if (CPC_SUPPORTED(auto_sel_reg)) {
			ret = cpc_write(cpu, auto_sel_reg, enable);
			if (ret)
				return ret;
		}

		if (CPC_SUPPORTED(epp_set_reg)) {
			ret = cpc_write(cpu, epp_set_reg, perf_ctrls->energy_perf);
			if (ret)
				return ret;
		}

		pcc_ss_data = pcc_data[pcc_ss_id];

		down_write(&pcc_ss_data->pcc_lock);
		/* after writing CPC, transfer the ownership of PCC to platform */
		ret = send_pcc_cmd(pcc_ss_id, CMD_WRITE);
		up_write(&pcc_ss_data->pcc_lock);
	} else if (osc_cpc_flexible_adr_space_confirmed &&
		   CPC_SUPPORTED(epp_set_reg) && CPC_IN_FFH(epp_set_reg)) {
		ret = cpc_write(cpu, epp_set_reg, perf_ctrls->energy_perf);
	} else {
		ret = -ENOTSUPP;
		pr_debug("_CPC in PCC and _CPC in FFH are not supported\n");
	}

	return ret;
}
EXPORT_SYMBOL_GPL(cppc_set_epp_perf);

/**
 * cppc_get_auto_sel_caps - Read autonomous selection register.
 * @cpunum : CPU from which to read register.
 * @perf_caps : struct where autonomous selection register value is updated.
 */
int cppc_get_auto_sel_caps(int cpunum, struct cppc_perf_caps *perf_caps)
{
	struct cpc_desc *cpc_desc = per_cpu(cpc_desc_ptr, cpunum);
	struct cpc_register_resource *auto_sel_reg;
	u64  auto_sel;

	if (!cpc_desc) {
		pr_debug("No CPC descriptor for CPU:%d\n", cpunum);
		return -ENODEV;
	}

	auto_sel_reg = &cpc_desc->cpc_regs[AUTO_SEL_ENABLE];

	if (!CPC_SUPPORTED(auto_sel_reg))
		pr_warn_once("Autonomous mode is not unsupported!\n");

	if (CPC_IN_PCC(auto_sel_reg)) {
		int pcc_ss_id = per_cpu(cpu_pcc_subspace_idx, cpunum);
		struct cppc_pcc_data *pcc_ss_data = NULL;
		int ret = 0;

		if (pcc_ss_id < 0)
			return -ENODEV;

		pcc_ss_data = pcc_data[pcc_ss_id];

		down_write(&pcc_ss_data->pcc_lock);

		if (send_pcc_cmd(pcc_ss_id, CMD_READ) >= 0) {
			cpc_read(cpunum, auto_sel_reg, &auto_sel);
			perf_caps->auto_sel = (bool)auto_sel;
		} else {
			ret = -EIO;
		}

		up_write(&pcc_ss_data->pcc_lock);

		return ret;
	}

	return 0;
}
EXPORT_SYMBOL_GPL(cppc_get_auto_sel_caps);

/**
 * cppc_set_auto_sel - Write autonomous selection register.
 * @cpu    : CPU to which to write register.
 * @enable : the desired value of autonomous selection resiter to be updated.
 */
int cppc_set_auto_sel(int cpu, bool enable)
{
	int pcc_ss_id = per_cpu(cpu_pcc_subspace_idx, cpu);
	struct cpc_register_resource *auto_sel_reg;
	struct cpc_desc *cpc_desc = per_cpu(cpc_desc_ptr, cpu);
	struct cppc_pcc_data *pcc_ss_data = NULL;
	int ret = -EINVAL;

	if (!cpc_desc) {
		pr_debug("No CPC descriptor for CPU:%d\n", cpu);
		return -ENODEV;
	}

	auto_sel_reg = &cpc_desc->cpc_regs[AUTO_SEL_ENABLE];

	if (CPC_IN_PCC(auto_sel_reg)) {
		if (pcc_ss_id < 0) {
			pr_debug("Invalid pcc_ss_id\n");
			return -ENODEV;
		}

		if (CPC_SUPPORTED(auto_sel_reg)) {
			ret = cpc_write(cpu, auto_sel_reg, enable);
			if (ret)
				return ret;
		}

		pcc_ss_data = pcc_data[pcc_ss_id];

		down_write(&pcc_ss_data->pcc_lock);
		/* after writing CPC, transfer the ownership of PCC to platform */
		ret = send_pcc_cmd(pcc_ss_id, CMD_WRITE);
		up_write(&pcc_ss_data->pcc_lock);
	} else {
		ret = -ENOTSUPP;
		pr_debug("_CPC in PCC is not supported\n");
	}

	return ret;
}
EXPORT_SYMBOL_GPL(cppc_set_auto_sel);

/**
 * cppc_set_enable - Set to enable CPPC on the processor by writing the
 * Continuous Performance Control package EnableRegister field.
 * @cpu: CPU for which to enable CPPC register.
 * @enable: 0 - disable, 1 - enable CPPC feature on the processor.
 *
 * Return: 0 for success, -ERRNO or -EIO otherwise.
 */
int cppc_set_enable(int cpu, bool enable)
{
	int pcc_ss_id = per_cpu(cpu_pcc_subspace_idx, cpu);
	struct cpc_register_resource *enable_reg;
	struct cpc_desc *cpc_desc = per_cpu(cpc_desc_ptr, cpu);
	struct cppc_pcc_data *pcc_ss_data = NULL;
	int ret = -EINVAL;

	if (!cpc_desc) {
		pr_debug("No CPC descriptor for CPU:%d\n", cpu);
		return -EINVAL;
	}

	enable_reg = &cpc_desc->cpc_regs[ENABLE];

	if (CPC_IN_PCC(enable_reg)) {

		if (pcc_ss_id < 0)
			return -EIO;

		ret = cpc_write(cpu, enable_reg, enable);
		if (ret)
			return ret;

		pcc_ss_data = pcc_data[pcc_ss_id];

		down_write(&pcc_ss_data->pcc_lock);
		/* after writing CPC, transfer the ownership of PCC to platfrom */
		ret = send_pcc_cmd(pcc_ss_id, CMD_WRITE);
		up_write(&pcc_ss_data->pcc_lock);
		return ret;
	}

	return cpc_write(cpu, enable_reg, enable);
}
EXPORT_SYMBOL_GPL(cppc_set_enable);

/**
 * cppc_set_perf - Set a CPU's performance controls.
 * @cpu: CPU for which to set performance controls.
 * @perf_ctrls: ptr to cppc_perf_ctrls. See cppc_acpi.h
 *
 * Return: 0 for success, -ERRNO otherwise.
 */
int cppc_set_perf(int cpu, struct cppc_perf_ctrls *perf_ctrls)
{
	struct cpc_desc *cpc_desc = per_cpu(cpc_desc_ptr, cpu);
	struct cpc_register_resource *desired_reg, *min_perf_reg, *max_perf_reg;
	int pcc_ss_id = per_cpu(cpu_pcc_subspace_idx, cpu);
	struct cppc_pcc_data *pcc_ss_data = NULL;
	int ret = 0;

	if (!cpc_desc) {
		pr_debug("No CPC descriptor for CPU:%d\n", cpu);
		return -ENODEV;
	}

	desired_reg = &cpc_desc->cpc_regs[DESIRED_PERF];
	min_perf_reg = &cpc_desc->cpc_regs[MIN_PERF];
	max_perf_reg = &cpc_desc->cpc_regs[MAX_PERF];

	/*
	 * This is Phase-I where we want to write to CPC registers
	 * -> We want all CPUs to be able to execute this phase in parallel
	 *
	 * Since read_lock can be acquired by multiple CPUs simultaneously we
	 * achieve that goal here
	 */
	if (CPC_IN_PCC(desired_reg) || CPC_IN_PCC(min_perf_reg) || CPC_IN_PCC(max_perf_reg)) {
		if (pcc_ss_id < 0) {
			pr_debug("Invalid pcc_ss_id\n");
			return -ENODEV;
		}
		pcc_ss_data = pcc_data[pcc_ss_id];
		down_read(&pcc_ss_data->pcc_lock); /* BEGIN Phase-I */
		if (pcc_ss_data->platform_owns_pcc) {
			ret = check_pcc_chan(pcc_ss_id, false);
			if (ret) {
				up_read(&pcc_ss_data->pcc_lock);
				return ret;
			}
		}
		/*
		 * Update the pending_write to make sure a PCC CMD_READ will not
		 * arrive and steal the channel during the switch to write lock
		 */
		pcc_ss_data->pending_pcc_write_cmd = true;
		cpc_desc->write_cmd_id = pcc_ss_data->pcc_write_cnt;
		cpc_desc->write_cmd_status = 0;
	}

	cpc_write(cpu, desired_reg, perf_ctrls->desired_perf);

	/*
	 * Only write if min_perf and max_perf not zero. Some drivers pass zero
	 * value to min and max perf, but they don't mean to set the zero value,
	 * they just don't want to write to those registers.
	 */
	if (perf_ctrls->min_perf)
		cpc_write(cpu, min_perf_reg, perf_ctrls->min_perf);
	if (perf_ctrls->max_perf)
		cpc_write(cpu, max_perf_reg, perf_ctrls->max_perf);

	if (CPC_IN_PCC(desired_reg) || CPC_IN_PCC(min_perf_reg) || CPC_IN_PCC(max_perf_reg))
		up_read(&pcc_ss_data->pcc_lock);	/* END Phase-I */
	/*
	 * This is Phase-II where we transfer the ownership of PCC to Platform
	 *
	 * Short Summary: Basically if we think of a group of cppc_set_perf
	 * requests that happened in short overlapping interval. The last CPU to
	 * come out of Phase-I will enter Phase-II and ring the doorbell.
	 *
	 * We have the following requirements for Phase-II:
	 *     1. We want to execute Phase-II only when there are no CPUs
	 * currently executing in Phase-I
	 *     2. Once we start Phase-II we want to avoid all other CPUs from
	 * entering Phase-I.
	 *     3. We want only one CPU among all those who went through Phase-I
	 * to run phase-II
	 *
	 * If write_trylock fails to get the lock and doesn't transfer the
	 * PCC ownership to the platform, then one of the following will be TRUE
	 *     1. There is at-least one CPU in Phase-I which will later execute
	 * write_trylock, so the CPUs in Phase-I will be responsible for
	 * executing the Phase-II.
	 *     2. Some other CPU has beaten this CPU to successfully execute the
	 * write_trylock and has already acquired the write_lock. We know for a
	 * fact it (other CPU acquiring the write_lock) couldn't have happened
	 * before this CPU's Phase-I as we held the read_lock.
	 *     3. Some other CPU executing pcc CMD_READ has stolen the
	 * down_write, in which case, send_pcc_cmd will check for pending
	 * CMD_WRITE commands by checking the pending_pcc_write_cmd.
	 * So this CPU can be certain that its request will be delivered
	 *    So in all cases, this CPU knows that its request will be delivered
	 * by another CPU and can return
	 *
	 * After getting the down_write we still need to check for
	 * pending_pcc_write_cmd to take care of the following scenario
	 *    The thread running this code could be scheduled out between
	 * Phase-I and Phase-II. Before it is scheduled back on, another CPU
	 * could have delivered the request to Platform by triggering the
	 * doorbell and transferred the ownership of PCC to platform. So this
	 * avoids triggering an unnecessary doorbell and more importantly before
	 * triggering the doorbell it makes sure that the PCC channel ownership
	 * is still with OSPM.
	 *   pending_pcc_write_cmd can also be cleared by a different CPU, if
	 * there was a pcc CMD_READ waiting on down_write and it steals the lock
	 * before the pcc CMD_WRITE is completed. send_pcc_cmd checks for this
	 * case during a CMD_READ and if there are pending writes it delivers
	 * the write command before servicing the read command
	 */
	if (CPC_IN_PCC(desired_reg) || CPC_IN_PCC(min_perf_reg) || CPC_IN_PCC(max_perf_reg)) {
		if (down_write_trylock(&pcc_ss_data->pcc_lock)) {/* BEGIN Phase-II */
			/* Update only if there are pending write commands */
			if (pcc_ss_data->pending_pcc_write_cmd)
				send_pcc_cmd(pcc_ss_id, CMD_WRITE);
			up_write(&pcc_ss_data->pcc_lock);	/* END Phase-II */
		} else
			/* Wait until pcc_write_cnt is updated by send_pcc_cmd */
			wait_event(pcc_ss_data->pcc_write_wait_q,
				   cpc_desc->write_cmd_id != pcc_ss_data->pcc_write_cnt);

		/* send_pcc_cmd updates the status in case of failure */
		ret = cpc_desc->write_cmd_status;
	}
	return ret;
}
EXPORT_SYMBOL_GPL(cppc_set_perf);

/**
 * cppc_get_transition_latency - returns frequency transition latency in ns
 * @cpu_num: CPU number for per_cpu().
 *
 * ACPI CPPC does not explicitly specify how a platform can specify the
 * transition latency for performance change requests. The closest we have
 * is the timing information from the PCCT tables which provides the info
 * on the number and frequency of PCC commands the platform can handle.
 *
 * If desired_reg is in the SystemMemory or SystemIo ACPI address space,
 * then assume there is no latency.
 */
unsigned int cppc_get_transition_latency(int cpu_num)
{
	/*
	 * Expected transition latency is based on the PCCT timing values
	 * Below are definition from ACPI spec:
	 * pcc_nominal- Expected latency to process a command, in microseconds
	 * pcc_mpar   - The maximum number of periodic requests that the subspace
	 *              channel can support, reported in commands per minute. 0
	 *              indicates no limitation.
	 * pcc_mrtt   - The minimum amount of time that OSPM must wait after the
	 *              completion of a command before issuing the next command,
	 *              in microseconds.
	 */
	unsigned int latency_ns = 0;
	struct cpc_desc *cpc_desc;
	struct cpc_register_resource *desired_reg;
	int pcc_ss_id = per_cpu(cpu_pcc_subspace_idx, cpu_num);
	struct cppc_pcc_data *pcc_ss_data;

	cpc_desc = per_cpu(cpc_desc_ptr, cpu_num);
	if (!cpc_desc)
		return CPUFREQ_ETERNAL;

	desired_reg = &cpc_desc->cpc_regs[DESIRED_PERF];
	if (CPC_IN_SYSTEM_MEMORY(desired_reg) || CPC_IN_SYSTEM_IO(desired_reg))
		return 0;
	else if (!CPC_IN_PCC(desired_reg))
		return CPUFREQ_ETERNAL;

	if (pcc_ss_id < 0)
		return CPUFREQ_ETERNAL;

	pcc_ss_data = pcc_data[pcc_ss_id];
	if (pcc_ss_data->pcc_mpar)
		latency_ns = 60 * (1000 * 1000 * 1000 / pcc_ss_data->pcc_mpar);

	latency_ns = max(latency_ns, pcc_ss_data->pcc_nominal * 1000);
	latency_ns = max(latency_ns, pcc_ss_data->pcc_mrtt * 1000);

	return latency_ns;
}
EXPORT_SYMBOL_GPL(cppc_get_transition_latency);

/* Minimum struct length needed for the DMI processor entry we want */
#define DMI_ENTRY_PROCESSOR_MIN_LENGTH	48

/* Offset in the DMI processor structure for the max frequency */
#define DMI_PROCESSOR_MAX_SPEED		0x14

/* Callback function used to retrieve the max frequency from DMI */
static void cppc_find_dmi_mhz(const struct dmi_header *dm, void *private)
{
	const u8 *dmi_data = (const u8 *)dm;
	u16 *mhz = (u16 *)private;

	if (dm->type == DMI_ENTRY_PROCESSOR &&
	    dm->length >= DMI_ENTRY_PROCESSOR_MIN_LENGTH) {
		u16 val = (u16)get_unaligned((const u16 *)
				(dmi_data + DMI_PROCESSOR_MAX_SPEED));
		*mhz = umax(val, *mhz);
	}
}

/* Look up the max frequency in DMI */
static u64 cppc_get_dmi_max_khz(void)
{
	u16 mhz = 0;

	dmi_walk(cppc_find_dmi_mhz, &mhz);

	/*
	 * Real stupid fallback value, just in case there is no
	 * actual value set.
	 */
	mhz = mhz ? mhz : 1;

	return KHZ_PER_MHZ * mhz;
}

/*
 * If CPPC lowest_freq and nominal_freq registers are exposed then we can
 * use them to convert perf to freq and vice versa. The conversion is
 * extrapolated as an affine function passing by the 2 points:
 *  - (Low perf, Low freq)
 *  - (Nominal perf, Nominal freq)
 */
unsigned int cppc_perf_to_khz(struct cppc_perf_caps *caps, unsigned int perf)
{
	s64 retval, offset = 0;
	static u64 max_khz;
	u64 mul, div;

	if (caps->lowest_freq && caps->nominal_freq) {
		/* Avoid special case when nominal_freq is equal to lowest_freq */
		if (caps->lowest_freq == caps->nominal_freq) {
			mul = caps->nominal_freq;
			div = caps->nominal_perf;
		} else {
			mul = caps->nominal_freq - caps->lowest_freq;
			div = caps->nominal_perf - caps->lowest_perf;
		}
		mul *= KHZ_PER_MHZ;
		offset = caps->nominal_freq * KHZ_PER_MHZ -
			 div64_u64(caps->nominal_perf * mul, div);
	} else {
		if (!max_khz)
			max_khz = cppc_get_dmi_max_khz();
		mul = max_khz;
		div = caps->highest_perf;
	}

	retval = offset + div64_u64(perf * mul, div);
	if (retval >= 0)
		return retval;
	return 0;
}
EXPORT_SYMBOL_GPL(cppc_perf_to_khz);

unsigned int cppc_khz_to_perf(struct cppc_perf_caps *caps, unsigned int freq)
{
	s64 retval, offset = 0;
	static u64 max_khz;
	u64 mul, div;

	if (caps->lowest_freq && caps->nominal_freq) {
		/* Avoid special case when nominal_freq is equal to lowest_freq */
		if (caps->lowest_freq == caps->nominal_freq) {
			mul = caps->nominal_perf;
			div = caps->nominal_freq;
		} else {
			mul = caps->nominal_perf - caps->lowest_perf;
			div = caps->nominal_freq - caps->lowest_freq;
		}
		/*
		 * We don't need to convert to kHz for computing offset and can
		 * directly use nominal_freq and lowest_freq as the div64_u64
		 * will remove the frequency unit.
		 */
		offset = caps->nominal_perf -
			 div64_u64(caps->nominal_freq * mul, div);
		/* But we need it for computing the perf level. */
		div *= KHZ_PER_MHZ;
	} else {
		if (!max_khz)
			max_khz = cppc_get_dmi_max_khz();
		mul = caps->highest_perf;
		div = max_khz;
	}

	retval = offset + div64_u64(freq * mul, div);
	if (retval >= 0)
		return retval;
	return 0;
}
EXPORT_SYMBOL_GPL(cppc_khz_to_perf);<|MERGE_RESOLUTION|>--- conflicted
+++ resolved
@@ -867,11 +867,7 @@
 
 	/* Store CPU Logical ID */
 	cpc_ptr->cpu_id = pr->id;
-<<<<<<< HEAD
-	spin_lock_init(&cpc_ptr->rmw_lock);
-=======
 	raw_spin_lock_init(&cpc_ptr->rmw_lock);
->>>>>>> 58cfef73
 
 	/* Parse PSD data for this CPU */
 	ret = acpi_get_psd(cpc_ptr, handle);
@@ -1091,10 +1087,7 @@
 	int pcc_ss_id = per_cpu(cpu_pcc_subspace_idx, cpu);
 	struct cpc_reg *reg = &reg_res->cpc_entry.reg;
 	struct cpc_desc *cpc_desc;
-<<<<<<< HEAD
-=======
 	unsigned long flags;
->>>>>>> 58cfef73
 
 	size = GET_BIT_WIDTH(reg);
 
@@ -1134,11 +1127,7 @@
 			return -ENODEV;
 		}
 
-<<<<<<< HEAD
-		spin_lock(&cpc_desc->rmw_lock);
-=======
 		raw_spin_lock_irqsave(&cpc_desc->rmw_lock, flags);
->>>>>>> 58cfef73
 		switch (size) {
 		case 8:
 			prev_val = readb_relaxed(vaddr);
@@ -1153,11 +1142,7 @@
 			prev_val = readq_relaxed(vaddr);
 			break;
 		default:
-<<<<<<< HEAD
-			spin_unlock(&cpc_desc->rmw_lock);
-=======
 			raw_spin_unlock_irqrestore(&cpc_desc->rmw_lock, flags);
->>>>>>> 58cfef73
 			return -EFAULT;
 		}
 		val = MASK_VAL_WRITE(reg, prev_val, val);
@@ -1190,11 +1175,7 @@
 	}
 
 	if (reg->space_id == ACPI_ADR_SPACE_SYSTEM_MEMORY)
-<<<<<<< HEAD
-		spin_unlock(&cpc_desc->rmw_lock);
-=======
 		raw_spin_unlock_irqrestore(&cpc_desc->rmw_lock, flags);
->>>>>>> 58cfef73
 
 	return ret_val;
 }
