/*
 *  drivers/s390/net/qeth_l3_main.c
 *
 *    Copyright IBM Corp. 2007, 2009
 *    Author(s): Utz Bacher <utz.bacher@de.ibm.com>,
 *		 Frank Pavlic <fpavlic@de.ibm.com>,
 *		 Thomas Spatzier <tspat@de.ibm.com>,
 *		 Frank Blaschka <frank.blaschka@de.ibm.com>
 */

#define KMSG_COMPONENT "qeth"
#define pr_fmt(fmt) KMSG_COMPONENT ": " fmt

#include <linux/module.h>
#include <linux/moduleparam.h>
#include <linux/string.h>
#include <linux/errno.h>
#include <linux/kernel.h>
#include <linux/etherdevice.h>
#include <linux/mii.h>
#include <linux/ip.h>
#include <linux/ipv6.h>
#include <linux/inetdevice.h>
#include <linux/igmp.h>
#include <linux/slab.h>

#include <net/ip.h>
#include <net/arp.h>
#include <net/ip6_checksum.h>

#include "qeth_l3.h"


static int qeth_l3_set_offline(struct ccwgroup_device *);
static int qeth_l3_recover(void *);
static int qeth_l3_stop(struct net_device *);
static void qeth_l3_set_multicast_list(struct net_device *);
static int qeth_l3_neigh_setup(struct net_device *, struct neigh_parms *);
static int qeth_l3_register_addr_entry(struct qeth_card *,
		struct qeth_ipaddr *);
static int qeth_l3_deregister_addr_entry(struct qeth_card *,
		struct qeth_ipaddr *);
static int __qeth_l3_set_online(struct ccwgroup_device *, int);
static int __qeth_l3_set_offline(struct ccwgroup_device *, int);

static int qeth_l3_isxdigit(char *buf)
{
	while (*buf) {
		if (!isxdigit(*buf++))
			return 0;
	}
	return 1;
}

void qeth_l3_ipaddr4_to_string(const __u8 *addr, char *buf)
{
	sprintf(buf, "%i.%i.%i.%i", addr[0], addr[1], addr[2], addr[3]);
}

int qeth_l3_string_to_ipaddr4(const char *buf, __u8 *addr)
{
	int count = 0, rc = 0;
	int in[4];
	char c;

	rc = sscanf(buf, "%u.%u.%u.%u%c",
		    &in[0], &in[1], &in[2], &in[3], &c);
	if (rc != 4 && (rc != 5 || c != '\n'))
		return -EINVAL;
	for (count = 0; count < 4; count++) {
		if (in[count] > 255)
			return -EINVAL;
		addr[count] = in[count];
	}
	return 0;
}

void qeth_l3_ipaddr6_to_string(const __u8 *addr, char *buf)
{
	sprintf(buf, "%pI6", addr);
}

int qeth_l3_string_to_ipaddr6(const char *buf, __u8 *addr)
{
	const char *end, *end_tmp, *start;
	__u16 *in;
	char num[5];
	int num2, cnt, out, found, save_cnt;
	unsigned short in_tmp[8] = {0, };

	cnt = out = found = save_cnt = num2 = 0;
	end = start = buf;
	in = (__u16 *) addr;
	memset(in, 0, 16);
	while (*end) {
		end = strchr(start, ':');
		if (end == NULL) {
			end = buf + strlen(buf);
			end_tmp = strchr(start, '\n');
			if (end_tmp != NULL)
				end = end_tmp;
			out = 1;
		}
		if ((end - start)) {
			memset(num, 0, 5);
			if ((end - start) > 4)
				return -EINVAL;
			memcpy(num, start, end - start);
			if (!qeth_l3_isxdigit(num))
				return -EINVAL;
			sscanf(start, "%x", &num2);
			if (found)
				in_tmp[save_cnt++] = num2;
			else
				in[cnt++] = num2;
			if (out)
				break;
		} else {
			if (found)
				return -EINVAL;
			found = 1;
		}
		start = ++end;
	}
	if (cnt + save_cnt > 8)
		return -EINVAL;
	cnt = 7;
	while (save_cnt)
		in[cnt--] = in_tmp[--save_cnt];
	return 0;
}

void qeth_l3_ipaddr_to_string(enum qeth_prot_versions proto, const __u8 *addr,
				char *buf)
{
	if (proto == QETH_PROT_IPV4)
		qeth_l3_ipaddr4_to_string(addr, buf);
	else if (proto == QETH_PROT_IPV6)
		qeth_l3_ipaddr6_to_string(addr, buf);
}

int qeth_l3_string_to_ipaddr(const char *buf, enum qeth_prot_versions proto,
				__u8 *addr)
{
	if (proto == QETH_PROT_IPV4)
		return qeth_l3_string_to_ipaddr4(buf, addr);
	else if (proto == QETH_PROT_IPV6)
		return qeth_l3_string_to_ipaddr6(buf, addr);
	else
		return -EINVAL;
}

static void qeth_l3_convert_addr_to_bits(u8 *addr, u8 *bits, int len)
{
	int i, j;
	u8 octet;

	for (i = 0; i < len; ++i) {
		octet = addr[i];
		for (j = 7; j >= 0; --j) {
			bits[i*8 + j] = octet & 1;
			octet >>= 1;
		}
	}
}

int qeth_l3_is_addr_covered_by_ipato(struct qeth_card *card,
						struct qeth_ipaddr *addr)
{
	struct qeth_ipato_entry *ipatoe;
	u8 addr_bits[128] = {0, };
	u8 ipatoe_bits[128] = {0, };
	int rc = 0;

	if (!card->ipato.enabled)
		return 0;

	qeth_l3_convert_addr_to_bits((u8 *) &addr->u, addr_bits,
				  (addr->proto == QETH_PROT_IPV4)? 4:16);
	list_for_each_entry(ipatoe, &card->ipato.entries, entry) {
		if (addr->proto != ipatoe->proto)
			continue;
		qeth_l3_convert_addr_to_bits(ipatoe->addr, ipatoe_bits,
					  (ipatoe->proto == QETH_PROT_IPV4) ?
					  4 : 16);
		if (addr->proto == QETH_PROT_IPV4)
			rc = !memcmp(addr_bits, ipatoe_bits,
				     min(32, ipatoe->mask_bits));
		else
			rc = !memcmp(addr_bits, ipatoe_bits,
				     min(128, ipatoe->mask_bits));
		if (rc)
			break;
	}
	/* invert? */
	if ((addr->proto == QETH_PROT_IPV4) && card->ipato.invert4)
		rc = !rc;
	else if ((addr->proto == QETH_PROT_IPV6) && card->ipato.invert6)
		rc = !rc;

	return rc;
}

/*
 * Add IP to be added to todo list. If there is already an "add todo"
 * in this list we just incremenent the reference count.
 * Returns 0 if we  just incremented reference count.
 */
static int __qeth_l3_insert_ip_todo(struct qeth_card *card,
					struct qeth_ipaddr *addr, int add)
{
	struct qeth_ipaddr *tmp, *t;
	int found = 0;

	if (card->options.sniffer)
		return 0;
	list_for_each_entry_safe(tmp, t, card->ip_tbd_list, entry) {
		if ((addr->type == QETH_IP_TYPE_DEL_ALL_MC) &&
		    (tmp->type == QETH_IP_TYPE_DEL_ALL_MC))
			return 0;
		if ((tmp->proto        == QETH_PROT_IPV4)     &&
		    (addr->proto       == QETH_PROT_IPV4)     &&
		    (tmp->type         == addr->type)         &&
		    (tmp->is_multicast == addr->is_multicast) &&
		    (tmp->u.a4.addr    == addr->u.a4.addr)    &&
		    (tmp->u.a4.mask    == addr->u.a4.mask)) {
			found = 1;
			break;
		}
		if ((tmp->proto        == QETH_PROT_IPV6)      &&
		    (addr->proto       == QETH_PROT_IPV6)      &&
		    (tmp->type         == addr->type)          &&
		    (tmp->is_multicast == addr->is_multicast)  &&
		    (tmp->u.a6.pfxlen  == addr->u.a6.pfxlen)   &&
		    (memcmp(&tmp->u.a6.addr, &addr->u.a6.addr,
			    sizeof(struct in6_addr)) == 0)) {
			found = 1;
			break;
		}
	}
	if (found) {
		if (addr->users != 0)
			tmp->users += addr->users;
		else
			tmp->users += add ? 1 : -1;
		if (tmp->users == 0) {
			list_del(&tmp->entry);
			kfree(tmp);
		}
		return 0;
	} else {
		if (addr->type == QETH_IP_TYPE_DEL_ALL_MC)
			list_add(&addr->entry, card->ip_tbd_list);
		else {
			if (addr->users == 0)
				addr->users += add ? 1 : -1;
			if (add && (addr->type == QETH_IP_TYPE_NORMAL) &&
			    qeth_l3_is_addr_covered_by_ipato(card, addr)) {
				QETH_CARD_TEXT(card, 2, "tkovaddr");
				addr->set_flags |= QETH_IPA_SETIP_TAKEOVER_FLAG;
			}
			list_add_tail(&addr->entry, card->ip_tbd_list);
		}
		return 1;
	}
}

static int qeth_l3_delete_ip(struct qeth_card *card, struct qeth_ipaddr *addr)
{
	unsigned long flags;
	int rc = 0;

	QETH_CARD_TEXT(card, 4, "delip");

	if (addr->proto == QETH_PROT_IPV4)
		QETH_CARD_HEX(card, 4, &addr->u.a4.addr, 4);
	else {
		QETH_CARD_HEX(card, 4, &addr->u.a6.addr, 8);
		QETH_CARD_HEX(card, 4, ((char *)&addr->u.a6.addr) + 8, 8);
	}
	spin_lock_irqsave(&card->ip_lock, flags);
	rc = __qeth_l3_insert_ip_todo(card, addr, 0);
	spin_unlock_irqrestore(&card->ip_lock, flags);
	return rc;
}

static int qeth_l3_add_ip(struct qeth_card *card, struct qeth_ipaddr *addr)
{
	unsigned long flags;
	int rc = 0;

	QETH_CARD_TEXT(card, 4, "addip");
	if (addr->proto == QETH_PROT_IPV4)
		QETH_CARD_HEX(card, 4, &addr->u.a4.addr, 4);
	else {
		QETH_CARD_HEX(card, 4, &addr->u.a6.addr, 8);
		QETH_CARD_HEX(card, 4, ((char *)&addr->u.a6.addr) + 8, 8);
	}
	spin_lock_irqsave(&card->ip_lock, flags);
	rc = __qeth_l3_insert_ip_todo(card, addr, 1);
	spin_unlock_irqrestore(&card->ip_lock, flags);
	return rc;
}


static struct qeth_ipaddr *qeth_l3_get_addr_buffer(
				enum qeth_prot_versions prot)
{
	struct qeth_ipaddr *addr;

	addr = kzalloc(sizeof(struct qeth_ipaddr), GFP_ATOMIC);
	if (addr == NULL) {
		return NULL;
	}
	addr->type = QETH_IP_TYPE_NORMAL;
	addr->proto = prot;
	return addr;
}

static void qeth_l3_delete_mc_addresses(struct qeth_card *card)
{
	struct qeth_ipaddr *iptodo;
	unsigned long flags;

	QETH_CARD_TEXT(card, 4, "delmc");
	iptodo = qeth_l3_get_addr_buffer(QETH_PROT_IPV4);
	if (!iptodo) {
		QETH_CARD_TEXT(card, 2, "dmcnomem");
		return;
	}
	iptodo->type = QETH_IP_TYPE_DEL_ALL_MC;
	spin_lock_irqsave(&card->ip_lock, flags);
	if (!__qeth_l3_insert_ip_todo(card, iptodo, 0))
		kfree(iptodo);
	spin_unlock_irqrestore(&card->ip_lock, flags);
}

/*
 * Add/remove address to/from card's ip list, i.e. try to add or remove
 * reference to/from an IP address that is already registered on the card.
 * Returns:
 *	0  address was on card and its reference count has been adjusted,
 *	   but is still > 0, so nothing has to be done
 *	   also returns 0 if card was not on card and the todo was to delete
 *	   the address -> there is also nothing to be done
 *	1  address was not on card and the todo is to add it to the card's ip
 *	   list
 *	-1 address was on card and its reference count has been decremented
 *	   to <= 0 by the todo -> address must be removed from card
 */
static int __qeth_l3_ref_ip_on_card(struct qeth_card *card,
		struct qeth_ipaddr *todo, struct qeth_ipaddr **__addr)
{
	struct qeth_ipaddr *addr;
	int found = 0;

	list_for_each_entry(addr, &card->ip_list, entry) {
		if ((addr->proto == QETH_PROT_IPV4) &&
		    (todo->proto == QETH_PROT_IPV4) &&
		    (addr->type == todo->type) &&
		    (addr->u.a4.addr == todo->u.a4.addr) &&
		    (addr->u.a4.mask == todo->u.a4.mask)) {
			found = 1;
			break;
		}
		if ((addr->proto == QETH_PROT_IPV6) &&
		    (todo->proto == QETH_PROT_IPV6) &&
		    (addr->type == todo->type) &&
		    (addr->u.a6.pfxlen == todo->u.a6.pfxlen) &&
		    (memcmp(&addr->u.a6.addr, &todo->u.a6.addr,
			    sizeof(struct in6_addr)) == 0)) {
			found = 1;
			break;
		}
	}
	if (found) {
		addr->users += todo->users;
		if (addr->users <= 0) {
			*__addr = addr;
			return -1;
		} else {
			/* for VIPA and RXIP limit refcount to 1 */
			if (addr->type != QETH_IP_TYPE_NORMAL)
				addr->users = 1;
			return 0;
		}
	}
	if (todo->users > 0) {
		/* for VIPA and RXIP limit refcount to 1 */
		if (todo->type != QETH_IP_TYPE_NORMAL)
			todo->users = 1;
		return 1;
	} else
		return 0;
}

static void __qeth_l3_delete_all_mc(struct qeth_card *card,
					unsigned long *flags)
{
	struct list_head fail_list;
	struct qeth_ipaddr *addr, *tmp;
	int rc;

	INIT_LIST_HEAD(&fail_list);
again:
	list_for_each_entry_safe(addr, tmp, &card->ip_list, entry) {
		if (addr->is_multicast) {
			list_del(&addr->entry);
			spin_unlock_irqrestore(&card->ip_lock, *flags);
			rc = qeth_l3_deregister_addr_entry(card, addr);
			spin_lock_irqsave(&card->ip_lock, *flags);
			if (!rc || (rc == IPA_RC_MC_ADDR_NOT_FOUND))
				kfree(addr);
			else
				list_add_tail(&addr->entry, &fail_list);
			goto again;
		}
	}
	list_splice(&fail_list, &card->ip_list);
}

static void qeth_l3_set_ip_addr_list(struct qeth_card *card)
{
	struct list_head *tbd_list;
	struct qeth_ipaddr *todo, *addr;
	unsigned long flags;
	int rc;

	QETH_CARD_TEXT(card, 2, "sdiplist");
	QETH_CARD_HEX(card, 2, &card, sizeof(void *));

	if ((card->state != CARD_STATE_UP &&
	     card->state != CARD_STATE_SOFTSETUP) || card->options.sniffer) {
		return;
	}

	spin_lock_irqsave(&card->ip_lock, flags);
	tbd_list = card->ip_tbd_list;
	card->ip_tbd_list = kmalloc(sizeof(struct list_head), GFP_ATOMIC);
	if (!card->ip_tbd_list) {
		QETH_CARD_TEXT(card, 0, "silnomem");
		card->ip_tbd_list = tbd_list;
		spin_unlock_irqrestore(&card->ip_lock, flags);
		return;
	} else
		INIT_LIST_HEAD(card->ip_tbd_list);

	while (!list_empty(tbd_list)) {
		todo = list_entry(tbd_list->next, struct qeth_ipaddr, entry);
		list_del(&todo->entry);
		if (todo->type == QETH_IP_TYPE_DEL_ALL_MC) {
			__qeth_l3_delete_all_mc(card, &flags);
			kfree(todo);
			continue;
		}
		rc = __qeth_l3_ref_ip_on_card(card, todo, &addr);
		if (rc == 0) {
			/* nothing to be done; only adjusted refcount */
			kfree(todo);
		} else if (rc == 1) {
			/* new entry to be added to on-card list */
			spin_unlock_irqrestore(&card->ip_lock, flags);
			rc = qeth_l3_register_addr_entry(card, todo);
			spin_lock_irqsave(&card->ip_lock, flags);
			if (!rc || (rc == IPA_RC_LAN_OFFLINE))
				list_add_tail(&todo->entry, &card->ip_list);
			else
				kfree(todo);
		} else if (rc == -1) {
			/* on-card entry to be removed */
			list_del_init(&addr->entry);
			spin_unlock_irqrestore(&card->ip_lock, flags);
			rc = qeth_l3_deregister_addr_entry(card, addr);
			spin_lock_irqsave(&card->ip_lock, flags);
			if (!rc || (rc == IPA_RC_IP_ADDRESS_NOT_DEFINED))
				kfree(addr);
			else
				list_add_tail(&addr->entry, &card->ip_list);
			kfree(todo);
		}
	}
	spin_unlock_irqrestore(&card->ip_lock, flags);
	kfree(tbd_list);
}

static void qeth_l3_clear_ip_list(struct qeth_card *card, int recover)
{
	struct qeth_ipaddr *addr, *tmp;
	unsigned long flags;

	QETH_CARD_TEXT(card, 4, "clearip");
	if (recover && card->options.sniffer)
		return;
	spin_lock_irqsave(&card->ip_lock, flags);
	/* clear todo list */
	list_for_each_entry_safe(addr, tmp, card->ip_tbd_list, entry) {
		list_del(&addr->entry);
		kfree(addr);
	}

	while (!list_empty(&card->ip_list)) {
		addr = list_entry(card->ip_list.next,
				  struct qeth_ipaddr, entry);
		list_del_init(&addr->entry);
		if (!recover || addr->is_multicast) {
			kfree(addr);
			continue;
		}
		list_add_tail(&addr->entry, card->ip_tbd_list);
	}
	spin_unlock_irqrestore(&card->ip_lock, flags);
}

static int qeth_l3_address_exists_in_list(struct list_head *list,
		struct qeth_ipaddr *addr, int same_type)
{
	struct qeth_ipaddr *tmp;

	list_for_each_entry(tmp, list, entry) {
		if ((tmp->proto == QETH_PROT_IPV4) &&
		    (addr->proto == QETH_PROT_IPV4) &&
		    ((same_type && (tmp->type == addr->type)) ||
		    (!same_type && (tmp->type != addr->type))) &&
		    (tmp->u.a4.addr == addr->u.a4.addr))
			return 1;

		if ((tmp->proto == QETH_PROT_IPV6) &&
		    (addr->proto == QETH_PROT_IPV6) &&
		    ((same_type && (tmp->type == addr->type)) ||
		    (!same_type && (tmp->type != addr->type))) &&
		    (memcmp(&tmp->u.a6.addr, &addr->u.a6.addr,
			    sizeof(struct in6_addr)) == 0))
			return 1;

	}
	return 0;
}

static int qeth_l3_send_setdelmc(struct qeth_card *card,
			struct qeth_ipaddr *addr, int ipacmd)
{
	int rc;
	struct qeth_cmd_buffer *iob;
	struct qeth_ipa_cmd *cmd;

	QETH_CARD_TEXT(card, 4, "setdelmc");

	iob = qeth_get_ipacmd_buffer(card, ipacmd, addr->proto);
	cmd = (struct qeth_ipa_cmd *)(iob->data+IPA_PDU_HEADER_SIZE);
	memcpy(&cmd->data.setdelipm.mac, addr->mac, OSA_ADDR_LEN);
	if (addr->proto == QETH_PROT_IPV6)
		memcpy(cmd->data.setdelipm.ip6, &addr->u.a6.addr,
		       sizeof(struct in6_addr));
	else
		memcpy(&cmd->data.setdelipm.ip4, &addr->u.a4.addr, 4);

	rc = qeth_send_ipa_cmd(card, iob, NULL, NULL);

	return rc;
}

static void qeth_l3_fill_netmask(u8 *netmask, unsigned int len)
{
	int i, j;
	for (i = 0; i < 16; i++) {
		j = (len) - (i * 8);
		if (j >= 8)
			netmask[i] = 0xff;
		else if (j > 0)
			netmask[i] = (u8)(0xFF00 >> j);
		else
			netmask[i] = 0;
	}
}

static int qeth_l3_send_setdelip(struct qeth_card *card,
		struct qeth_ipaddr *addr, int ipacmd, unsigned int flags)
{
	int rc;
	struct qeth_cmd_buffer *iob;
	struct qeth_ipa_cmd *cmd;
	__u8 netmask[16];

	QETH_CARD_TEXT(card, 4, "setdelip");
	QETH_CARD_TEXT_(card, 4, "flags%02X", flags);

	iob = qeth_get_ipacmd_buffer(card, ipacmd, addr->proto);
	cmd = (struct qeth_ipa_cmd *)(iob->data+IPA_PDU_HEADER_SIZE);
	if (addr->proto == QETH_PROT_IPV6) {
		memcpy(cmd->data.setdelip6.ip_addr, &addr->u.a6.addr,
		       sizeof(struct in6_addr));
		qeth_l3_fill_netmask(netmask, addr->u.a6.pfxlen);
		memcpy(cmd->data.setdelip6.mask, netmask,
		       sizeof(struct in6_addr));
		cmd->data.setdelip6.flags = flags;
	} else {
		memcpy(cmd->data.setdelip4.ip_addr, &addr->u.a4.addr, 4);
		memcpy(cmd->data.setdelip4.mask, &addr->u.a4.mask, 4);
		cmd->data.setdelip4.flags = flags;
	}

	rc = qeth_send_ipa_cmd(card, iob, NULL, NULL);

	return rc;
}

static int qeth_l3_send_setrouting(struct qeth_card *card,
	enum qeth_routing_types type, enum qeth_prot_versions prot)
{
	int rc;
	struct qeth_ipa_cmd *cmd;
	struct qeth_cmd_buffer *iob;

	QETH_CARD_TEXT(card, 4, "setroutg");
	iob = qeth_get_ipacmd_buffer(card, IPA_CMD_SETRTG, prot);
	cmd = (struct qeth_ipa_cmd *)(iob->data+IPA_PDU_HEADER_SIZE);
	cmd->data.setrtg.type = (type);
	rc = qeth_send_ipa_cmd(card, iob, NULL, NULL);

	return rc;
}

static void qeth_l3_correct_routing_type(struct qeth_card *card,
		enum qeth_routing_types *type, enum qeth_prot_versions prot)
{
	if (card->info.type == QETH_CARD_TYPE_IQD) {
		switch (*type) {
		case NO_ROUTER:
		case PRIMARY_CONNECTOR:
		case SECONDARY_CONNECTOR:
		case MULTICAST_ROUTER:
			return;
		default:
			goto out_inval;
		}
	} else {
		switch (*type) {
		case NO_ROUTER:
		case PRIMARY_ROUTER:
		case SECONDARY_ROUTER:
			return;
		case MULTICAST_ROUTER:
			if (qeth_is_ipafunc_supported(card, prot,
						      IPA_OSA_MC_ROUTER))
				return;
		default:
			goto out_inval;
		}
	}
out_inval:
	*type = NO_ROUTER;
}

int qeth_l3_setrouting_v4(struct qeth_card *card)
{
	int rc;

	QETH_CARD_TEXT(card, 3, "setrtg4");

	qeth_l3_correct_routing_type(card, &card->options.route4.type,
				  QETH_PROT_IPV4);

	rc = qeth_l3_send_setrouting(card, card->options.route4.type,
				  QETH_PROT_IPV4);
	if (rc) {
		card->options.route4.type = NO_ROUTER;
		QETH_DBF_MESSAGE(2, "Error (0x%04x) while setting routing type"
			" on %s. Type set to 'no router'.\n", rc,
			QETH_CARD_IFNAME(card));
	}
	return rc;
}

int qeth_l3_setrouting_v6(struct qeth_card *card)
{
	int rc = 0;

	QETH_CARD_TEXT(card, 3, "setrtg6");
#ifdef CONFIG_QETH_IPV6

	if (!qeth_is_supported(card, IPA_IPV6))
		return 0;
	qeth_l3_correct_routing_type(card, &card->options.route6.type,
				  QETH_PROT_IPV6);

	rc = qeth_l3_send_setrouting(card, card->options.route6.type,
				  QETH_PROT_IPV6);
	if (rc) {
		card->options.route6.type = NO_ROUTER;
		QETH_DBF_MESSAGE(2, "Error (0x%04x) while setting routing type"
			" on %s. Type set to 'no router'.\n", rc,
			QETH_CARD_IFNAME(card));
	}
#endif
	return rc;
}

/*
 * IP address takeover related functions
 */
static void qeth_l3_clear_ipato_list(struct qeth_card *card)
{

	struct qeth_ipato_entry *ipatoe, *tmp;
	unsigned long flags;

	spin_lock_irqsave(&card->ip_lock, flags);
	list_for_each_entry_safe(ipatoe, tmp, &card->ipato.entries, entry) {
		list_del(&ipatoe->entry);
		kfree(ipatoe);
	}
	spin_unlock_irqrestore(&card->ip_lock, flags);
}

int qeth_l3_add_ipato_entry(struct qeth_card *card,
				struct qeth_ipato_entry *new)
{
	struct qeth_ipato_entry *ipatoe;
	unsigned long flags;
	int rc = 0;

	QETH_CARD_TEXT(card, 2, "addipato");
	spin_lock_irqsave(&card->ip_lock, flags);
	list_for_each_entry(ipatoe, &card->ipato.entries, entry) {
		if (ipatoe->proto != new->proto)
			continue;
		if (!memcmp(ipatoe->addr, new->addr,
			    (ipatoe->proto == QETH_PROT_IPV4)? 4:16) &&
		    (ipatoe->mask_bits == new->mask_bits)) {
			rc = -EEXIST;
			break;
		}
	}
	if (!rc)
		list_add_tail(&new->entry, &card->ipato.entries);

	spin_unlock_irqrestore(&card->ip_lock, flags);
	return rc;
}

void qeth_l3_del_ipato_entry(struct qeth_card *card,
		enum qeth_prot_versions proto, u8 *addr, int mask_bits)
{
	struct qeth_ipato_entry *ipatoe, *tmp;
	unsigned long flags;

	QETH_CARD_TEXT(card, 2, "delipato");
	spin_lock_irqsave(&card->ip_lock, flags);
	list_for_each_entry_safe(ipatoe, tmp, &card->ipato.entries, entry) {
		if (ipatoe->proto != proto)
			continue;
		if (!memcmp(ipatoe->addr, addr,
			    (proto == QETH_PROT_IPV4)? 4:16) &&
		    (ipatoe->mask_bits == mask_bits)) {
			list_del(&ipatoe->entry);
			kfree(ipatoe);
		}
	}
	spin_unlock_irqrestore(&card->ip_lock, flags);
}

/*
 * VIPA related functions
 */
int qeth_l3_add_vipa(struct qeth_card *card, enum qeth_prot_versions proto,
	      const u8 *addr)
{
	struct qeth_ipaddr *ipaddr;
	unsigned long flags;
	int rc = 0;

	ipaddr = qeth_l3_get_addr_buffer(proto);
	if (ipaddr) {
		if (proto == QETH_PROT_IPV4) {
			QETH_CARD_TEXT(card, 2, "addvipa4");
			memcpy(&ipaddr->u.a4.addr, addr, 4);
			ipaddr->u.a4.mask = 0;
		} else if (proto == QETH_PROT_IPV6) {
			QETH_CARD_TEXT(card, 2, "addvipa6");
			memcpy(&ipaddr->u.a6.addr, addr, 16);
			ipaddr->u.a6.pfxlen = 0;
		}
		ipaddr->type = QETH_IP_TYPE_VIPA;
		ipaddr->set_flags = QETH_IPA_SETIP_VIPA_FLAG;
		ipaddr->del_flags = QETH_IPA_DELIP_VIPA_FLAG;
	} else
		return -ENOMEM;
	spin_lock_irqsave(&card->ip_lock, flags);
	if (qeth_l3_address_exists_in_list(&card->ip_list, ipaddr, 0) ||
	    qeth_l3_address_exists_in_list(card->ip_tbd_list, ipaddr, 0))
		rc = -EEXIST;
	spin_unlock_irqrestore(&card->ip_lock, flags);
	if (rc) {
		return rc;
	}
	if (!qeth_l3_add_ip(card, ipaddr))
		kfree(ipaddr);
	qeth_l3_set_ip_addr_list(card);
	return rc;
}

void qeth_l3_del_vipa(struct qeth_card *card, enum qeth_prot_versions proto,
	      const u8 *addr)
{
	struct qeth_ipaddr *ipaddr;

	ipaddr = qeth_l3_get_addr_buffer(proto);
	if (ipaddr) {
		if (proto == QETH_PROT_IPV4) {
			QETH_CARD_TEXT(card, 2, "delvipa4");
			memcpy(&ipaddr->u.a4.addr, addr, 4);
			ipaddr->u.a4.mask = 0;
		} else if (proto == QETH_PROT_IPV6) {
			QETH_CARD_TEXT(card, 2, "delvipa6");
			memcpy(&ipaddr->u.a6.addr, addr, 16);
			ipaddr->u.a6.pfxlen = 0;
		}
		ipaddr->type = QETH_IP_TYPE_VIPA;
	} else
		return;
	if (!qeth_l3_delete_ip(card, ipaddr))
		kfree(ipaddr);
	qeth_l3_set_ip_addr_list(card);
}

/*
 * proxy ARP related functions
 */
int qeth_l3_add_rxip(struct qeth_card *card, enum qeth_prot_versions proto,
	      const u8 *addr)
{
	struct qeth_ipaddr *ipaddr;
	unsigned long flags;
	int rc = 0;

	ipaddr = qeth_l3_get_addr_buffer(proto);
	if (ipaddr) {
		if (proto == QETH_PROT_IPV4) {
			QETH_CARD_TEXT(card, 2, "addrxip4");
			memcpy(&ipaddr->u.a4.addr, addr, 4);
			ipaddr->u.a4.mask = 0;
		} else if (proto == QETH_PROT_IPV6) {
			QETH_CARD_TEXT(card, 2, "addrxip6");
			memcpy(&ipaddr->u.a6.addr, addr, 16);
			ipaddr->u.a6.pfxlen = 0;
		}
		ipaddr->type = QETH_IP_TYPE_RXIP;
		ipaddr->set_flags = QETH_IPA_SETIP_TAKEOVER_FLAG;
		ipaddr->del_flags = 0;
	} else
		return -ENOMEM;
	spin_lock_irqsave(&card->ip_lock, flags);
	if (qeth_l3_address_exists_in_list(&card->ip_list, ipaddr, 0) ||
	    qeth_l3_address_exists_in_list(card->ip_tbd_list, ipaddr, 0))
		rc = -EEXIST;
	spin_unlock_irqrestore(&card->ip_lock, flags);
	if (rc) {
		return rc;
	}
	if (!qeth_l3_add_ip(card, ipaddr))
		kfree(ipaddr);
	qeth_l3_set_ip_addr_list(card);
	return 0;
}

void qeth_l3_del_rxip(struct qeth_card *card, enum qeth_prot_versions proto,
			const u8 *addr)
{
	struct qeth_ipaddr *ipaddr;

	ipaddr = qeth_l3_get_addr_buffer(proto);
	if (ipaddr) {
		if (proto == QETH_PROT_IPV4) {
			QETH_CARD_TEXT(card, 2, "addrxip4");
			memcpy(&ipaddr->u.a4.addr, addr, 4);
			ipaddr->u.a4.mask = 0;
		} else if (proto == QETH_PROT_IPV6) {
			QETH_CARD_TEXT(card, 2, "addrxip6");
			memcpy(&ipaddr->u.a6.addr, addr, 16);
			ipaddr->u.a6.pfxlen = 0;
		}
		ipaddr->type = QETH_IP_TYPE_RXIP;
	} else
		return;
	if (!qeth_l3_delete_ip(card, ipaddr))
		kfree(ipaddr);
	qeth_l3_set_ip_addr_list(card);
}

static int qeth_l3_register_addr_entry(struct qeth_card *card,
				struct qeth_ipaddr *addr)
{
	char buf[50];
	int rc = 0;
	int cnt = 3;

	if (addr->proto == QETH_PROT_IPV4) {
		QETH_CARD_TEXT(card, 2, "setaddr4");
		QETH_CARD_HEX(card, 3, &addr->u.a4.addr, sizeof(int));
	} else if (addr->proto == QETH_PROT_IPV6) {
		QETH_CARD_TEXT(card, 2, "setaddr6");
		QETH_CARD_HEX(card, 3, &addr->u.a6.addr, 8);
		QETH_CARD_HEX(card, 3, ((char *)&addr->u.a6.addr) + 8, 8);
	} else {
		QETH_CARD_TEXT(card, 2, "setaddr?");
		QETH_CARD_HEX(card, 3, addr, sizeof(struct qeth_ipaddr));
	}
	do {
		if (addr->is_multicast)
			rc =  qeth_l3_send_setdelmc(card, addr, IPA_CMD_SETIPM);
		else
			rc = qeth_l3_send_setdelip(card, addr, IPA_CMD_SETIP,
					addr->set_flags);
		if (rc)
			QETH_CARD_TEXT(card, 2, "failed");
	} while ((--cnt > 0) && rc);
	if (rc) {
		QETH_CARD_TEXT(card, 2, "FAILED");
		qeth_l3_ipaddr_to_string(addr->proto, (u8 *)&addr->u, buf);
		dev_warn(&card->gdev->dev,
			"Registering IP address %s failed\n", buf);
	}
	return rc;
}

static int qeth_l3_deregister_addr_entry(struct qeth_card *card,
						struct qeth_ipaddr *addr)
{
	int rc = 0;

	if (addr->proto == QETH_PROT_IPV4) {
		QETH_CARD_TEXT(card, 2, "deladdr4");
		QETH_CARD_HEX(card, 3, &addr->u.a4.addr, sizeof(int));
	} else if (addr->proto == QETH_PROT_IPV6) {
		QETH_CARD_TEXT(card, 2, "deladdr6");
		QETH_CARD_HEX(card, 3, &addr->u.a6.addr, 8);
		QETH_CARD_HEX(card, 3, ((char *)&addr->u.a6.addr) + 8, 8);
	} else {
		QETH_CARD_TEXT(card, 2, "deladdr?");
		QETH_CARD_HEX(card, 3, addr, sizeof(struct qeth_ipaddr));
	}
	if (addr->is_multicast)
		rc = qeth_l3_send_setdelmc(card, addr, IPA_CMD_DELIPM);
	else
		rc = qeth_l3_send_setdelip(card, addr, IPA_CMD_DELIP,
					addr->del_flags);
	if (rc)
		QETH_CARD_TEXT(card, 2, "failed");

	return rc;
}

static inline u8 qeth_l3_get_qeth_hdr_flags4(int cast_type)
{
	if (cast_type == RTN_MULTICAST)
		return QETH_CAST_MULTICAST;
	if (cast_type == RTN_BROADCAST)
		return QETH_CAST_BROADCAST;
	return QETH_CAST_UNICAST;
}

static inline u8 qeth_l3_get_qeth_hdr_flags6(int cast_type)
{
	u8 ct = QETH_HDR_PASSTHRU | QETH_HDR_IPV6;
	if (cast_type == RTN_MULTICAST)
		return ct | QETH_CAST_MULTICAST;
	if (cast_type == RTN_ANYCAST)
		return ct | QETH_CAST_ANYCAST;
	if (cast_type == RTN_BROADCAST)
		return ct | QETH_CAST_BROADCAST;
	return ct | QETH_CAST_UNICAST;
}

static int qeth_l3_send_setadp_mode(struct qeth_card *card, __u32 command,
					__u32 mode)
{
	int rc;
	struct qeth_cmd_buffer *iob;
	struct qeth_ipa_cmd *cmd;

	QETH_CARD_TEXT(card, 4, "adpmode");

	iob = qeth_get_adapter_cmd(card, command,
				   sizeof(struct qeth_ipacmd_setadpparms));
	cmd = (struct qeth_ipa_cmd *)(iob->data+IPA_PDU_HEADER_SIZE);
	cmd->data.setadapterparms.data.mode = mode;
	rc = qeth_send_ipa_cmd(card, iob, qeth_default_setadapterparms_cb,
			       NULL);
	return rc;
}

static int qeth_l3_setadapter_hstr(struct qeth_card *card)
{
	int rc;

	QETH_CARD_TEXT(card, 4, "adphstr");

	if (qeth_adp_supported(card, IPA_SETADP_SET_BROADCAST_MODE)) {
		rc = qeth_l3_send_setadp_mode(card,
					IPA_SETADP_SET_BROADCAST_MODE,
					card->options.broadcast_mode);
		if (rc)
			QETH_DBF_MESSAGE(2, "couldn't set broadcast mode on "
				   "device %s: x%x\n",
				   CARD_BUS_ID(card), rc);
		rc = qeth_l3_send_setadp_mode(card,
					IPA_SETADP_ALTER_MAC_ADDRESS,
					card->options.macaddr_mode);
		if (rc)
			QETH_DBF_MESSAGE(2, "couldn't set macaddr mode on "
				   "device %s: x%x\n", CARD_BUS_ID(card), rc);
		return rc;
	}
	if (card->options.broadcast_mode == QETH_TR_BROADCAST_LOCAL)
		QETH_DBF_MESSAGE(2, "set adapter parameters not available "
			   "to set broadcast mode, using ALLRINGS "
			   "on device %s:\n", CARD_BUS_ID(card));
	if (card->options.macaddr_mode == QETH_TR_MACADDR_CANONICAL)
		QETH_DBF_MESSAGE(2, "set adapter parameters not available "
			   "to set macaddr mode, using NONCANONICAL "
			   "on device %s:\n", CARD_BUS_ID(card));
	return 0;
}

static int qeth_l3_setadapter_parms(struct qeth_card *card)
{
	int rc;

	QETH_DBF_TEXT(SETUP, 2, "setadprm");

	if (!qeth_is_supported(card, IPA_SETADAPTERPARMS)) {
		dev_info(&card->gdev->dev,
			"set adapter parameters not supported.\n");
		QETH_DBF_TEXT(SETUP, 2, " notsupp");
		return 0;
	}
	rc = qeth_query_setadapterparms(card);
	if (rc) {
		QETH_DBF_MESSAGE(2, "%s couldn't set adapter parameters: "
			"0x%x\n", dev_name(&card->gdev->dev), rc);
		return rc;
	}
	if (qeth_adp_supported(card, IPA_SETADP_ALTER_MAC_ADDRESS)) {
		rc = qeth_setadpparms_change_macaddr(card);
		if (rc)
			dev_warn(&card->gdev->dev, "Reading the adapter MAC"
				" address failed\n");
	}

	if ((card->info.link_type == QETH_LINK_TYPE_HSTR) ||
	    (card->info.link_type == QETH_LINK_TYPE_LANE_TR))
		rc = qeth_l3_setadapter_hstr(card);

	return rc;
}

static int qeth_l3_default_setassparms_cb(struct qeth_card *card,
			struct qeth_reply *reply, unsigned long data)
{
	struct qeth_ipa_cmd *cmd;

	QETH_CARD_TEXT(card, 4, "defadpcb");

	cmd = (struct qeth_ipa_cmd *) data;
	if (cmd->hdr.return_code == 0) {
		cmd->hdr.return_code = cmd->data.setassparms.hdr.return_code;
		if (cmd->hdr.prot_version == QETH_PROT_IPV4)
			card->options.ipa4.enabled_funcs = cmd->hdr.ipa_enabled;
		if (cmd->hdr.prot_version == QETH_PROT_IPV6)
			card->options.ipa6.enabled_funcs = cmd->hdr.ipa_enabled;
	}
	if (cmd->data.setassparms.hdr.assist_no == IPA_INBOUND_CHECKSUM &&
	    cmd->data.setassparms.hdr.command_code == IPA_CMD_ASS_START) {
		card->info.csum_mask = cmd->data.setassparms.data.flags_32bit;
		QETH_CARD_TEXT_(card, 3, "csum:%d", card->info.csum_mask);
	}
	if (cmd->data.setassparms.hdr.assist_no == IPA_OUTBOUND_CHECKSUM &&
	    cmd->data.setassparms.hdr.command_code == IPA_CMD_ASS_START) {
		card->info.tx_csum_mask =
			cmd->data.setassparms.data.flags_32bit;
		QETH_CARD_TEXT_(card, 3, "tcsu:%d", card->info.tx_csum_mask);
	}

	return 0;
}

static struct qeth_cmd_buffer *qeth_l3_get_setassparms_cmd(
	struct qeth_card *card, enum qeth_ipa_funcs ipa_func, __u16 cmd_code,
	__u16 len, enum qeth_prot_versions prot)
{
	struct qeth_cmd_buffer *iob;
	struct qeth_ipa_cmd *cmd;

	QETH_CARD_TEXT(card, 4, "getasscm");
	iob = qeth_get_ipacmd_buffer(card, IPA_CMD_SETASSPARMS, prot);

	cmd = (struct qeth_ipa_cmd *)(iob->data+IPA_PDU_HEADER_SIZE);
	cmd->data.setassparms.hdr.assist_no = ipa_func;
	cmd->data.setassparms.hdr.length = 8 + len;
	cmd->data.setassparms.hdr.command_code = cmd_code;
	cmd->data.setassparms.hdr.return_code = 0;
	cmd->data.setassparms.hdr.seq_no = 0;

	return iob;
}

static int qeth_l3_send_setassparms(struct qeth_card *card,
	struct qeth_cmd_buffer *iob, __u16 len, long data,
	int (*reply_cb)(struct qeth_card *, struct qeth_reply *,
		unsigned long),
	void *reply_param)
{
	int rc;
	struct qeth_ipa_cmd *cmd;

	QETH_CARD_TEXT(card, 4, "sendassp");

	cmd = (struct qeth_ipa_cmd *)(iob->data+IPA_PDU_HEADER_SIZE);
	if (len <= sizeof(__u32))
		cmd->data.setassparms.data.flags_32bit = (__u32) data;
	else   /* (len > sizeof(__u32)) */
		memcpy(&cmd->data.setassparms.data, (void *) data, len);

	rc = qeth_send_ipa_cmd(card, iob, reply_cb, reply_param);
	return rc;
}

#ifdef CONFIG_QETH_IPV6
static int qeth_l3_send_simple_setassparms_ipv6(struct qeth_card *card,
		enum qeth_ipa_funcs ipa_func, __u16 cmd_code)
{
	int rc;
	struct qeth_cmd_buffer *iob;

	QETH_CARD_TEXT(card, 4, "simassp6");
	iob = qeth_l3_get_setassparms_cmd(card, ipa_func, cmd_code,
				       0, QETH_PROT_IPV6);
	rc = qeth_l3_send_setassparms(card, iob, 0, 0,
				   qeth_l3_default_setassparms_cb, NULL);
	return rc;
}
#endif

static int qeth_l3_send_simple_setassparms(struct qeth_card *card,
		enum qeth_ipa_funcs ipa_func, __u16 cmd_code, long data)
{
	int rc;
	int length = 0;
	struct qeth_cmd_buffer *iob;

	QETH_CARD_TEXT(card, 4, "simassp4");
	if (data)
		length = sizeof(__u32);
	iob = qeth_l3_get_setassparms_cmd(card, ipa_func, cmd_code,
				       length, QETH_PROT_IPV4);
	rc = qeth_l3_send_setassparms(card, iob, length, data,
				   qeth_l3_default_setassparms_cb, NULL);
	return rc;
}

static int qeth_l3_start_ipa_arp_processing(struct qeth_card *card)
{
	int rc;

	QETH_CARD_TEXT(card, 3, "ipaarp");

	if (!qeth_is_supported(card, IPA_ARP_PROCESSING)) {
		dev_info(&card->gdev->dev,
			"ARP processing not supported on %s!\n",
			QETH_CARD_IFNAME(card));
		return 0;
	}
	rc = qeth_l3_send_simple_setassparms(card, IPA_ARP_PROCESSING,
					IPA_CMD_ASS_START, 0);
	if (rc) {
		dev_warn(&card->gdev->dev,
			"Starting ARP processing support for %s failed\n",
			QETH_CARD_IFNAME(card));
	}
	return rc;
}

static int qeth_l3_start_ipa_ip_fragmentation(struct qeth_card *card)
{
	int rc;

	QETH_CARD_TEXT(card, 3, "ipaipfrg");

	if (!qeth_is_supported(card, IPA_IP_FRAGMENTATION)) {
		dev_info(&card->gdev->dev,
			"Hardware IP fragmentation not supported on %s\n",
			QETH_CARD_IFNAME(card));
		return  -EOPNOTSUPP;
	}

	rc = qeth_l3_send_simple_setassparms(card, IPA_IP_FRAGMENTATION,
					  IPA_CMD_ASS_START, 0);
	if (rc) {
		dev_warn(&card->gdev->dev,
			"Starting IP fragmentation support for %s failed\n",
			QETH_CARD_IFNAME(card));
	} else
		dev_info(&card->gdev->dev,
			"Hardware IP fragmentation enabled \n");
	return rc;
}

static int qeth_l3_start_ipa_source_mac(struct qeth_card *card)
{
	int rc;

	QETH_CARD_TEXT(card, 3, "stsrcmac");

	if (!qeth_is_supported(card, IPA_SOURCE_MAC)) {
		dev_info(&card->gdev->dev,
			"Inbound source MAC-address not supported on %s\n",
			QETH_CARD_IFNAME(card));
		return -EOPNOTSUPP;
	}

	rc = qeth_l3_send_simple_setassparms(card, IPA_SOURCE_MAC,
					  IPA_CMD_ASS_START, 0);
	if (rc)
		dev_warn(&card->gdev->dev,
			"Starting source MAC-address support for %s failed\n",
			QETH_CARD_IFNAME(card));
	return rc;
}

static int qeth_l3_start_ipa_vlan(struct qeth_card *card)
{
	int rc = 0;

	QETH_CARD_TEXT(card, 3, "strtvlan");

	if (!qeth_is_supported(card, IPA_FULL_VLAN)) {
		dev_info(&card->gdev->dev,
			"VLAN not supported on %s\n", QETH_CARD_IFNAME(card));
		return -EOPNOTSUPP;
	}

	rc = qeth_l3_send_simple_setassparms(card, IPA_VLAN_PRIO,
					  IPA_CMD_ASS_START, 0);
	if (rc) {
		dev_warn(&card->gdev->dev,
			"Starting VLAN support for %s failed\n",
			QETH_CARD_IFNAME(card));
	} else {
		dev_info(&card->gdev->dev, "VLAN enabled\n");
	}
	return rc;
}

static int qeth_l3_start_ipa_multicast(struct qeth_card *card)
{
	int rc;

	QETH_CARD_TEXT(card, 3, "stmcast");

	if (!qeth_is_supported(card, IPA_MULTICASTING)) {
		dev_info(&card->gdev->dev,
			"Multicast not supported on %s\n",
			QETH_CARD_IFNAME(card));
		return -EOPNOTSUPP;
	}

	rc = qeth_l3_send_simple_setassparms(card, IPA_MULTICASTING,
					  IPA_CMD_ASS_START, 0);
	if (rc) {
		dev_warn(&card->gdev->dev,
			"Starting multicast support for %s failed\n",
			QETH_CARD_IFNAME(card));
	} else {
		dev_info(&card->gdev->dev, "Multicast enabled\n");
		card->dev->flags |= IFF_MULTICAST;
	}
	return rc;
}

#ifdef CONFIG_QETH_IPV6
static int qeth_l3_softsetup_ipv6(struct qeth_card *card)
{
	int rc;

	QETH_CARD_TEXT(card, 3, "softipv6");

	if (card->info.type == QETH_CARD_TYPE_IQD)
		goto out;

	rc = qeth_query_ipassists(card, QETH_PROT_IPV6);
	if (rc) {
		dev_err(&card->gdev->dev,
			"Activating IPv6 support for %s failed\n",
			QETH_CARD_IFNAME(card));
		return rc;
	}
	rc = qeth_l3_send_simple_setassparms(card, IPA_IPV6,
					  IPA_CMD_ASS_START, 3);
	if (rc) {
		dev_err(&card->gdev->dev,
			"Activating IPv6 support for %s failed\n",
			QETH_CARD_IFNAME(card));
		return rc;
	}
	rc = qeth_l3_send_simple_setassparms_ipv6(card, IPA_IPV6,
					       IPA_CMD_ASS_START);
	if (rc) {
		dev_err(&card->gdev->dev,
			"Activating IPv6 support for %s failed\n",
			 QETH_CARD_IFNAME(card));
		return rc;
	}
	rc = qeth_l3_send_simple_setassparms_ipv6(card, IPA_PASSTHRU,
					       IPA_CMD_ASS_START);
	if (rc) {
		dev_warn(&card->gdev->dev,
			"Enabling the passthrough mode for %s failed\n",
			QETH_CARD_IFNAME(card));
		return rc;
	}
out:
	dev_info(&card->gdev->dev, "IPV6 enabled\n");
	return 0;
}
#endif

static int qeth_l3_start_ipa_ipv6(struct qeth_card *card)
{
	int rc = 0;

	QETH_CARD_TEXT(card, 3, "strtipv6");

	if (!qeth_is_supported(card, IPA_IPV6)) {
		dev_info(&card->gdev->dev,
			"IPv6 not supported on %s\n", QETH_CARD_IFNAME(card));
		return 0;
	}
#ifdef CONFIG_QETH_IPV6
	rc = qeth_l3_softsetup_ipv6(card);
#endif
	return rc ;
}

static int qeth_l3_start_ipa_broadcast(struct qeth_card *card)
{
	int rc;

	QETH_CARD_TEXT(card, 3, "stbrdcst");
	card->info.broadcast_capable = 0;
	if (!qeth_is_supported(card, IPA_FILTERING)) {
		dev_info(&card->gdev->dev,
			"Broadcast not supported on %s\n",
			QETH_CARD_IFNAME(card));
		rc = -EOPNOTSUPP;
		goto out;
	}
	rc = qeth_l3_send_simple_setassparms(card, IPA_FILTERING,
					  IPA_CMD_ASS_START, 0);
	if (rc) {
		dev_warn(&card->gdev->dev, "Enabling broadcast filtering for "
			"%s failed\n", QETH_CARD_IFNAME(card));
		goto out;
	}

	rc = qeth_l3_send_simple_setassparms(card, IPA_FILTERING,
					  IPA_CMD_ASS_CONFIGURE, 1);
	if (rc) {
		dev_warn(&card->gdev->dev,
			"Setting up broadcast filtering for %s failed\n",
			QETH_CARD_IFNAME(card));
		goto out;
	}
	card->info.broadcast_capable = QETH_BROADCAST_WITH_ECHO;
	dev_info(&card->gdev->dev, "Broadcast enabled\n");
	rc = qeth_l3_send_simple_setassparms(card, IPA_FILTERING,
					  IPA_CMD_ASS_ENABLE, 1);
	if (rc) {
		dev_warn(&card->gdev->dev, "Setting up broadcast echo "
			"filtering for %s failed\n", QETH_CARD_IFNAME(card));
		goto out;
	}
	card->info.broadcast_capable = QETH_BROADCAST_WITHOUT_ECHO;
out:
	if (card->info.broadcast_capable)
		card->dev->flags |= IFF_BROADCAST;
	else
		card->dev->flags &= ~IFF_BROADCAST;
	return rc;
}

static int qeth_l3_send_checksum_command(struct qeth_card *card)
{
	int rc;

	rc = qeth_l3_send_simple_setassparms(card, IPA_INBOUND_CHECKSUM,
					  IPA_CMD_ASS_START, 0);
	if (rc) {
		dev_warn(&card->gdev->dev, "Starting HW checksumming for %s "
			"failed, using SW checksumming\n",
			QETH_CARD_IFNAME(card));
		return rc;
	}
	rc = qeth_l3_send_simple_setassparms(card, IPA_INBOUND_CHECKSUM,
					  IPA_CMD_ASS_ENABLE,
					  card->info.csum_mask);
	if (rc) {
		dev_warn(&card->gdev->dev, "Enabling HW checksumming for %s "
			"failed, using SW checksumming\n",
			QETH_CARD_IFNAME(card));
		return rc;
	}
	return 0;
}

int qeth_l3_set_rx_csum(struct qeth_card *card, int on)
{
	int rc = 0;

	if (on) {
		rc = qeth_l3_send_checksum_command(card);
		if (rc)
			return -EIO;
		dev_info(&card->gdev->dev,
			"HW Checksumming (inbound) enabled\n");
	} else {
		rc = qeth_l3_send_simple_setassparms(card,
			IPA_INBOUND_CHECKSUM, IPA_CMD_ASS_STOP, 0);
		if (rc)
			return -EIO;
	}

	return 0;
}

static int qeth_l3_start_ipa_checksum(struct qeth_card *card)
{
	QETH_CARD_TEXT(card, 3, "strtcsum");

	if (card->dev->features & NETIF_F_RXCSUM) {
		rtnl_lock();
		/* force set_features call */
		card->dev->features &= ~NETIF_F_RXCSUM;
		netdev_update_features(card->dev);
		rtnl_unlock();
	}
	return 0;
}

static int qeth_l3_start_ipa_tx_checksum(struct qeth_card *card)
{
	int rc = 0;

	if (!qeth_is_supported(card, IPA_OUTBOUND_CHECKSUM))
		return rc;
	rc = qeth_l3_send_simple_setassparms(card, IPA_OUTBOUND_CHECKSUM,
			  IPA_CMD_ASS_START, 0);
	if (rc)
		goto err_out;
	rc = qeth_l3_send_simple_setassparms(card, IPA_OUTBOUND_CHECKSUM,
			  IPA_CMD_ASS_ENABLE, card->info.tx_csum_mask);
	if (rc)
		goto err_out;
	dev_info(&card->gdev->dev, "HW TX Checksumming enabled\n");
	return rc;
err_out:
	dev_warn(&card->gdev->dev, "Enabling HW TX checksumming for %s "
		"failed, using SW TX checksumming\n", QETH_CARD_IFNAME(card));
	return rc;
}

static int qeth_l3_start_ipa_tso(struct qeth_card *card)
{
	int rc;

	QETH_CARD_TEXT(card, 3, "sttso");

	if (!qeth_is_supported(card, IPA_OUTBOUND_TSO)) {
		dev_info(&card->gdev->dev,
			"Outbound TSO not supported on %s\n",
			QETH_CARD_IFNAME(card));
		rc = -EOPNOTSUPP;
	} else {
		rc = qeth_l3_send_simple_setassparms(card, IPA_OUTBOUND_TSO,
						IPA_CMD_ASS_START, 0);
		if (rc)
			dev_warn(&card->gdev->dev, "Starting outbound TCP "
				"segmentation offload for %s failed\n",
				QETH_CARD_IFNAME(card));
		else
			dev_info(&card->gdev->dev,
				"Outbound TSO enabled\n");
	}
	if (rc)
		card->dev->features &= ~NETIF_F_TSO;
	return rc;
}

static int qeth_l3_start_ipassists(struct qeth_card *card)
{
	QETH_CARD_TEXT(card, 3, "strtipas");

	qeth_set_access_ctrl_online(card);	/* go on*/
	qeth_l3_start_ipa_arp_processing(card);	/* go on*/
	qeth_l3_start_ipa_ip_fragmentation(card);	/* go on*/
	qeth_l3_start_ipa_source_mac(card);	/* go on*/
	qeth_l3_start_ipa_vlan(card);		/* go on*/
	qeth_l3_start_ipa_multicast(card);		/* go on*/
	qeth_l3_start_ipa_ipv6(card);		/* go on*/
	qeth_l3_start_ipa_broadcast(card);		/* go on*/
	qeth_l3_start_ipa_checksum(card);		/* go on*/
	qeth_l3_start_ipa_tx_checksum(card);
	qeth_l3_start_ipa_tso(card);		/* go on*/
	return 0;
}

static int qeth_l3_iqd_read_initial_mac_cb(struct qeth_card *card,
		struct qeth_reply *reply, unsigned long data)
{
	struct qeth_ipa_cmd *cmd;

	cmd = (struct qeth_ipa_cmd *) data;
	if (cmd->hdr.return_code == 0)
		memcpy(card->dev->dev_addr,
			cmd->data.create_destroy_addr.unique_id, ETH_ALEN);
	else
		random_ether_addr(card->dev->dev_addr);

	return 0;
}

static int qeth_l3_iqd_read_initial_mac(struct qeth_card *card)
{
	int rc = 0;
	struct qeth_cmd_buffer *iob;
	struct qeth_ipa_cmd *cmd;

	QETH_DBF_TEXT(SETUP, 2, "hsrmac");

	iob = qeth_get_ipacmd_buffer(card, IPA_CMD_CREATE_ADDR,
				     QETH_PROT_IPV6);
	cmd = (struct qeth_ipa_cmd *)(iob->data+IPA_PDU_HEADER_SIZE);
	*((__u16 *) &cmd->data.create_destroy_addr.unique_id[6]) =
			card->info.unique_id;

	rc = qeth_send_ipa_cmd(card, iob, qeth_l3_iqd_read_initial_mac_cb,
				NULL);
	return rc;
}

static int qeth_l3_get_unique_id_cb(struct qeth_card *card,
		struct qeth_reply *reply, unsigned long data)
{
	struct qeth_ipa_cmd *cmd;

	cmd = (struct qeth_ipa_cmd *) data;
	if (cmd->hdr.return_code == 0)
		card->info.unique_id = *((__u16 *)
				&cmd->data.create_destroy_addr.unique_id[6]);
	else {
		card->info.unique_id =  UNIQUE_ID_IF_CREATE_ADDR_FAILED |
					UNIQUE_ID_NOT_BY_CARD;
		dev_warn(&card->gdev->dev, "The network adapter failed to "
			"generate a unique ID\n");
	}
	return 0;
}

static int qeth_l3_get_unique_id(struct qeth_card *card)
{
	int rc = 0;
	struct qeth_cmd_buffer *iob;
	struct qeth_ipa_cmd *cmd;

	QETH_DBF_TEXT(SETUP, 2, "guniqeid");

	if (!qeth_is_supported(card, IPA_IPV6)) {
		card->info.unique_id =  UNIQUE_ID_IF_CREATE_ADDR_FAILED |
					UNIQUE_ID_NOT_BY_CARD;
		return 0;
	}

	iob = qeth_get_ipacmd_buffer(card, IPA_CMD_CREATE_ADDR,
				     QETH_PROT_IPV6);
	cmd = (struct qeth_ipa_cmd *)(iob->data+IPA_PDU_HEADER_SIZE);
	*((__u16 *) &cmd->data.create_destroy_addr.unique_id[6]) =
			card->info.unique_id;

	rc = qeth_send_ipa_cmd(card, iob, qeth_l3_get_unique_id_cb, NULL);
	return rc;
}

static int
qeth_diags_trace_cb(struct qeth_card *card, struct qeth_reply *reply,
			    unsigned long data)
{
	struct qeth_ipa_cmd	   *cmd;
	__u16 rc;

	QETH_DBF_TEXT(SETUP, 2, "diastrcb");

	cmd = (struct qeth_ipa_cmd *)data;
	rc = cmd->hdr.return_code;
	if (rc)
		QETH_CARD_TEXT_(card, 2, "dxter%x", rc);
	switch (cmd->data.diagass.action) {
	case QETH_DIAGS_CMD_TRACE_QUERY:
		break;
	case QETH_DIAGS_CMD_TRACE_DISABLE:
		switch (rc) {
		case 0:
		case IPA_RC_INVALID_SUBCMD:
			card->info.promisc_mode = SET_PROMISC_MODE_OFF;
			dev_info(&card->gdev->dev, "The HiperSockets network "
				"traffic analyzer is deactivated\n");
			break;
		default:
			break;
		}
		break;
	case QETH_DIAGS_CMD_TRACE_ENABLE:
		switch (rc) {
		case 0:
			card->info.promisc_mode = SET_PROMISC_MODE_ON;
			dev_info(&card->gdev->dev, "The HiperSockets network "
				"traffic analyzer is activated\n");
			break;
		case IPA_RC_HARDWARE_AUTH_ERROR:
			dev_warn(&card->gdev->dev, "The device is not "
				"authorized to run as a HiperSockets network "
				"traffic analyzer\n");
			break;
		case IPA_RC_TRACE_ALREADY_ACTIVE:
			dev_warn(&card->gdev->dev, "A HiperSockets "
				"network traffic analyzer is already "
				"active in the HiperSockets LAN\n");
			break;
		default:
			break;
		}
		break;
	default:
		QETH_DBF_MESSAGE(2, "Unknown sniffer action (0x%04x) on %s\n",
			cmd->data.diagass.action, QETH_CARD_IFNAME(card));
	}

	return 0;
}

static int
qeth_diags_trace(struct qeth_card *card, enum qeth_diags_trace_cmds diags_cmd)
{
	struct qeth_cmd_buffer *iob;
	struct qeth_ipa_cmd    *cmd;

	QETH_DBF_TEXT(SETUP, 2, "diagtrac");

	iob = qeth_get_ipacmd_buffer(card, IPA_CMD_SET_DIAG_ASS, 0);
	cmd = (struct qeth_ipa_cmd *)(iob->data+IPA_PDU_HEADER_SIZE);
	cmd->data.diagass.subcmd_len = 16;
	cmd->data.diagass.subcmd = QETH_DIAGS_CMD_TRACE;
	cmd->data.diagass.type = QETH_DIAGS_TYPE_HIPERSOCKET;
	cmd->data.diagass.action = diags_cmd;
	return qeth_send_ipa_cmd(card, iob, qeth_diags_trace_cb, NULL);
}

static void qeth_l3_get_mac_for_ipm(__u32 ipm, char *mac,
				struct net_device *dev)
{
	if (dev->type == ARPHRD_IEEE802_TR)
		ip_tr_mc_map(ipm, mac);
	else
		ip_eth_mc_map(ipm, mac);
}

static void qeth_l3_add_mc(struct qeth_card *card, struct in_device *in4_dev)
{
	struct qeth_ipaddr *ipm;
	struct ip_mc_list *im4;
	char buf[MAX_ADDR_LEN];

	QETH_CARD_TEXT(card, 4, "addmc");
	for (im4 = rcu_dereference(in4_dev->mc_list); im4 != NULL;
	     im4 = rcu_dereference(im4->next_rcu)) {
		qeth_l3_get_mac_for_ipm(im4->multiaddr, buf, in4_dev->dev);
		ipm = qeth_l3_get_addr_buffer(QETH_PROT_IPV4);
		if (!ipm)
			continue;
		ipm->u.a4.addr = im4->multiaddr;
		memcpy(ipm->mac, buf, OSA_ADDR_LEN);
		ipm->is_multicast = 1;
		if (!qeth_l3_add_ip(card, ipm))
			kfree(ipm);
	}
}

static void qeth_l3_add_vlan_mc(struct qeth_card *card)
{
	struct in_device *in_dev;
	struct vlan_group *vg;
	int i;

	QETH_CARD_TEXT(card, 4, "addmcvl");
	if (!qeth_is_supported(card, IPA_FULL_VLAN) || (card->vlangrp == NULL))
		return;

	vg = card->vlangrp;
	for (i = 0; i < VLAN_N_VID; i++) {
		struct net_device *netdev = vlan_group_get_device(vg, i);
		if (netdev == NULL ||
		    !(netdev->flags & IFF_UP))
			continue;
		in_dev = in_dev_get(netdev);
		if (!in_dev)
			continue;
		rcu_read_lock();
		qeth_l3_add_mc(card, in_dev);
		rcu_read_unlock();
		in_dev_put(in_dev);
	}
}

static void qeth_l3_add_multicast_ipv4(struct qeth_card *card)
{
	struct in_device *in4_dev;

	QETH_CARD_TEXT(card, 4, "chkmcv4");
	in4_dev = in_dev_get(card->dev);
	if (in4_dev == NULL)
		return;
	rcu_read_lock();
	qeth_l3_add_mc(card, in4_dev);
	qeth_l3_add_vlan_mc(card);
	rcu_read_unlock();
	in_dev_put(in4_dev);
}

#ifdef CONFIG_QETH_IPV6
static void qeth_l3_add_mc6(struct qeth_card *card, struct inet6_dev *in6_dev)
{
	struct qeth_ipaddr *ipm;
	struct ifmcaddr6 *im6;
	char buf[MAX_ADDR_LEN];

	QETH_CARD_TEXT(card, 4, "addmc6");
	for (im6 = in6_dev->mc_list; im6 != NULL; im6 = im6->next) {
		ndisc_mc_map(&im6->mca_addr, buf, in6_dev->dev, 0);
		ipm = qeth_l3_get_addr_buffer(QETH_PROT_IPV6);
		if (!ipm)
			continue;
		ipm->is_multicast = 1;
		memcpy(ipm->mac, buf, OSA_ADDR_LEN);
		memcpy(&ipm->u.a6.addr, &im6->mca_addr.s6_addr,
		       sizeof(struct in6_addr));
		if (!qeth_l3_add_ip(card, ipm))
			kfree(ipm);
	}
}

static void qeth_l3_add_vlan_mc6(struct qeth_card *card)
{
	struct inet6_dev *in_dev;
	struct vlan_group *vg;
	int i;

	QETH_CARD_TEXT(card, 4, "admc6vl");
	if (!qeth_is_supported(card, IPA_FULL_VLAN) || (card->vlangrp == NULL))
		return;

	vg = card->vlangrp;
	for (i = 0; i < VLAN_N_VID; i++) {
		struct net_device *netdev = vlan_group_get_device(vg, i);
		if (netdev == NULL ||
		    !(netdev->flags & IFF_UP))
			continue;
		in_dev = in6_dev_get(netdev);
		if (!in_dev)
			continue;
		read_lock_bh(&in_dev->lock);
		qeth_l3_add_mc6(card, in_dev);
		read_unlock_bh(&in_dev->lock);
		in6_dev_put(in_dev);
	}
}

static void qeth_l3_add_multicast_ipv6(struct qeth_card *card)
{
	struct inet6_dev *in6_dev;

	QETH_CARD_TEXT(card, 4, "chkmcv6");
	if (!qeth_is_supported(card, IPA_IPV6))
		return ;
	in6_dev = in6_dev_get(card->dev);
	if (in6_dev == NULL)
		return;
	read_lock_bh(&in6_dev->lock);
	qeth_l3_add_mc6(card, in6_dev);
	qeth_l3_add_vlan_mc6(card);
	read_unlock_bh(&in6_dev->lock);
	in6_dev_put(in6_dev);
}
#endif /* CONFIG_QETH_IPV6 */

static void qeth_l3_free_vlan_addresses4(struct qeth_card *card,
			unsigned short vid)
{
	struct in_device *in_dev;
	struct in_ifaddr *ifa;
	struct qeth_ipaddr *addr;

	QETH_CARD_TEXT(card, 4, "frvaddr4");

	in_dev = in_dev_get(vlan_group_get_device(card->vlangrp, vid));
	if (!in_dev)
		return;
	for (ifa = in_dev->ifa_list; ifa; ifa = ifa->ifa_next) {
		addr = qeth_l3_get_addr_buffer(QETH_PROT_IPV4);
		if (addr) {
			addr->u.a4.addr = ifa->ifa_address;
			addr->u.a4.mask = ifa->ifa_mask;
			addr->type = QETH_IP_TYPE_NORMAL;
			if (!qeth_l3_delete_ip(card, addr))
				kfree(addr);
		}
	}
	in_dev_put(in_dev);
}

static void qeth_l3_free_vlan_addresses6(struct qeth_card *card,
			unsigned short vid)
{
#ifdef CONFIG_QETH_IPV6
	struct inet6_dev *in6_dev;
	struct inet6_ifaddr *ifa;
	struct qeth_ipaddr *addr;

	QETH_CARD_TEXT(card, 4, "frvaddr6");

	in6_dev = in6_dev_get(vlan_group_get_device(card->vlangrp, vid));
	if (!in6_dev)
		return;
	list_for_each_entry(ifa, &in6_dev->addr_list, if_list) {
		addr = qeth_l3_get_addr_buffer(QETH_PROT_IPV6);
		if (addr) {
			memcpy(&addr->u.a6.addr, &ifa->addr,
			       sizeof(struct in6_addr));
			addr->u.a6.pfxlen = ifa->prefix_len;
			addr->type = QETH_IP_TYPE_NORMAL;
			if (!qeth_l3_delete_ip(card, addr))
				kfree(addr);
		}
	}
	in6_dev_put(in6_dev);
#endif /* CONFIG_QETH_IPV6 */
}

static void qeth_l3_free_vlan_addresses(struct qeth_card *card,
			unsigned short vid)
{
	if (!card->vlangrp)
		return;
	qeth_l3_free_vlan_addresses4(card, vid);
	qeth_l3_free_vlan_addresses6(card, vid);
}

static void qeth_l3_vlan_rx_register(struct net_device *dev,
			struct vlan_group *grp)
{
	struct qeth_card *card = dev->ml_priv;
	unsigned long flags;

	QETH_CARD_TEXT(card, 4, "vlanreg");
	spin_lock_irqsave(&card->vlanlock, flags);
	card->vlangrp = grp;
	spin_unlock_irqrestore(&card->vlanlock, flags);
}

static void qeth_l3_vlan_rx_add_vid(struct net_device *dev, unsigned short vid)
{
	return;
}

static void qeth_l3_vlan_rx_kill_vid(struct net_device *dev, unsigned short vid)
{
	struct qeth_card *card = dev->ml_priv;
	unsigned long flags;

	QETH_CARD_TEXT_(card, 4, "kid:%d", vid);
	if (qeth_wait_for_threads(card, QETH_RECOVER_THREAD)) {
		QETH_CARD_TEXT(card, 3, "kidREC");
		return;
	}
	spin_lock_irqsave(&card->vlanlock, flags);
	/* unregister IP addresses of vlan device */
	qeth_l3_free_vlan_addresses(card, vid);
	vlan_group_set_device(card->vlangrp, vid, NULL);
	spin_unlock_irqrestore(&card->vlanlock, flags);
	qeth_l3_set_multicast_list(card->dev);
}

static inline int qeth_l3_rebuild_skb(struct qeth_card *card,
			struct sk_buff *skb, struct qeth_hdr *hdr,
			unsigned short *vlan_id)
{
	__be16 prot;
	struct iphdr *ip_hdr;
	unsigned char tg_addr[MAX_ADDR_LEN];
	int is_vlan = 0;

	if (!(hdr->hdr.l3.flags & QETH_HDR_PASSTHRU)) {
		prot = htons((hdr->hdr.l3.flags & QETH_HDR_IPV6)? ETH_P_IPV6 :
			      ETH_P_IP);
		switch (hdr->hdr.l3.flags & QETH_HDR_CAST_MASK) {
		case QETH_CAST_MULTICAST:
			switch (prot) {
#ifdef CONFIG_QETH_IPV6
			case __constant_htons(ETH_P_IPV6):
				ndisc_mc_map((struct in6_addr *)
				     skb->data + 24,
				     tg_addr, card->dev, 0);
				break;
#endif
			case __constant_htons(ETH_P_IP):
				ip_hdr = (struct iphdr *)skb->data;
				(card->dev->type == ARPHRD_IEEE802_TR) ?
				ip_tr_mc_map(ip_hdr->daddr, tg_addr):
				ip_eth_mc_map(ip_hdr->daddr, tg_addr);
				break;
			default:
				memcpy(tg_addr, card->dev->broadcast,
					card->dev->addr_len);
			}
			card->stats.multicast++;
			skb->pkt_type = PACKET_MULTICAST;
			break;
		case QETH_CAST_BROADCAST:
			memcpy(tg_addr, card->dev->broadcast,
				card->dev->addr_len);
			card->stats.multicast++;
			skb->pkt_type = PACKET_BROADCAST;
			break;
		case QETH_CAST_UNICAST:
		case QETH_CAST_ANYCAST:
		case QETH_CAST_NOCAST:
		default:
			if (card->options.sniffer)
				skb->pkt_type = PACKET_OTHERHOST;
			else
				skb->pkt_type = PACKET_HOST;
			memcpy(tg_addr, card->dev->dev_addr,
				card->dev->addr_len);
		}
		if (hdr->hdr.l3.ext_flags & QETH_HDR_EXT_SRC_MAC_ADDR)
			card->dev->header_ops->create(skb, card->dev, prot,
				tg_addr, &hdr->hdr.l3.dest_addr[2],
				card->dev->addr_len);
		else
			card->dev->header_ops->create(skb, card->dev, prot,
				tg_addr, "FAKELL", card->dev->addr_len);
	}

#ifdef CONFIG_TR
	if (card->dev->type == ARPHRD_IEEE802_TR)
		skb->protocol = tr_type_trans(skb, card->dev);
	else
#endif
		skb->protocol = eth_type_trans(skb, card->dev);

	if (hdr->hdr.l3.ext_flags &
	    (QETH_HDR_EXT_VLAN_FRAME | QETH_HDR_EXT_INCLUDE_VLAN_TAG)) {
		*vlan_id = (hdr->hdr.l3.ext_flags & QETH_HDR_EXT_VLAN_FRAME) ?
		 hdr->hdr.l3.vlan_id : *((u16 *)&hdr->hdr.l3.dest_addr[12]);
		is_vlan = 1;
	}

	if (card->dev->features & NETIF_F_RXCSUM) {
		if ((hdr->hdr.l3.ext_flags &
		    (QETH_HDR_EXT_CSUM_HDR_REQ |
		     QETH_HDR_EXT_CSUM_TRANSP_REQ)) ==
		    (QETH_HDR_EXT_CSUM_HDR_REQ |
		     QETH_HDR_EXT_CSUM_TRANSP_REQ))
			skb->ip_summed = CHECKSUM_UNNECESSARY;
		else
			skb->ip_summed = CHECKSUM_NONE;
	} else
		skb->ip_summed = CHECKSUM_NONE;

	return is_vlan;
}

static int qeth_l3_process_inbound_buffer(struct qeth_card *card,
				int budget, int *done)
{
	int work_done = 0;
	struct sk_buff *skb;
	struct qeth_hdr *hdr;
	__u16 vlan_tag = 0;
	int is_vlan;
	unsigned int len;

	*done = 0;
	BUG_ON(!budget);
	while (budget) {
		skb = qeth_core_get_next_skb(card,
			card->qdio.in_q->bufs[card->rx.b_index].buffer,
			&card->rx.b_element, &card->rx.e_offset, &hdr);
		if (!skb) {
			*done = 1;
			break;
		}
		skb->dev = card->dev;
		switch (hdr->hdr.l3.id) {
		case QETH_HEADER_TYPE_LAYER3:
			is_vlan = qeth_l3_rebuild_skb(card, skb, hdr,
						      &vlan_tag);
			len = skb->len;
			if (is_vlan && !card->options.sniffer)
				vlan_gro_receive(&card->napi, card->vlangrp,
					vlan_tag, skb);
			else
				napi_gro_receive(&card->napi, skb);
			break;
		case QETH_HEADER_TYPE_LAYER2: /* for HiperSockets sniffer */
			skb->pkt_type = PACKET_HOST;
			skb->protocol = eth_type_trans(skb, skb->dev);
			len = skb->len;
			netif_receive_skb(skb);
			break;
		default:
			dev_kfree_skb_any(skb);
			QETH_CARD_TEXT(card, 3, "inbunkno");
			QETH_DBF_HEX(CTRL, 3, hdr, QETH_DBF_CTRL_LEN);
			continue;
		}
		work_done++;
		budget--;
		card->stats.rx_packets++;
		card->stats.rx_bytes += len;
	}
	return work_done;
}

static int qeth_l3_poll(struct napi_struct *napi, int budget)
{
	struct qeth_card *card = container_of(napi, struct qeth_card, napi);
	int work_done = 0;
	struct qeth_qdio_buffer *buffer;
	int done;
	int new_budget = budget;

	if (card->options.performance_stats) {
		card->perf_stats.inbound_cnt++;
		card->perf_stats.inbound_start_time = qeth_get_micros();
	}

	while (1) {
		if (!card->rx.b_count) {
			card->rx.qdio_err = 0;
			card->rx.b_count = qdio_get_next_buffers(
				card->data.ccwdev, 0, &card->rx.b_index,
				&card->rx.qdio_err);
			if (card->rx.b_count <= 0) {
				card->rx.b_count = 0;
				break;
			}
			card->rx.b_element =
				&card->qdio.in_q->bufs[card->rx.b_index]
				.buffer->element[0];
			card->rx.e_offset = 0;
		}

		while (card->rx.b_count) {
			buffer = &card->qdio.in_q->bufs[card->rx.b_index];
			if (!(card->rx.qdio_err &&
			    qeth_check_qdio_errors(card, buffer->buffer,
			    card->rx.qdio_err, "qinerr")))
				work_done += qeth_l3_process_inbound_buffer(
					card, new_budget, &done);
			else
				done = 1;

			if (done) {
				if (card->options.performance_stats)
					card->perf_stats.bufs_rec++;
				qeth_put_buffer_pool_entry(card,
					buffer->pool_entry);
				qeth_queue_input_buffer(card, card->rx.b_index);
				card->rx.b_count--;
				if (card->rx.b_count) {
					card->rx.b_index =
						(card->rx.b_index + 1) %
						QDIO_MAX_BUFFERS_PER_Q;
					card->rx.b_element =
						&card->qdio.in_q
						->bufs[card->rx.b_index]
						.buffer->element[0];
					card->rx.e_offset = 0;
				}
			}

			if (work_done >= budget)
				goto out;
			else
				new_budget = budget - work_done;
		}
	}

	napi_complete(napi);
	if (qdio_start_irq(card->data.ccwdev, 0))
		napi_schedule(&card->napi);
out:
	if (card->options.performance_stats)
		card->perf_stats.inbound_time += qeth_get_micros() -
			card->perf_stats.inbound_start_time;
	return work_done;
}

static int qeth_l3_verify_vlan_dev(struct net_device *dev,
			struct qeth_card *card)
{
	int rc = 0;
	struct vlan_group *vg;
	int i;

	vg = card->vlangrp;
	if (!vg)
		return rc;

	for (i = 0; i < VLAN_N_VID; i++) {
		if (vlan_group_get_device(vg, i) == dev) {
			rc = QETH_VLAN_CARD;
			break;
		}
	}

	if (rc && !(vlan_dev_real_dev(dev)->ml_priv == (void *)card))
		return 0;

	return rc;
}

static int qeth_l3_verify_dev(struct net_device *dev)
{
	struct qeth_card *card;
	unsigned long flags;
	int rc = 0;

	read_lock_irqsave(&qeth_core_card_list.rwlock, flags);
	list_for_each_entry(card, &qeth_core_card_list.list, list) {
		if (card->dev == dev) {
			rc = QETH_REAL_CARD;
			break;
		}
		rc = qeth_l3_verify_vlan_dev(dev, card);
		if (rc)
			break;
	}
	read_unlock_irqrestore(&qeth_core_card_list.rwlock, flags);

	return rc;
}

static struct qeth_card *qeth_l3_get_card_from_dev(struct net_device *dev)
{
	struct qeth_card *card = NULL;
	int rc;

	rc = qeth_l3_verify_dev(dev);
	if (rc == QETH_REAL_CARD)
		card = dev->ml_priv;
	else if (rc == QETH_VLAN_CARD)
		card = vlan_dev_real_dev(dev)->ml_priv;
	if (card && card->options.layer2)
		card = NULL;
	if (card)
		QETH_CARD_TEXT_(card, 4, "%d", rc);
	return card ;
}

static int qeth_l3_stop_card(struct qeth_card *card, int recovery_mode)
{
	int rc = 0;

	QETH_DBF_TEXT(SETUP, 2, "stopcard");
	QETH_DBF_HEX(SETUP, 2, &card, sizeof(void *));

	qeth_set_allowed_threads(card, 0, 1);
	if (card->options.sniffer &&
	    (card->info.promisc_mode == SET_PROMISC_MODE_ON))
		qeth_diags_trace(card, QETH_DIAGS_CMD_TRACE_DISABLE);
	if (card->read.state == CH_STATE_UP &&
	    card->write.state == CH_STATE_UP &&
	    (card->state == CARD_STATE_UP)) {
		if (recovery_mode)
			qeth_l3_stop(card->dev);
		else {
			rtnl_lock();
			dev_close(card->dev);
			rtnl_unlock();
		}
		card->state = CARD_STATE_SOFTSETUP;
	}
	if (card->state == CARD_STATE_SOFTSETUP) {
		qeth_l3_clear_ip_list(card, 1);
		qeth_clear_ipacmd_list(card);
		card->state = CARD_STATE_HARDSETUP;
	}
	if (card->state == CARD_STATE_HARDSETUP) {
		qeth_qdio_clear_card(card, 0);
		qeth_clear_qdio_buffers(card);
		qeth_clear_working_pool_list(card);
		card->state = CARD_STATE_DOWN;
	}
	if (card->state == CARD_STATE_DOWN) {
		qeth_clear_cmd_buffers(&card->read);
		qeth_clear_cmd_buffers(&card->write);
	}
	return rc;
}

/*
 * test for and Switch promiscuous mode (on or off)
 *  either for guestlan or HiperSocket Sniffer
 */
static void
qeth_l3_handle_promisc_mode(struct qeth_card *card)
{
	struct net_device *dev = card->dev;

	if (((dev->flags & IFF_PROMISC) &&
	     (card->info.promisc_mode == SET_PROMISC_MODE_ON)) ||
	    (!(dev->flags & IFF_PROMISC) &&
	     (card->info.promisc_mode == SET_PROMISC_MODE_OFF)))
		return;

	if (card->info.guestlan) {		/* Guestlan trace */
		if (qeth_adp_supported(card, IPA_SETADP_SET_PROMISC_MODE))
			qeth_setadp_promisc_mode(card);
	} else if (card->options.sniffer &&	/* HiperSockets trace */
		   qeth_adp_supported(card, IPA_SETADP_SET_DIAG_ASSIST)) {
		if (dev->flags & IFF_PROMISC) {
			QETH_CARD_TEXT(card, 3, "+promisc");
			qeth_diags_trace(card, QETH_DIAGS_CMD_TRACE_ENABLE);
		} else {
			QETH_CARD_TEXT(card, 3, "-promisc");
			qeth_diags_trace(card, QETH_DIAGS_CMD_TRACE_DISABLE);
		}
	}
}

static void qeth_l3_set_multicast_list(struct net_device *dev)
{
	struct qeth_card *card = dev->ml_priv;

	QETH_CARD_TEXT(card, 3, "setmulti");
	if (qeth_threads_running(card, QETH_RECOVER_THREAD) &&
	    (card->state != CARD_STATE_UP))
		return;
	if (!card->options.sniffer) {
		qeth_l3_delete_mc_addresses(card);
		qeth_l3_add_multicast_ipv4(card);
#ifdef CONFIG_QETH_IPV6
		qeth_l3_add_multicast_ipv6(card);
#endif
		qeth_l3_set_ip_addr_list(card);
		if (!qeth_adp_supported(card, IPA_SETADP_SET_PROMISC_MODE))
			return;
	}
	qeth_l3_handle_promisc_mode(card);
}

static const char *qeth_l3_arp_get_error_cause(int *rc)
{
	switch (*rc) {
	case QETH_IPA_ARP_RC_FAILED:
		*rc = -EIO;
		return "operation failed";
	case QETH_IPA_ARP_RC_NOTSUPP:
		*rc = -EOPNOTSUPP;
		return "operation not supported";
	case QETH_IPA_ARP_RC_OUT_OF_RANGE:
		*rc = -EINVAL;
		return "argument out of range";
	case QETH_IPA_ARP_RC_Q_NOTSUPP:
		*rc = -EOPNOTSUPP;
		return "query operation not supported";
	case QETH_IPA_ARP_RC_Q_NO_DATA:
		*rc = -ENOENT;
		return "no query data available";
	default:
		return "unknown error";
	}
}

static int qeth_l3_arp_set_no_entries(struct qeth_card *card, int no_entries)
{
	int tmp;
	int rc;

	QETH_CARD_TEXT(card, 3, "arpstnoe");

	/*
	 * currently GuestLAN only supports the ARP assist function
	 * IPA_CMD_ASS_ARP_QUERY_INFO, but not IPA_CMD_ASS_ARP_SET_NO_ENTRIES;
	 * thus we say EOPNOTSUPP for this ARP function
	 */
	if (card->info.guestlan)
		return -EOPNOTSUPP;
	if (!qeth_is_supported(card, IPA_ARP_PROCESSING)) {
		return -EOPNOTSUPP;
	}
	rc = qeth_l3_send_simple_setassparms(card, IPA_ARP_PROCESSING,
					  IPA_CMD_ASS_ARP_SET_NO_ENTRIES,
					  no_entries);
	if (rc) {
		tmp = rc;
		QETH_DBF_MESSAGE(2, "Could not set number of ARP entries on "
			"%s: %s (0x%x/%d)\n", QETH_CARD_IFNAME(card),
			qeth_l3_arp_get_error_cause(&rc), tmp, tmp);
	}
	return rc;
}

static __u32 get_arp_entry_size(struct qeth_card *card,
			struct qeth_arp_query_data *qdata,
			struct qeth_arp_entrytype *type, __u8 strip_entries)
{
	__u32 rc;
	__u8 is_hsi;

	is_hsi = qdata->reply_bits == 5;
	if (type->ip == QETHARP_IP_ADDR_V4) {
		QETH_CARD_TEXT(card, 4, "arpev4");
		if (strip_entries) {
			rc = is_hsi ? sizeof(struct qeth_arp_qi_entry5_short) :
				sizeof(struct qeth_arp_qi_entry7_short);
		} else {
			rc = is_hsi ? sizeof(struct qeth_arp_qi_entry5) :
				sizeof(struct qeth_arp_qi_entry7);
		}
	} else if (type->ip == QETHARP_IP_ADDR_V6) {
		QETH_CARD_TEXT(card, 4, "arpev6");
		if (strip_entries) {
			rc = is_hsi ?
				sizeof(struct qeth_arp_qi_entry5_short_ipv6) :
				sizeof(struct qeth_arp_qi_entry7_short_ipv6);
		} else {
			rc = is_hsi ?
				sizeof(struct qeth_arp_qi_entry5_ipv6) :
				sizeof(struct qeth_arp_qi_entry7_ipv6);
		}
	} else {
		QETH_CARD_TEXT(card, 4, "arpinv");
		rc = 0;
	}

	return rc;
}

static int arpentry_matches_prot(struct qeth_arp_entrytype *type, __u16 prot)
{
	return (type->ip == QETHARP_IP_ADDR_V4 && prot == QETH_PROT_IPV4) ||
		(type->ip == QETHARP_IP_ADDR_V6 && prot == QETH_PROT_IPV6);
}

static int qeth_l3_arp_query_cb(struct qeth_card *card,
		struct qeth_reply *reply, unsigned long data)
{
	struct qeth_ipa_cmd *cmd;
	struct qeth_arp_query_data *qdata;
	struct qeth_arp_query_info *qinfo;
	int i;
	int e;
	int entrybytes_done;
	int stripped_bytes;
	__u8 do_strip_entries;

	QETH_CARD_TEXT(card, 3, "arpquecb");

	qinfo = (struct qeth_arp_query_info *) reply->param;
	cmd = (struct qeth_ipa_cmd *) data;
	QETH_CARD_TEXT_(card, 4, "%i", cmd->hdr.prot_version);
	if (cmd->hdr.return_code) {
		QETH_CARD_TEXT(card, 4, "arpcberr");
		QETH_CARD_TEXT_(card, 4, "%i", cmd->hdr.return_code);
		return 0;
	}
	if (cmd->data.setassparms.hdr.return_code) {
		cmd->hdr.return_code = cmd->data.setassparms.hdr.return_code;
		QETH_CARD_TEXT(card, 4, "setaperr");
		QETH_CARD_TEXT_(card, 4, "%i", cmd->hdr.return_code);
		return 0;
	}
	qdata = &cmd->data.setassparms.data.query_arp;
	QETH_CARD_TEXT_(card, 4, "anoen%i", qdata->no_entries);

	do_strip_entries = (qinfo->mask_bits & QETH_QARP_STRIP_ENTRIES) > 0;
	stripped_bytes = do_strip_entries ? QETH_QARP_MEDIASPECIFIC_BYTES : 0;
	entrybytes_done = 0;
	for (e = 0; e < qdata->no_entries; ++e) {
		char *cur_entry;
		__u32 esize;
		struct qeth_arp_entrytype *etype;

		cur_entry = &qdata->data + entrybytes_done;
		etype = &((struct qeth_arp_qi_entry5 *) cur_entry)->type;
		if (!arpentry_matches_prot(etype, cmd->hdr.prot_version)) {
			QETH_CARD_TEXT(card, 4, "pmis");
			QETH_CARD_TEXT_(card, 4, "%i", etype->ip);
			break;
		}
		esize = get_arp_entry_size(card, qdata, etype,
			do_strip_entries);
		QETH_CARD_TEXT_(card, 5, "esz%i", esize);
		if (!esize)
			break;

		if ((qinfo->udata_len - qinfo->udata_offset) < esize) {
			QETH_CARD_TEXT_(card, 4, "qaer3%i", -ENOMEM);
			cmd->hdr.return_code = -ENOMEM;
			goto out_error;
		}

		memcpy(qinfo->udata + qinfo->udata_offset,
			&qdata->data + entrybytes_done + stripped_bytes,
			esize);
		entrybytes_done += esize + stripped_bytes;
		qinfo->udata_offset += esize;
		++qinfo->no_entries;
	}
	/* check if all replies received ... */
	if (cmd->data.setassparms.hdr.seq_no <
	    cmd->data.setassparms.hdr.number_of_replies)
		return 1;
	QETH_CARD_TEXT_(card, 4, "nove%i", qinfo->no_entries);
	memcpy(qinfo->udata, &qinfo->no_entries, 4);
	/* keep STRIP_ENTRIES flag so the user program can distinguish
	 * stripped entries from normal ones */
	if (qinfo->mask_bits & QETH_QARP_STRIP_ENTRIES)
		qdata->reply_bits |= QETH_QARP_STRIP_ENTRIES;
	memcpy(qinfo->udata + QETH_QARP_MASK_OFFSET, &qdata->reply_bits, 2);
	QETH_CARD_TEXT_(card, 4, "rc%i", 0);
	return 0;
out_error:
	i = 0;
	memcpy(qinfo->udata, &i, 4);
	return 0;
}

static int qeth_l3_send_ipa_arp_cmd(struct qeth_card *card,
		struct qeth_cmd_buffer *iob, int len,
		int (*reply_cb)(struct qeth_card *, struct qeth_reply *,
			unsigned long),
		void *reply_param)
{
	QETH_CARD_TEXT(card, 4, "sendarp");

	memcpy(iob->data, IPA_PDU_HEADER, IPA_PDU_HEADER_SIZE);
	memcpy(QETH_IPA_CMD_DEST_ADDR(iob->data),
	       &card->token.ulp_connection_r, QETH_MPC_TOKEN_LENGTH);
	return qeth_send_control_data(card, IPA_PDU_HEADER_SIZE + len, iob,
				      reply_cb, reply_param);
}

static int qeth_l3_query_arp_cache_info(struct qeth_card *card,
	enum qeth_prot_versions prot,
	struct qeth_arp_query_info *qinfo)
{
	struct qeth_cmd_buffer *iob;
	struct qeth_ipa_cmd *cmd;
	int tmp;
	int rc;

	QETH_CARD_TEXT_(card, 3, "qarpipv%i", prot);

	iob = qeth_l3_get_setassparms_cmd(card, IPA_ARP_PROCESSING,
			IPA_CMD_ASS_ARP_QUERY_INFO,
			sizeof(struct qeth_arp_query_data) - sizeof(char),
			prot);
	cmd = (struct qeth_ipa_cmd *)(iob->data+IPA_PDU_HEADER_SIZE);
	cmd->data.setassparms.data.query_arp.request_bits = 0x000F;
	cmd->data.setassparms.data.query_arp.reply_bits = 0;
	cmd->data.setassparms.data.query_arp.no_entries = 0;
	rc = qeth_l3_send_ipa_arp_cmd(card, iob,
			   QETH_SETASS_BASE_LEN+QETH_ARP_CMD_LEN,
			   qeth_l3_arp_query_cb, (void *)qinfo);
	if (rc) {
		tmp = rc;
		QETH_DBF_MESSAGE(2,
			"Error while querying ARP cache on %s: %s "
			"(0x%x/%d)\n", QETH_CARD_IFNAME(card),
			qeth_l3_arp_get_error_cause(&rc), tmp, tmp);
	}

	return rc;
}

static int qeth_l3_arp_query(struct qeth_card *card, char __user *udata)
{
	struct qeth_arp_query_info qinfo = {0, };
	int rc;

	QETH_CARD_TEXT(card, 3, "arpquery");

	if (!qeth_is_supported(card,/*IPA_QUERY_ARP_ADDR_INFO*/
			       IPA_ARP_PROCESSING)) {
		QETH_CARD_TEXT(card, 3, "arpqnsup");
		rc = -EOPNOTSUPP;
		goto out;
	}
	/* get size of userspace buffer and mask_bits -> 6 bytes */
	if (copy_from_user(&qinfo, udata, 6)) {
		rc = -EFAULT;
		goto out;
	}
	qinfo.udata = kzalloc(qinfo.udata_len, GFP_KERNEL);
	if (!qinfo.udata) {
		rc = -ENOMEM;
		goto out;
	}
	qinfo.udata_offset = QETH_QARP_ENTRIES_OFFSET;
	rc = qeth_l3_query_arp_cache_info(card, QETH_PROT_IPV4, &qinfo);
	if (rc) {
		if (copy_to_user(udata, qinfo.udata, 4))
			rc = -EFAULT;
			goto free_and_out;
	} else {
#ifdef CONFIG_QETH_IPV6
		if (qinfo.mask_bits & QETH_QARP_WITH_IPV6) {
			/* fails in case of GuestLAN QDIO mode */
			qeth_l3_query_arp_cache_info(card, QETH_PROT_IPV6,
				&qinfo);
		}
#endif
		if (copy_to_user(udata, qinfo.udata, qinfo.udata_len)) {
			QETH_CARD_TEXT(card, 4, "qactf");
			rc = -EFAULT;
			goto free_and_out;
		}
		QETH_CARD_TEXT_(card, 4, "qacts");
	}
free_and_out:
	kfree(qinfo.udata);
out:
	return rc;
}

static int qeth_l3_arp_add_entry(struct qeth_card *card,
				struct qeth_arp_cache_entry *entry)
{
	struct qeth_cmd_buffer *iob;
	char buf[16];
	int tmp;
	int rc;

	QETH_CARD_TEXT(card, 3, "arpadent");

	/*
	 * currently GuestLAN only supports the ARP assist function
	 * IPA_CMD_ASS_ARP_QUERY_INFO, but not IPA_CMD_ASS_ARP_ADD_ENTRY;
	 * thus we say EOPNOTSUPP for this ARP function
	 */
	if (card->info.guestlan)
		return -EOPNOTSUPP;
	if (!qeth_is_supported(card, IPA_ARP_PROCESSING)) {
		return -EOPNOTSUPP;
	}

	iob = qeth_l3_get_setassparms_cmd(card, IPA_ARP_PROCESSING,
				       IPA_CMD_ASS_ARP_ADD_ENTRY,
				       sizeof(struct qeth_arp_cache_entry),
				       QETH_PROT_IPV4);
	rc = qeth_l3_send_setassparms(card, iob,
				   sizeof(struct qeth_arp_cache_entry),
				   (unsigned long) entry,
				   qeth_l3_default_setassparms_cb, NULL);
	if (rc) {
		tmp = rc;
		qeth_l3_ipaddr4_to_string((u8 *)entry->ipaddr, buf);
		QETH_DBF_MESSAGE(2, "Could not add ARP entry for address %s "
			"on %s: %s (0x%x/%d)\n", buf, QETH_CARD_IFNAME(card),
			qeth_l3_arp_get_error_cause(&rc), tmp, tmp);
	}
	return rc;
}

static int qeth_l3_arp_remove_entry(struct qeth_card *card,
				struct qeth_arp_cache_entry *entry)
{
	struct qeth_cmd_buffer *iob;
	char buf[16] = {0, };
	int tmp;
	int rc;

	QETH_CARD_TEXT(card, 3, "arprment");

	/*
	 * currently GuestLAN only supports the ARP assist function
	 * IPA_CMD_ASS_ARP_QUERY_INFO, but not IPA_CMD_ASS_ARP_REMOVE_ENTRY;
	 * thus we say EOPNOTSUPP for this ARP function
	 */
	if (card->info.guestlan)
		return -EOPNOTSUPP;
	if (!qeth_is_supported(card, IPA_ARP_PROCESSING)) {
		return -EOPNOTSUPP;
	}
	memcpy(buf, entry, 12);
	iob = qeth_l3_get_setassparms_cmd(card, IPA_ARP_PROCESSING,
				       IPA_CMD_ASS_ARP_REMOVE_ENTRY,
				       12,
				       QETH_PROT_IPV4);
	rc = qeth_l3_send_setassparms(card, iob,
				   12, (unsigned long)buf,
				   qeth_l3_default_setassparms_cb, NULL);
	if (rc) {
		tmp = rc;
		memset(buf, 0, 16);
		qeth_l3_ipaddr4_to_string((u8 *)entry->ipaddr, buf);
		QETH_DBF_MESSAGE(2, "Could not delete ARP entry for address %s"
			" on %s: %s (0x%x/%d)\n", buf, QETH_CARD_IFNAME(card),
			qeth_l3_arp_get_error_cause(&rc), tmp, tmp);
	}
	return rc;
}

static int qeth_l3_arp_flush_cache(struct qeth_card *card)
{
	int rc;
	int tmp;

	QETH_CARD_TEXT(card, 3, "arpflush");

	/*
	 * currently GuestLAN only supports the ARP assist function
	 * IPA_CMD_ASS_ARP_QUERY_INFO, but not IPA_CMD_ASS_ARP_FLUSH_CACHE;
	 * thus we say EOPNOTSUPP for this ARP function
	*/
	if (card->info.guestlan || (card->info.type == QETH_CARD_TYPE_IQD))
		return -EOPNOTSUPP;
	if (!qeth_is_supported(card, IPA_ARP_PROCESSING)) {
		return -EOPNOTSUPP;
	}
	rc = qeth_l3_send_simple_setassparms(card, IPA_ARP_PROCESSING,
					  IPA_CMD_ASS_ARP_FLUSH_CACHE, 0);
	if (rc) {
		tmp = rc;
		QETH_DBF_MESSAGE(2, "Could not flush ARP cache on %s: %s "
			"(0x%x/%d)\n", QETH_CARD_IFNAME(card),
			qeth_l3_arp_get_error_cause(&rc), tmp, tmp);
	}
	return rc;
}

static int qeth_l3_do_ioctl(struct net_device *dev, struct ifreq *rq, int cmd)
{
	struct qeth_card *card = dev->ml_priv;
	struct qeth_arp_cache_entry arp_entry;
	struct mii_ioctl_data *mii_data;
	int rc = 0;

	if (!card)
		return -ENODEV;

	if ((card->state != CARD_STATE_UP) &&
		(card->state != CARD_STATE_SOFTSETUP))
		return -ENODEV;

	switch (cmd) {
	case SIOC_QETH_ARP_SET_NO_ENTRIES:
		if (!capable(CAP_NET_ADMIN)) {
			rc = -EPERM;
			break;
		}
		rc = qeth_l3_arp_set_no_entries(card, rq->ifr_ifru.ifru_ivalue);
		break;
	case SIOC_QETH_ARP_QUERY_INFO:
		if (!capable(CAP_NET_ADMIN)) {
			rc = -EPERM;
			break;
		}
		rc = qeth_l3_arp_query(card, rq->ifr_ifru.ifru_data);
		break;
	case SIOC_QETH_ARP_ADD_ENTRY:
		if (!capable(CAP_NET_ADMIN)) {
			rc = -EPERM;
			break;
		}
		if (copy_from_user(&arp_entry, rq->ifr_ifru.ifru_data,
				   sizeof(struct qeth_arp_cache_entry)))
			rc = -EFAULT;
		else
			rc = qeth_l3_arp_add_entry(card, &arp_entry);
		break;
	case SIOC_QETH_ARP_REMOVE_ENTRY:
		if (!capable(CAP_NET_ADMIN)) {
			rc = -EPERM;
			break;
		}
		if (copy_from_user(&arp_entry, rq->ifr_ifru.ifru_data,
				   sizeof(struct qeth_arp_cache_entry)))
			rc = -EFAULT;
		else
			rc = qeth_l3_arp_remove_entry(card, &arp_entry);
		break;
	case SIOC_QETH_ARP_FLUSH_CACHE:
		if (!capable(CAP_NET_ADMIN)) {
			rc = -EPERM;
			break;
		}
		rc = qeth_l3_arp_flush_cache(card);
		break;
	case SIOC_QETH_ADP_SET_SNMP_CONTROL:
		rc = qeth_snmp_command(card, rq->ifr_ifru.ifru_data);
		break;
	case SIOC_QETH_GET_CARD_TYPE:
		if ((card->info.type == QETH_CARD_TYPE_OSD ||
		     card->info.type == QETH_CARD_TYPE_OSX) &&
		    !card->info.guestlan)
			return 1;
		return 0;
		break;
	case SIOCGMIIPHY:
		mii_data = if_mii(rq);
		mii_data->phy_id = 0;
		break;
	case SIOCGMIIREG:
		mii_data = if_mii(rq);
		if (mii_data->phy_id != 0)
			rc = -EINVAL;
		else
			mii_data->val_out = qeth_mdio_read(dev,
							mii_data->phy_id,
							mii_data->reg_num);
		break;
	default:
		rc = -EOPNOTSUPP;
	}
	if (rc)
		QETH_CARD_TEXT_(card, 2, "ioce%d", rc);
	return rc;
}

int inline qeth_l3_get_cast_type(struct qeth_card *card, struct sk_buff *skb)
{
	int cast_type = RTN_UNSPEC;

	if (skb_dst(skb) && skb_dst(skb)->neighbour) {
		cast_type = skb_dst(skb)->neighbour->type;
		if ((cast_type == RTN_BROADCAST) ||
		    (cast_type == RTN_MULTICAST) ||
		    (cast_type == RTN_ANYCAST))
			return cast_type;
		else
			return RTN_UNSPEC;
	}
	/* try something else */
	if (skb->protocol == ETH_P_IPV6)
		return (skb_network_header(skb)[24] == 0xff) ?
				RTN_MULTICAST : 0;
	else if (skb->protocol == ETH_P_IP)
		return ((skb_network_header(skb)[16] & 0xf0) == 0xe0) ?
				RTN_MULTICAST : 0;
	/* ... */
	if (!memcmp(skb->data, skb->dev->broadcast, 6))
		return RTN_BROADCAST;
	else {
		u16 hdr_mac;

		hdr_mac = *((u16 *)skb->data);
		/* tr multicast? */
		switch (card->info.link_type) {
		case QETH_LINK_TYPE_HSTR:
		case QETH_LINK_TYPE_LANE_TR:
			if ((hdr_mac == QETH_TR_MAC_NC) ||
			    (hdr_mac == QETH_TR_MAC_C))
				return RTN_MULTICAST;
			break;
		/* eth or so multicast? */
		default:
		if ((hdr_mac == QETH_ETH_MAC_V4) ||
			    (hdr_mac == QETH_ETH_MAC_V6))
				return RTN_MULTICAST;
		}
	}
	return cast_type;
}

static void qeth_l3_fill_header(struct qeth_card *card, struct qeth_hdr *hdr,
		struct sk_buff *skb, int ipv, int cast_type)
{
	memset(hdr, 0, sizeof(struct qeth_hdr));
	hdr->hdr.l3.id = QETH_HEADER_TYPE_LAYER3;
	hdr->hdr.l3.ext_flags = 0;

	/*
	 * before we're going to overwrite this location with next hop ip.
	 * v6 uses passthrough, v4 sets the tag in the QDIO header.
	 */
	if (card->vlangrp && vlan_tx_tag_present(skb)) {
		if ((ipv == 4) || (card->info.type == QETH_CARD_TYPE_IQD))
			hdr->hdr.l3.ext_flags = QETH_HDR_EXT_VLAN_FRAME;
		else
			hdr->hdr.l3.ext_flags = QETH_HDR_EXT_INCLUDE_VLAN_TAG;
		hdr->hdr.l3.vlan_id = vlan_tx_tag_get(skb);
	}

	hdr->hdr.l3.length = skb->len - sizeof(struct qeth_hdr);
	if (ipv == 4) {
		/* IPv4 */
		hdr->hdr.l3.flags = qeth_l3_get_qeth_hdr_flags4(cast_type);
		memset(hdr->hdr.l3.dest_addr, 0, 12);
		if ((skb_dst(skb)) && (skb_dst(skb)->neighbour)) {
			*((u32 *) (&hdr->hdr.l3.dest_addr[12])) =
			    *((u32 *) skb_dst(skb)->neighbour->primary_key);
		} else {
			/* fill in destination address used in ip header */
			*((u32 *) (&hdr->hdr.l3.dest_addr[12])) =
							ip_hdr(skb)->daddr;
		}
	} else if (ipv == 6) {
		/* IPv6 */
		hdr->hdr.l3.flags = qeth_l3_get_qeth_hdr_flags6(cast_type);
		if (card->info.type == QETH_CARD_TYPE_IQD)
			hdr->hdr.l3.flags &= ~QETH_HDR_PASSTHRU;
		if ((skb_dst(skb)) && (skb_dst(skb)->neighbour)) {
			memcpy(hdr->hdr.l3.dest_addr,
			       skb_dst(skb)->neighbour->primary_key, 16);
		} else {
			/* fill in destination address used in ip header */
			memcpy(hdr->hdr.l3.dest_addr,
			       &ipv6_hdr(skb)->daddr, 16);
		}
	} else {
		/* passthrough */
		if ((skb->dev->type == ARPHRD_IEEE802_TR) &&
			!memcmp(skb->data + sizeof(struct qeth_hdr) +
			sizeof(__u16), skb->dev->broadcast, 6)) {
			hdr->hdr.l3.flags = QETH_CAST_BROADCAST |
						QETH_HDR_PASSTHRU;
		} else if (!memcmp(skb->data + sizeof(struct qeth_hdr),
			    skb->dev->broadcast, 6)) {
			/* broadcast? */
			hdr->hdr.l3.flags = QETH_CAST_BROADCAST |
						QETH_HDR_PASSTHRU;
		} else {
			hdr->hdr.l3.flags = (cast_type == RTN_MULTICAST) ?
				QETH_CAST_MULTICAST | QETH_HDR_PASSTHRU :
				QETH_CAST_UNICAST | QETH_HDR_PASSTHRU;
		}
	}
}

static inline void qeth_l3_hdr_csum(struct qeth_card *card,
		struct qeth_hdr *hdr, struct sk_buff *skb)
{
	struct iphdr *iph = ip_hdr(skb);

	/* tcph->check contains already the pseudo hdr checksum
	 * so just set the header flags
	 */
	if (iph->protocol == IPPROTO_UDP)
		hdr->hdr.l3.ext_flags |= QETH_HDR_EXT_UDP;
	hdr->hdr.l3.ext_flags |= QETH_HDR_EXT_CSUM_TRANSP_REQ |
		QETH_HDR_EXT_CSUM_HDR_REQ;
	iph->check = 0;
	if (card->options.performance_stats)
		card->perf_stats.tx_csum++;
}

static void qeth_tso_fill_header(struct qeth_card *card,
		struct qeth_hdr *qhdr, struct sk_buff *skb)
{
	struct qeth_hdr_tso *hdr = (struct qeth_hdr_tso *)qhdr;
	struct tcphdr *tcph = tcp_hdr(skb);
	struct iphdr *iph = ip_hdr(skb);
	struct ipv6hdr *ip6h = ipv6_hdr(skb);

	/*fix header to TSO values ...*/
	hdr->hdr.hdr.l3.id = QETH_HEADER_TYPE_TSO;
	hdr->hdr.hdr.l3.length = skb->len - sizeof(struct qeth_hdr_tso);
	/*set values which are fix for the first approach ...*/
	hdr->ext.hdr_tot_len = (__u16) sizeof(struct qeth_hdr_ext_tso);
	hdr->ext.imb_hdr_no  = 1;
	hdr->ext.hdr_type    = 1;
	hdr->ext.hdr_version = 1;
	hdr->ext.hdr_len     = 28;
	/*insert non-fix values */
	hdr->ext.mss = skb_shinfo(skb)->gso_size;
	hdr->ext.dg_hdr_len = (__u16)(iph->ihl*4 + tcph->doff*4);
	hdr->ext.payload_len = (__u16)(skb->len - hdr->ext.dg_hdr_len -
				       sizeof(struct qeth_hdr_tso));
	tcph->check = 0;
	if (skb->protocol == ETH_P_IPV6) {
		ip6h->payload_len = 0;
		tcph->check = ~csum_ipv6_magic(&ip6h->saddr, &ip6h->daddr,
					       0, IPPROTO_TCP, 0);
	} else {
		/*OSA want us to set these values ...*/
		tcph->check = ~csum_tcpudp_magic(iph->saddr, iph->daddr,
					 0, IPPROTO_TCP, 0);
		iph->tot_len = 0;
		iph->check = 0;
	}
}

static inline int qeth_l3_tso_elements(struct sk_buff *skb)
{
	unsigned long tcpd = (unsigned long)tcp_hdr(skb) +
		tcp_hdr(skb)->doff * 4;
	int tcpd_len = skb->len - (tcpd - (unsigned long)skb->data);
	int elements = PFN_UP(tcpd + tcpd_len - 1) - PFN_DOWN(tcpd);
	elements += skb_shinfo(skb)->nr_frags;
	return elements;
}

static int qeth_l3_hard_start_xmit(struct sk_buff *skb, struct net_device *dev)
{
	int rc;
	u16 *tag;
	struct qeth_hdr *hdr = NULL;
	int elements_needed = 0;
	int elems;
	struct qeth_card *card = dev->ml_priv;
	struct sk_buff *new_skb = NULL;
	int ipv = qeth_get_ip_version(skb);
	int cast_type = qeth_l3_get_cast_type(card, skb);
	struct qeth_qdio_out_q *queue = card->qdio.out_qs
		[qeth_get_priority_queue(card, skb, ipv, cast_type)];
	int tx_bytes = skb->len;
	bool large_send;
	int data_offset = -1;
	int nr_frags;

	if (((card->info.type == QETH_CARD_TYPE_IQD) && (!ipv)) ||
	     card->options.sniffer)
			goto tx_drop;

	if ((card->state != CARD_STATE_UP) || !card->lan_online) {
		card->stats.tx_carrier_errors++;
		goto tx_drop;
	}

	if ((cast_type == RTN_BROADCAST) &&
	    (card->info.broadcast_capable == 0))
		goto tx_drop;

	if (card->options.performance_stats) {
		card->perf_stats.outbound_cnt++;
		card->perf_stats.outbound_start_time = qeth_get_micros();
	}

	large_send = skb_is_gso(skb);

	if ((card->info.type == QETH_CARD_TYPE_IQD) && (!large_send) &&
	    (skb_shinfo(skb)->nr_frags == 0)) {
		new_skb = skb;
		data_offset = ETH_HLEN;
		hdr = kmem_cache_alloc(qeth_core_header_cache, GFP_ATOMIC);
		if (!hdr)
			goto tx_drop;
		elements_needed++;
	} else {
		/* create a clone with writeable headroom */
		new_skb = skb_realloc_headroom(skb, sizeof(struct qeth_hdr_tso)
					+ VLAN_HLEN);
		if (!new_skb)
			goto tx_drop;
	}

	if (card->info.type == QETH_CARD_TYPE_IQD) {
		if (data_offset < 0)
			skb_pull(new_skb, ETH_HLEN);
	} else {
		if (ipv == 4) {
			if (card->dev->type == ARPHRD_IEEE802_TR)
				skb_pull(new_skb, TR_HLEN);
			else
				skb_pull(new_skb, ETH_HLEN);
		}

		if (ipv != 4 && card->vlangrp &&
				vlan_tx_tag_present(new_skb)) {
			skb_push(new_skb, VLAN_HLEN);
			skb_copy_to_linear_data(new_skb, new_skb->data + 4, 4);
			skb_copy_to_linear_data_offset(new_skb, 4,
				new_skb->data + 8, 4);
			skb_copy_to_linear_data_offset(new_skb, 8,
				new_skb->data + 12, 4);
			tag = (u16 *)(new_skb->data + 12);
			*tag = __constant_htons(ETH_P_8021Q);
			*(tag + 1) = htons(vlan_tx_tag_get(new_skb));
			new_skb->vlan_tci = 0;
		}
	}

	netif_stop_queue(dev);

	/* fix hardware limitation: as long as we do not have sbal
	 * chaining we can not send long frag lists
	 */
	if (large_send) {
		if (qeth_l3_tso_elements(new_skb) + 1 > 16) {
			if (skb_linearize(new_skb))
				goto tx_drop;
			if (card->options.performance_stats)
				card->perf_stats.tx_lin++;
		}
	}

	if (large_send && (cast_type == RTN_UNSPEC)) {
		hdr = (struct qeth_hdr *)skb_push(new_skb,
						sizeof(struct qeth_hdr_tso));
		memset(hdr, 0, sizeof(struct qeth_hdr_tso));
		qeth_l3_fill_header(card, hdr, new_skb, ipv, cast_type);
		qeth_tso_fill_header(card, hdr, new_skb);
		elements_needed++;
	} else {
		if (data_offset < 0) {
			hdr = (struct qeth_hdr *)skb_push(new_skb,
						sizeof(struct qeth_hdr));
			qeth_l3_fill_header(card, hdr, new_skb, ipv,
						cast_type);
		} else {
			qeth_l3_fill_header(card, hdr, new_skb, ipv,
						cast_type);
			hdr->hdr.l3.length = new_skb->len - data_offset;
		}

		if (skb->ip_summed == CHECKSUM_PARTIAL)
			qeth_l3_hdr_csum(card, hdr, new_skb);
	}

	elems = qeth_get_elements_no(card, (void *)hdr, new_skb,
						 elements_needed);
	if (!elems) {
		if (data_offset >= 0)
			kmem_cache_free(qeth_core_header_cache, hdr);
		goto tx_drop;
	}
	elements_needed += elems;
	nr_frags = skb_shinfo(new_skb)->nr_frags;

	if (card->info.type != QETH_CARD_TYPE_IQD) {
		int len;
		if (large_send)
			len = ((unsigned long)tcp_hdr(new_skb) +
				tcp_hdr(new_skb)->doff * 4) -
				(unsigned long)new_skb->data;
		else
			len = sizeof(struct qeth_hdr_layer3);

		if (qeth_hdr_chk_and_bounce(new_skb, len))
			goto tx_drop;
		rc = qeth_do_send_packet(card, queue, new_skb, hdr,
					 elements_needed);
	} else
		rc = qeth_do_send_packet_fast(card, queue, new_skb, hdr,
					elements_needed, data_offset, 0);

	if (!rc) {
		card->stats.tx_packets++;
		card->stats.tx_bytes += tx_bytes;
		if (new_skb != skb)
			dev_kfree_skb_any(skb);
		if (card->options.performance_stats) {
			if (large_send) {
				card->perf_stats.large_send_bytes += tx_bytes;
				card->perf_stats.large_send_cnt++;
			}
			if (nr_frags) {
				card->perf_stats.sg_skbs_sent++;
				/* nr_frags + skb->data */
				card->perf_stats.sg_frags_sent += nr_frags + 1;
			}
		}
		rc = NETDEV_TX_OK;
	} else {
		if (data_offset >= 0)
			kmem_cache_free(qeth_core_header_cache, hdr);

		if (rc == -EBUSY) {
			if (new_skb != skb)
				dev_kfree_skb_any(new_skb);
			return NETDEV_TX_BUSY;
		} else
			goto tx_drop;
	}

	netif_wake_queue(dev);
	if (card->options.performance_stats)
		card->perf_stats.outbound_time += qeth_get_micros() -
			card->perf_stats.outbound_start_time;
	return rc;

tx_drop:
	card->stats.tx_dropped++;
	card->stats.tx_errors++;
	if ((new_skb != skb) && new_skb)
		dev_kfree_skb_any(new_skb);
	dev_kfree_skb_any(skb);
	netif_wake_queue(dev);
	return NETDEV_TX_OK;
}

static int __qeth_l3_open(struct net_device *dev)
{
	struct qeth_card *card = dev->ml_priv;
	int rc = 0;

	QETH_CARD_TEXT(card, 4, "qethopen");
	if (card->state == CARD_STATE_UP)
		return rc;
	if (card->state != CARD_STATE_SOFTSETUP)
		return -ENODEV;
	card->data.state = CH_STATE_UP;
	card->state = CARD_STATE_UP;
	netif_start_queue(dev);

	if (qdio_stop_irq(card->data.ccwdev, 0) >= 0) {
		napi_enable(&card->napi);
		napi_schedule(&card->napi);
	} else
		rc = -EIO;
	return rc;
}

static int qeth_l3_open(struct net_device *dev)
{
	struct qeth_card *card = dev->ml_priv;

	QETH_CARD_TEXT(card, 5, "qethope_");
	if (qeth_wait_for_threads(card, QETH_RECOVER_THREAD)) {
		QETH_CARD_TEXT(card, 3, "openREC");
		return -ERESTARTSYS;
	}
	return __qeth_l3_open(dev);
}

static int qeth_l3_stop(struct net_device *dev)
{
	struct qeth_card *card = dev->ml_priv;

	QETH_CARD_TEXT(card, 4, "qethstop");
	netif_tx_disable(dev);
	if (card->state == CARD_STATE_UP) {
		card->state = CARD_STATE_SOFTSETUP;
		napi_disable(&card->napi);
	}
	return 0;
}

static u32 qeth_l3_fix_features(struct net_device *dev, u32 features)
{
	struct qeth_card *card = dev->ml_priv;

	if (!qeth_is_supported(card, IPA_OUTBOUND_CHECKSUM))
		features &= ~NETIF_F_IP_CSUM;
	if (!qeth_is_supported(card, IPA_OUTBOUND_TSO))
		features &= ~NETIF_F_TSO;
	if (!qeth_is_supported(card, IPA_INBOUND_CHECKSUM))
		features &= ~NETIF_F_RXCSUM;

	return features;
}

static int qeth_l3_set_features(struct net_device *dev, u32 features)
{
	struct qeth_card *card = dev->ml_priv;
	u32 changed = dev->features ^ features;
	int err;

	if (!(changed & NETIF_F_RXCSUM))
		return 0;

	if (card->state == CARD_STATE_DOWN ||
	    card->state == CARD_STATE_RECOVER)
		return 0;

	err = qeth_l3_set_rx_csum(card, features & NETIF_F_RXCSUM);
	if (err)
		dev->features = features ^ NETIF_F_RXCSUM;

	return err;
}

static const struct ethtool_ops qeth_l3_ethtool_ops = {
	.get_link = ethtool_op_get_link,
	.get_strings = qeth_core_get_strings,
	.get_ethtool_stats = qeth_core_get_ethtool_stats,
	.get_sset_count = qeth_core_get_sset_count,
	.get_drvinfo = qeth_core_get_drvinfo,
	.get_settings = qeth_core_ethtool_get_settings,
};

/*
 * we need NOARP for IPv4 but we want neighbor solicitation for IPv6. Setting
 * NOARP on the netdevice is no option because it also turns off neighbor
 * solicitation. For IPv4 we install a neighbor_setup function. We don't want
 * arp resolution but we want the hard header (packet socket will work
 * e.g. tcpdump)
 */
static int qeth_l3_neigh_setup_noarp(struct neighbour *n)
{
	n->nud_state = NUD_NOARP;
	memcpy(n->ha, "FAKELL", 6);
	n->output = n->ops->connected_output;
	return 0;
}

static int
qeth_l3_neigh_setup(struct net_device *dev, struct neigh_parms *np)
{
	if (np->tbl->family == AF_INET)
		np->neigh_setup = qeth_l3_neigh_setup_noarp;

	return 0;
}

static const struct net_device_ops qeth_l3_netdev_ops = {
	.ndo_open		= qeth_l3_open,
	.ndo_stop		= qeth_l3_stop,
	.ndo_get_stats		= qeth_get_stats,
	.ndo_start_xmit		= qeth_l3_hard_start_xmit,
	.ndo_validate_addr	= eth_validate_addr,
	.ndo_set_multicast_list = qeth_l3_set_multicast_list,
	.ndo_do_ioctl	   	= qeth_l3_do_ioctl,
	.ndo_change_mtu	   	= qeth_change_mtu,
	.ndo_fix_features   	= qeth_l3_fix_features,
	.ndo_set_features   	= qeth_l3_set_features,
	.ndo_vlan_rx_register	= qeth_l3_vlan_rx_register,
	.ndo_vlan_rx_add_vid	= qeth_l3_vlan_rx_add_vid,
	.ndo_vlan_rx_kill_vid   = qeth_l3_vlan_rx_kill_vid,
	.ndo_tx_timeout	   	= qeth_tx_timeout,
};

static const struct net_device_ops qeth_l3_osa_netdev_ops = {
	.ndo_open		= qeth_l3_open,
	.ndo_stop		= qeth_l3_stop,
	.ndo_get_stats		= qeth_get_stats,
	.ndo_start_xmit		= qeth_l3_hard_start_xmit,
	.ndo_validate_addr	= eth_validate_addr,
	.ndo_set_multicast_list = qeth_l3_set_multicast_list,
	.ndo_do_ioctl	   	= qeth_l3_do_ioctl,
	.ndo_change_mtu	   	= qeth_change_mtu,
	.ndo_fix_features   	= qeth_l3_fix_features,
	.ndo_set_features   	= qeth_l3_set_features,
	.ndo_vlan_rx_register	= qeth_l3_vlan_rx_register,
	.ndo_vlan_rx_add_vid	= qeth_l3_vlan_rx_add_vid,
	.ndo_vlan_rx_kill_vid   = qeth_l3_vlan_rx_kill_vid,
	.ndo_tx_timeout	   	= qeth_tx_timeout,
	.ndo_neigh_setup	= qeth_l3_neigh_setup,
};

static int qeth_l3_setup_netdev(struct qeth_card *card)
{
	if (card->info.type == QETH_CARD_TYPE_OSD ||
	    card->info.type == QETH_CARD_TYPE_OSX) {
		if ((card->info.link_type == QETH_LINK_TYPE_LANE_TR) ||
		    (card->info.link_type == QETH_LINK_TYPE_HSTR)) {
#ifdef CONFIG_TR
			card->dev = alloc_trdev(0);
#endif
			if (!card->dev)
				return -ENODEV;
			card->dev->netdev_ops = &qeth_l3_netdev_ops;
		} else {
			card->dev = alloc_etherdev(0);
			if (!card->dev)
				return -ENODEV;
			card->dev->netdev_ops = &qeth_l3_osa_netdev_ops;

			/*IPv6 address autoconfiguration stuff*/
			qeth_l3_get_unique_id(card);
			if (!(card->info.unique_id & UNIQUE_ID_NOT_BY_CARD))
				card->dev->dev_id = card->info.unique_id &
							 0xffff;
<<<<<<< HEAD
			if (!card->info.guestlan)
				card->dev->features |= NETIF_F_GRO;
=======
			if (!card->info.guestlan) {
				card->dev->hw_features = NETIF_F_SG |
					NETIF_F_RXCSUM | NETIF_F_IP_CSUM |
					NETIF_F_TSO;
				card->dev->features = NETIF_F_RXCSUM;
			}
>>>>>>> d762f438
		}
	} else if (card->info.type == QETH_CARD_TYPE_IQD) {
		card->dev = alloc_netdev(0, "hsi%d", ether_setup);
		if (!card->dev)
			return -ENODEV;
		card->dev->flags |= IFF_NOARP;
		card->dev->netdev_ops = &qeth_l3_netdev_ops;
		qeth_l3_iqd_read_initial_mac(card);
	} else
		return -ENODEV;

	card->dev->ml_priv = card;
	card->dev->watchdog_timeo = QETH_TX_TIMEOUT;
	card->dev->mtu = card->info.initial_mtu;
	SET_ETHTOOL_OPS(card->dev, &qeth_l3_ethtool_ops);
	card->dev->features |=	NETIF_F_HW_VLAN_TX |
				NETIF_F_HW_VLAN_RX |
				NETIF_F_HW_VLAN_FILTER;
	card->dev->priv_flags &= ~IFF_XMIT_DST_RELEASE;
	card->dev->gso_max_size = 15 * PAGE_SIZE;

	SET_NETDEV_DEV(card->dev, &card->gdev->dev);
	netif_napi_add(card->dev, &card->napi, qeth_l3_poll, QETH_NAPI_WEIGHT);
	return register_netdev(card->dev);
}

static int qeth_l3_probe_device(struct ccwgroup_device *gdev)
{
	struct qeth_card *card = dev_get_drvdata(&gdev->dev);

	qeth_l3_create_device_attributes(&gdev->dev);
	card->options.layer2 = 0;
	card->info.hwtrap = 0;
	card->discipline.start_poll = qeth_qdio_start_poll;
	card->discipline.input_handler = (qdio_handler_t *)
		qeth_qdio_input_handler;
	card->discipline.output_handler = (qdio_handler_t *)
		qeth_qdio_output_handler;
	card->discipline.recover = qeth_l3_recover;
	if ((card->info.type == QETH_CARD_TYPE_OSD) ||
	    (card->info.type == QETH_CARD_TYPE_OSX))
		card->options.checksum_type = HW_CHECKSUMMING;
	return 0;
}

static void qeth_l3_remove_device(struct ccwgroup_device *cgdev)
{
	struct qeth_card *card = dev_get_drvdata(&cgdev->dev);

	qeth_l3_remove_device_attributes(&cgdev->dev);

	qeth_set_allowed_threads(card, 0, 1);
	wait_event(card->wait_q, qeth_threads_running(card, 0xffffffff) == 0);

	if (cgdev->state == CCWGROUP_ONLINE)
		qeth_l3_set_offline(cgdev);

	if (card->dev) {
		unregister_netdev(card->dev);
		card->dev = NULL;
	}

	qeth_l3_clear_ip_list(card, 0);
	qeth_l3_clear_ipato_list(card);
	return;
}

static int __qeth_l3_set_online(struct ccwgroup_device *gdev, int recovery_mode)
{
	struct qeth_card *card = dev_get_drvdata(&gdev->dev);
	int rc = 0;
	enum qeth_card_states recover_flag;

	BUG_ON(!card);
	mutex_lock(&card->discipline_mutex);
	mutex_lock(&card->conf_mutex);
	QETH_DBF_TEXT(SETUP, 2, "setonlin");
	QETH_DBF_HEX(SETUP, 2, &card, sizeof(void *));

	recover_flag = card->state;
	rc = qeth_core_hardsetup_card(card);
	if (rc) {
		QETH_DBF_TEXT_(SETUP, 2, "2err%d", rc);
		rc = -ENODEV;
		goto out_remove;
	}

	if (!card->dev && qeth_l3_setup_netdev(card)) {
		rc = -ENODEV;
		goto out_remove;
	}

	if (qeth_is_diagass_supported(card, QETH_DIAGS_CMD_TRAP)) {
		if (card->info.hwtrap &&
		    qeth_hw_trap(card, QETH_DIAGS_TRAP_ARM))
			card->info.hwtrap = 0;
	} else
		card->info.hwtrap = 0;

	card->state = CARD_STATE_HARDSETUP;
	memset(&card->rx, 0, sizeof(struct qeth_rx));
	qeth_print_status_message(card);

	/* softsetup */
	QETH_DBF_TEXT(SETUP, 2, "softsetp");

	rc = qeth_send_startlan(card);
	if (rc) {
		QETH_DBF_TEXT_(SETUP, 2, "1err%d", rc);
		if (rc == 0xe080) {
			dev_warn(&card->gdev->dev,
				"The LAN is offline\n");
			card->lan_online = 0;
			goto contin;
		}
		rc = -ENODEV;
		goto out_remove;
	} else
		card->lan_online = 1;

contin:
	rc = qeth_l3_setadapter_parms(card);
	if (rc)
		QETH_DBF_TEXT_(SETUP, 2, "2err%d", rc);
	if (!card->options.sniffer) {
		rc = qeth_l3_start_ipassists(card);
		if (rc)
			QETH_DBF_TEXT_(SETUP, 2, "3err%d", rc);
		rc = qeth_l3_setrouting_v4(card);
		if (rc)
			QETH_DBF_TEXT_(SETUP, 2, "4err%d", rc);
		rc = qeth_l3_setrouting_v6(card);
		if (rc)
			QETH_DBF_TEXT_(SETUP, 2, "5err%d", rc);
	}
	netif_tx_disable(card->dev);

	rc = qeth_init_qdio_queues(card);
	if (rc) {
		QETH_DBF_TEXT_(SETUP, 2, "6err%d", rc);
		rc = -ENODEV;
		goto out_remove;
	}
	card->state = CARD_STATE_SOFTSETUP;

	qeth_set_allowed_threads(card, 0xffffffff, 0);
	qeth_l3_set_ip_addr_list(card);
	if (card->lan_online)
		netif_carrier_on(card->dev);
	else
		netif_carrier_off(card->dev);
	if (recover_flag == CARD_STATE_RECOVER) {
		if (recovery_mode)
			__qeth_l3_open(card->dev);
		else {
			rtnl_lock();
			dev_open(card->dev);
			rtnl_unlock();
		}
		qeth_l3_set_multicast_list(card->dev);
	}
	/* let user_space know that device is online */
	kobject_uevent(&gdev->dev.kobj, KOBJ_CHANGE);
	mutex_unlock(&card->conf_mutex);
	mutex_unlock(&card->discipline_mutex);
	return 0;
out_remove:
	qeth_l3_stop_card(card, 0);
	ccw_device_set_offline(CARD_DDEV(card));
	ccw_device_set_offline(CARD_WDEV(card));
	ccw_device_set_offline(CARD_RDEV(card));
	if (recover_flag == CARD_STATE_RECOVER)
		card->state = CARD_STATE_RECOVER;
	else
		card->state = CARD_STATE_DOWN;
	mutex_unlock(&card->conf_mutex);
	mutex_unlock(&card->discipline_mutex);
	return rc;
}

static int qeth_l3_set_online(struct ccwgroup_device *gdev)
{
	return __qeth_l3_set_online(gdev, 0);
}

static int __qeth_l3_set_offline(struct ccwgroup_device *cgdev,
			int recovery_mode)
{
	struct qeth_card *card = dev_get_drvdata(&cgdev->dev);
	int rc = 0, rc2 = 0, rc3 = 0;
	enum qeth_card_states recover_flag;

	mutex_lock(&card->discipline_mutex);
	mutex_lock(&card->conf_mutex);
	QETH_DBF_TEXT(SETUP, 3, "setoffl");
	QETH_DBF_HEX(SETUP, 3, &card, sizeof(void *));

	if (card->dev && netif_carrier_ok(card->dev))
		netif_carrier_off(card->dev);
	recover_flag = card->state;
	if ((!recovery_mode && card->info.hwtrap) || card->info.hwtrap == 2) {
		qeth_hw_trap(card, QETH_DIAGS_TRAP_DISARM);
		card->info.hwtrap = 1;
	}
	qeth_l3_stop_card(card, recovery_mode);
	rc  = ccw_device_set_offline(CARD_DDEV(card));
	rc2 = ccw_device_set_offline(CARD_WDEV(card));
	rc3 = ccw_device_set_offline(CARD_RDEV(card));
	if (!rc)
		rc = (rc2) ? rc2 : rc3;
	if (rc)
		QETH_DBF_TEXT_(SETUP, 2, "1err%d", rc);
	if (recover_flag == CARD_STATE_UP)
		card->state = CARD_STATE_RECOVER;
	/* let user_space know that device is offline */
	kobject_uevent(&cgdev->dev.kobj, KOBJ_CHANGE);
	mutex_unlock(&card->conf_mutex);
	mutex_unlock(&card->discipline_mutex);
	return 0;
}

static int qeth_l3_set_offline(struct ccwgroup_device *cgdev)
{
	return __qeth_l3_set_offline(cgdev, 0);
}

static int qeth_l3_recover(void *ptr)
{
	struct qeth_card *card;
	int rc = 0;

	card = (struct qeth_card *) ptr;
	QETH_CARD_TEXT(card, 2, "recover1");
	QETH_CARD_HEX(card, 2, &card, sizeof(void *));
	if (!qeth_do_run_thread(card, QETH_RECOVER_THREAD))
		return 0;
	QETH_CARD_TEXT(card, 2, "recover2");
	dev_warn(&card->gdev->dev,
		"A recovery process has been started for the device\n");
	__qeth_l3_set_offline(card->gdev, 1);
	rc = __qeth_l3_set_online(card->gdev, 1);
	if (!rc)
		dev_info(&card->gdev->dev,
			"Device successfully recovered!\n");
	else {
		rtnl_lock();
		dev_close(card->dev);
		rtnl_unlock();
		dev_warn(&card->gdev->dev, "The qeth device driver "
			"failed to recover an error on the device\n");
	}
	qeth_clear_thread_start_bit(card, QETH_RECOVER_THREAD);
	qeth_clear_thread_running_bit(card, QETH_RECOVER_THREAD);
	return 0;
}

static void qeth_l3_shutdown(struct ccwgroup_device *gdev)
{
	struct qeth_card *card = dev_get_drvdata(&gdev->dev);
<<<<<<< HEAD
=======
	if ((gdev->state == CCWGROUP_ONLINE) && card->info.hwtrap)
		qeth_hw_trap(card, QETH_DIAGS_TRAP_DISARM);
>>>>>>> d762f438
	qeth_qdio_clear_card(card, 0);
	qeth_clear_qdio_buffers(card);
}

static int qeth_l3_pm_suspend(struct ccwgroup_device *gdev)
{
	struct qeth_card *card = dev_get_drvdata(&gdev->dev);

	if (card->dev)
		netif_device_detach(card->dev);
	qeth_set_allowed_threads(card, 0, 1);
	wait_event(card->wait_q, qeth_threads_running(card, 0xffffffff) == 0);
	if (gdev->state == CCWGROUP_OFFLINE)
		return 0;
	if (card->state == CARD_STATE_UP) {
<<<<<<< HEAD
=======
		if (card->info.hwtrap)
			qeth_hw_trap(card, QETH_DIAGS_TRAP_DISARM);
>>>>>>> d762f438
		__qeth_l3_set_offline(card->gdev, 1);
	} else
		__qeth_l3_set_offline(card->gdev, 0);
	return 0;
}

static int qeth_l3_pm_resume(struct ccwgroup_device *gdev)
{
	struct qeth_card *card = dev_get_drvdata(&gdev->dev);
	int rc = 0;

	if (gdev->state == CCWGROUP_OFFLINE)
		goto out;

	if (card->state == CARD_STATE_RECOVER) {
		rc = __qeth_l3_set_online(card->gdev, 1);
		if (rc) {
			rtnl_lock();
			dev_close(card->dev);
			rtnl_unlock();
		}
	} else
		rc = __qeth_l3_set_online(card->gdev, 0);
out:
	qeth_set_allowed_threads(card, 0xffffffff, 0);
	if (card->dev)
		netif_device_attach(card->dev);
	if (rc)
		dev_warn(&card->gdev->dev, "The qeth device driver "
			"failed to recover an error on the device\n");
	return rc;
}

struct ccwgroup_driver qeth_l3_ccwgroup_driver = {
	.probe = qeth_l3_probe_device,
	.remove = qeth_l3_remove_device,
	.set_online = qeth_l3_set_online,
	.set_offline = qeth_l3_set_offline,
	.shutdown = qeth_l3_shutdown,
	.freeze = qeth_l3_pm_suspend,
	.thaw = qeth_l3_pm_resume,
	.restore = qeth_l3_pm_resume,
};
EXPORT_SYMBOL_GPL(qeth_l3_ccwgroup_driver);

static int qeth_l3_ip_event(struct notifier_block *this,
			    unsigned long event, void *ptr)
{
	struct in_ifaddr *ifa = (struct in_ifaddr *)ptr;
	struct net_device *dev = (struct net_device *)ifa->ifa_dev->dev;
	struct qeth_ipaddr *addr;
	struct qeth_card *card;

	if (dev_net(dev) != &init_net)
		return NOTIFY_DONE;

	card = qeth_l3_get_card_from_dev(dev);
	QETH_CARD_TEXT(card, 3, "ipevent");
	if (!card)
		return NOTIFY_DONE;

	addr = qeth_l3_get_addr_buffer(QETH_PROT_IPV4);
	if (addr != NULL) {
		addr->u.a4.addr = ifa->ifa_address;
		addr->u.a4.mask = ifa->ifa_mask;
		addr->type = QETH_IP_TYPE_NORMAL;
	} else
		goto out;

	switch (event) {
	case NETDEV_UP:
		if (!qeth_l3_add_ip(card, addr))
			kfree(addr);
		break;
	case NETDEV_DOWN:
		if (!qeth_l3_delete_ip(card, addr))
			kfree(addr);
		break;
	default:
		break;
	}
	qeth_l3_set_ip_addr_list(card);
out:
	return NOTIFY_DONE;
}

static struct notifier_block qeth_l3_ip_notifier = {
	qeth_l3_ip_event,
	NULL,
};

#ifdef CONFIG_QETH_IPV6
/**
 * IPv6 event handler
 */
static int qeth_l3_ip6_event(struct notifier_block *this,
			     unsigned long event, void *ptr)
{
	struct inet6_ifaddr *ifa = (struct inet6_ifaddr *)ptr;
	struct net_device *dev = (struct net_device *)ifa->idev->dev;
	struct qeth_ipaddr *addr;
	struct qeth_card *card;


	card = qeth_l3_get_card_from_dev(dev);
	if (!card)
		return NOTIFY_DONE;
	QETH_CARD_TEXT(card, 3, "ip6event");
	if (!qeth_is_supported(card, IPA_IPV6))
		return NOTIFY_DONE;

	addr = qeth_l3_get_addr_buffer(QETH_PROT_IPV6);
	if (addr != NULL) {
		memcpy(&addr->u.a6.addr, &ifa->addr, sizeof(struct in6_addr));
		addr->u.a6.pfxlen = ifa->prefix_len;
		addr->type = QETH_IP_TYPE_NORMAL;
	} else
		goto out;

	switch (event) {
	case NETDEV_UP:
		if (!qeth_l3_add_ip(card, addr))
			kfree(addr);
		break;
	case NETDEV_DOWN:
		if (!qeth_l3_delete_ip(card, addr))
			kfree(addr);
		break;
	default:
		break;
	}
	qeth_l3_set_ip_addr_list(card);
out:
	return NOTIFY_DONE;
}

static struct notifier_block qeth_l3_ip6_notifier = {
	qeth_l3_ip6_event,
	NULL,
};
#endif

static int qeth_l3_register_notifiers(void)
{
	int rc;

	QETH_DBF_TEXT(SETUP, 5, "regnotif");
	rc = register_inetaddr_notifier(&qeth_l3_ip_notifier);
	if (rc)
		return rc;
#ifdef CONFIG_QETH_IPV6
	rc = register_inet6addr_notifier(&qeth_l3_ip6_notifier);
	if (rc) {
		unregister_inetaddr_notifier(&qeth_l3_ip_notifier);
		return rc;
	}
#else
	pr_warning("There is no IPv6 support for the layer 3 discipline\n");
#endif
	return 0;
}

static void qeth_l3_unregister_notifiers(void)
{

	QETH_DBF_TEXT(SETUP, 5, "unregnot");
	BUG_ON(unregister_inetaddr_notifier(&qeth_l3_ip_notifier));
#ifdef CONFIG_QETH_IPV6
	BUG_ON(unregister_inet6addr_notifier(&qeth_l3_ip6_notifier));
#endif /* QETH_IPV6 */
}

static int __init qeth_l3_init(void)
{
	int rc = 0;

	pr_info("register layer 3 discipline\n");
	rc = qeth_l3_register_notifiers();
	return rc;
}

static void __exit qeth_l3_exit(void)
{
	qeth_l3_unregister_notifiers();
	pr_info("unregister layer 3 discipline\n");
}

module_init(qeth_l3_init);
module_exit(qeth_l3_exit);
MODULE_AUTHOR("Frank Blaschka <frank.blaschka@de.ibm.com>");
MODULE_DESCRIPTION("qeth layer 3 discipline");
MODULE_LICENSE("GPL");<|MERGE_RESOLUTION|>--- conflicted
+++ resolved
@@ -3273,17 +3273,12 @@
 			if (!(card->info.unique_id & UNIQUE_ID_NOT_BY_CARD))
 				card->dev->dev_id = card->info.unique_id &
 							 0xffff;
-<<<<<<< HEAD
-			if (!card->info.guestlan)
-				card->dev->features |= NETIF_F_GRO;
-=======
 			if (!card->info.guestlan) {
 				card->dev->hw_features = NETIF_F_SG |
 					NETIF_F_RXCSUM | NETIF_F_IP_CSUM |
 					NETIF_F_TSO;
 				card->dev->features = NETIF_F_RXCSUM;
 			}
->>>>>>> d762f438
 		}
 	} else if (card->info.type == QETH_CARD_TYPE_IQD) {
 		card->dev = alloc_netdev(0, "hsi%d", ether_setup);
@@ -3323,9 +3318,6 @@
 	card->discipline.output_handler = (qdio_handler_t *)
 		qeth_qdio_output_handler;
 	card->discipline.recover = qeth_l3_recover;
-	if ((card->info.type == QETH_CARD_TYPE_OSD) ||
-	    (card->info.type == QETH_CARD_TYPE_OSX))
-		card->options.checksum_type = HW_CHECKSUMMING;
 	return 0;
 }
 
@@ -3543,11 +3535,8 @@
 static void qeth_l3_shutdown(struct ccwgroup_device *gdev)
 {
 	struct qeth_card *card = dev_get_drvdata(&gdev->dev);
-<<<<<<< HEAD
-=======
 	if ((gdev->state == CCWGROUP_ONLINE) && card->info.hwtrap)
 		qeth_hw_trap(card, QETH_DIAGS_TRAP_DISARM);
->>>>>>> d762f438
 	qeth_qdio_clear_card(card, 0);
 	qeth_clear_qdio_buffers(card);
 }
@@ -3563,11 +3552,8 @@
 	if (gdev->state == CCWGROUP_OFFLINE)
 		return 0;
 	if (card->state == CARD_STATE_UP) {
-<<<<<<< HEAD
-=======
 		if (card->info.hwtrap)
 			qeth_hw_trap(card, QETH_DIAGS_TRAP_DISARM);
->>>>>>> d762f438
 		__qeth_l3_set_offline(card->gdev, 1);
 	} else
 		__qeth_l3_set_offline(card->gdev, 0);
