# SPDX-License-Identifier: GPL-2.0-only
config VIDEO_DT3155
	tristate "DT3155 frame grabber"
	depends on PCI && VIDEO_DEV && VIDEO_V4L2
	select VIDEOBUF2_DMA_CONTIG
<<<<<<< HEAD
	default n
=======
>>>>>>> 4ff96fb5
	help
	  Enables dt3155 device driver for the DataTranslation DT3155 frame grabber.
	  Say Y here if you have this hardware.
	  In doubt, say N.

	  To compile this driver as a module, choose M here: the
	  module will be called dt3155.<|MERGE_RESOLUTION|>--- conflicted
+++ resolved
@@ -3,10 +3,6 @@
 	tristate "DT3155 frame grabber"
 	depends on PCI && VIDEO_DEV && VIDEO_V4L2
 	select VIDEOBUF2_DMA_CONTIG
-<<<<<<< HEAD
-	default n
-=======
->>>>>>> 4ff96fb5
 	help
 	  Enables dt3155 device driver for the DataTranslation DT3155 frame grabber.
 	  Say Y here if you have this hardware.
