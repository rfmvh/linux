--- conflicted
+++ resolved
@@ -1595,7 +1595,6 @@
 					       exec_queue_killed(q) ||
 					       guc_read_stopped(guc),
 					       HZ * 5);
-<<<<<<< HEAD
 
 	if (!ret) {
 		xe_gt_warn(guc_to_gt(guc),
@@ -1605,17 +1604,6 @@
 		return -ETIME;
 	}
 
-=======
-
-	if (!ret) {
-		xe_gt_warn(guc_to_gt(guc),
-			   "Suspend fence, guc_id=%d, failed to respond",
-			   q->guc->id);
-		/* XXX: Trigger GT reset? */
-		return -ETIME;
-	}
-
->>>>>>> 58cfef73
 	return ret < 0 ? ret : 0;
 }
 
