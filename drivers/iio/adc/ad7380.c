--- conflicted
+++ resolved
@@ -87,12 +87,9 @@
 	unsigned int num_channels;
 	unsigned int num_simult_channels;
 	bool has_mux;
-<<<<<<< HEAD
-=======
 	const char * const *supplies;
 	unsigned int num_supplies;
 	bool external_ref_only;
->>>>>>> 58cfef73
 	const char * const *vcm_supplies;
 	unsigned int num_vcm_supplies;
 	const unsigned long *available_scan_masks;
@@ -249,13 +246,10 @@
 DEFINE_AD7380_8_CHANNEL(ad7386_4_channels, 16, 0, u);
 DEFINE_AD7380_8_CHANNEL(ad7387_4_channels, 14, 0, u);
 DEFINE_AD7380_8_CHANNEL(ad7388_4_channels, 12, 0, u);
-<<<<<<< HEAD
-=======
 
 static const char * const ad7380_supplies[] = {
 	"vcc", "vlogic",
 };
->>>>>>> 58cfef73
 
 static const char * const ad7380_2_channel_vcm_supplies[] = {
 	"aina", "ainb",
@@ -352,11 +346,8 @@
 	.channels = ad7380_channels,
 	.num_channels = ARRAY_SIZE(ad7380_channels),
 	.num_simult_channels = 2,
-<<<<<<< HEAD
-=======
-	.supplies = ad7380_supplies,
-	.num_supplies = ARRAY_SIZE(ad7380_supplies),
->>>>>>> 58cfef73
+	.supplies = ad7380_supplies,
+	.num_supplies = ARRAY_SIZE(ad7380_supplies),
 	.available_scan_masks = ad7380_2_channel_scan_masks,
 	.timing_specs = &ad7380_timing,
 };
@@ -366,11 +357,8 @@
 	.channels = ad7381_channels,
 	.num_channels = ARRAY_SIZE(ad7381_channels),
 	.num_simult_channels = 2,
-<<<<<<< HEAD
-=======
-	.supplies = ad7380_supplies,
-	.num_supplies = ARRAY_SIZE(ad7380_supplies),
->>>>>>> 58cfef73
+	.supplies = ad7380_supplies,
+	.num_supplies = ARRAY_SIZE(ad7380_supplies),
 	.available_scan_masks = ad7380_2_channel_scan_masks,
 	.timing_specs = &ad7380_timing,
 };
@@ -380,11 +368,8 @@
 	.channels = ad7383_channels,
 	.num_channels = ARRAY_SIZE(ad7383_channels),
 	.num_simult_channels = 2,
-<<<<<<< HEAD
-=======
-	.supplies = ad7380_supplies,
-	.num_supplies = ARRAY_SIZE(ad7380_supplies),
->>>>>>> 58cfef73
+	.supplies = ad7380_supplies,
+	.num_supplies = ARRAY_SIZE(ad7380_supplies),
 	.vcm_supplies = ad7380_2_channel_vcm_supplies,
 	.num_vcm_supplies = ARRAY_SIZE(ad7380_2_channel_vcm_supplies),
 	.available_scan_masks = ad7380_2_channel_scan_masks,
@@ -396,11 +381,8 @@
 	.channels = ad7384_channels,
 	.num_channels = ARRAY_SIZE(ad7384_channels),
 	.num_simult_channels = 2,
-<<<<<<< HEAD
-=======
-	.supplies = ad7380_supplies,
-	.num_supplies = ARRAY_SIZE(ad7380_supplies),
->>>>>>> 58cfef73
+	.supplies = ad7380_supplies,
+	.num_supplies = ARRAY_SIZE(ad7380_supplies),
 	.vcm_supplies = ad7380_2_channel_vcm_supplies,
 	.num_vcm_supplies = ARRAY_SIZE(ad7380_2_channel_vcm_supplies),
 	.available_scan_masks = ad7380_2_channel_scan_masks,
@@ -412,11 +394,8 @@
 	.channels = ad7386_channels,
 	.num_channels = ARRAY_SIZE(ad7386_channels),
 	.num_simult_channels = 2,
-<<<<<<< HEAD
-=======
-	.supplies = ad7380_supplies,
-	.num_supplies = ARRAY_SIZE(ad7380_supplies),
->>>>>>> 58cfef73
+	.supplies = ad7380_supplies,
+	.num_supplies = ARRAY_SIZE(ad7380_supplies),
 	.has_mux = true,
 	.available_scan_masks = ad7380_2x2_channel_scan_masks,
 	.timing_specs = &ad7380_timing,
@@ -427,11 +406,8 @@
 	.channels = ad7387_channels,
 	.num_channels = ARRAY_SIZE(ad7387_channels),
 	.num_simult_channels = 2,
-<<<<<<< HEAD
-=======
-	.supplies = ad7380_supplies,
-	.num_supplies = ARRAY_SIZE(ad7380_supplies),
->>>>>>> 58cfef73
+	.supplies = ad7380_supplies,
+	.num_supplies = ARRAY_SIZE(ad7380_supplies),
 	.has_mux = true,
 	.available_scan_masks = ad7380_2x2_channel_scan_masks,
 	.timing_specs = &ad7380_timing,
@@ -442,11 +418,8 @@
 	.channels = ad7388_channels,
 	.num_channels = ARRAY_SIZE(ad7388_channels),
 	.num_simult_channels = 2,
-<<<<<<< HEAD
-=======
-	.supplies = ad7380_supplies,
-	.num_supplies = ARRAY_SIZE(ad7380_supplies),
->>>>>>> 58cfef73
+	.supplies = ad7380_supplies,
+	.num_supplies = ARRAY_SIZE(ad7380_supplies),
 	.has_mux = true,
 	.available_scan_masks = ad7380_2x2_channel_scan_masks,
 	.timing_specs = &ad7380_timing,
@@ -457,12 +430,9 @@
 	.channels = ad7380_4_channels,
 	.num_channels = ARRAY_SIZE(ad7380_4_channels),
 	.num_simult_channels = 4,
-<<<<<<< HEAD
-=======
 	.supplies = ad7380_supplies,
 	.num_supplies = ARRAY_SIZE(ad7380_supplies),
 	.external_ref_only = true,
->>>>>>> 58cfef73
 	.available_scan_masks = ad7380_4_channel_scan_masks,
 	.timing_specs = &ad7380_4_timing,
 };
@@ -472,11 +442,8 @@
 	.channels = ad7381_4_channels,
 	.num_channels = ARRAY_SIZE(ad7381_4_channels),
 	.num_simult_channels = 4,
-<<<<<<< HEAD
-=======
-	.supplies = ad7380_supplies,
-	.num_supplies = ARRAY_SIZE(ad7380_supplies),
->>>>>>> 58cfef73
+	.supplies = ad7380_supplies,
+	.num_supplies = ARRAY_SIZE(ad7380_supplies),
 	.available_scan_masks = ad7380_4_channel_scan_masks,
 	.timing_specs = &ad7380_4_timing,
 };
@@ -486,11 +453,8 @@
 	.channels = ad7383_4_channels,
 	.num_channels = ARRAY_SIZE(ad7383_4_channels),
 	.num_simult_channels = 4,
-<<<<<<< HEAD
-=======
-	.supplies = ad7380_supplies,
-	.num_supplies = ARRAY_SIZE(ad7380_supplies),
->>>>>>> 58cfef73
+	.supplies = ad7380_supplies,
+	.num_supplies = ARRAY_SIZE(ad7380_supplies),
 	.vcm_supplies = ad7380_4_channel_vcm_supplies,
 	.num_vcm_supplies = ARRAY_SIZE(ad7380_4_channel_vcm_supplies),
 	.available_scan_masks = ad7380_4_channel_scan_masks,
@@ -502,11 +466,8 @@
 	.channels = ad7384_4_channels,
 	.num_channels = ARRAY_SIZE(ad7384_4_channels),
 	.num_simult_channels = 4,
-<<<<<<< HEAD
-=======
-	.supplies = ad7380_supplies,
-	.num_supplies = ARRAY_SIZE(ad7380_supplies),
->>>>>>> 58cfef73
+	.supplies = ad7380_supplies,
+	.num_supplies = ARRAY_SIZE(ad7380_supplies),
 	.vcm_supplies = ad7380_4_channel_vcm_supplies,
 	.num_vcm_supplies = ARRAY_SIZE(ad7380_4_channel_vcm_supplies),
 	.available_scan_masks = ad7380_4_channel_scan_masks,
@@ -518,11 +479,8 @@
 	.channels = ad7386_4_channels,
 	.num_channels = ARRAY_SIZE(ad7386_4_channels),
 	.num_simult_channels = 4,
-<<<<<<< HEAD
-=======
-	.supplies = ad7380_supplies,
-	.num_supplies = ARRAY_SIZE(ad7380_supplies),
->>>>>>> 58cfef73
+	.supplies = ad7380_supplies,
+	.num_supplies = ARRAY_SIZE(ad7380_supplies),
 	.has_mux = true,
 	.available_scan_masks = ad7380_2x4_channel_scan_masks,
 	.timing_specs = &ad7380_4_timing,
@@ -533,11 +491,8 @@
 	.channels = ad7387_4_channels,
 	.num_channels = ARRAY_SIZE(ad7387_4_channels),
 	.num_simult_channels = 4,
-<<<<<<< HEAD
-=======
-	.supplies = ad7380_supplies,
-	.num_supplies = ARRAY_SIZE(ad7380_supplies),
->>>>>>> 58cfef73
+	.supplies = ad7380_supplies,
+	.num_supplies = ARRAY_SIZE(ad7380_supplies),
 	.has_mux = true,
 	.available_scan_masks = ad7380_2x4_channel_scan_masks,
 	.timing_specs = &ad7380_4_timing,
@@ -548,11 +503,8 @@
 	.channels = ad7388_4_channels,
 	.num_channels = ARRAY_SIZE(ad7388_4_channels),
 	.num_simult_channels = 4,
-<<<<<<< HEAD
-=======
-	.supplies = ad7380_supplies,
-	.num_supplies = ARRAY_SIZE(ad7380_supplies),
->>>>>>> 58cfef73
+	.supplies = ad7380_supplies,
+	.num_supplies = ARRAY_SIZE(ad7380_supplies),
 	.has_mux = true,
 	.available_scan_masks = ad7380_2x4_channel_scan_masks,
 	.timing_specs = &ad7380_4_timing,
@@ -1153,23 +1105,8 @@
 	 * struct are used for both direct read and triggered buffer. Additional
 	 * fields will be set up in ad7380_update_xfers() based on the current
 	 * state of the driver at the time of the read.
-<<<<<<< HEAD
 	 */
 
-	/*
-	 * In normal mode a read is composed of two steps:
-	 *   - first, toggle CS (no data xfer) to trigger a conversion
-	 *   - then, read data
-=======
->>>>>>> 58cfef73
-	 */
-	st->normal_xfer[0].cs_change = 1;
-	st->normal_xfer[0].cs_change_delay.value = st->chip_info->timing_specs->t_csh_ns;
-	st->normal_xfer[0].cs_change_delay.unit = SPI_DELAY_UNIT_NSECS;
-	st->normal_xfer[1].rx_buf = st->scan_data;
-
-<<<<<<< HEAD
-=======
 	/*
 	 * In normal mode a read is composed of two steps:
 	 *   - first, toggle CS (no data xfer) to trigger a conversion
@@ -1180,7 +1117,6 @@
 	st->normal_xfer[0].cs_change_delay.unit = SPI_DELAY_UNIT_NSECS;
 	st->normal_xfer[1].rx_buf = st->scan_data;
 
->>>>>>> 58cfef73
 	spi_message_init_with_transfers(&st->normal_msg, st->normal_xfer,
 					ARRAY_SIZE(st->normal_xfer));
 	/*
