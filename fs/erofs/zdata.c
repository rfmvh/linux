// SPDX-License-Identifier: GPL-2.0-only
/*
 * Copyright (C) 2018 HUAWEI, Inc.
 *             https://www.huawei.com/
 * Copyright (C) 2022 Alibaba Cloud
 */
#include "compress.h"
#include <linux/psi.h>
#include <linux/cpuhotplug.h>
#include <trace/events/erofs.h>

#define Z_EROFS_PCLUSTER_MAX_PAGES	(Z_EROFS_PCLUSTER_MAX_SIZE / PAGE_SIZE)
#define Z_EROFS_INLINE_BVECS		2

/*
 * let's leave a type here in case of introducing
 * another tagged pointer later.
 */
typedef void *z_erofs_next_pcluster_t;

struct z_erofs_bvec {
	union {
		struct page *page;
		struct folio *folio;
	};
	int offset;
	unsigned int end;
};

#define __Z_EROFS_BVSET(name, total) \
struct name { \
	/* point to the next page which contains the following bvecs */ \
	struct page *nextpage; \
	struct z_erofs_bvec bvec[total]; \
}
__Z_EROFS_BVSET(z_erofs_bvset,);
__Z_EROFS_BVSET(z_erofs_bvset_inline, Z_EROFS_INLINE_BVECS);

/*
 * Structure fields follow one of the following exclusion rules.
 *
 * I: Modifiable by initialization/destruction paths and read-only
 *    for everyone else;
 *
 * L: Field should be protected by the pcluster lock;
 *
 * A: Field should be accessed / updated in atomic for parallelized code.
 */
struct z_erofs_pcluster {
	struct erofs_workgroup obj;
	struct mutex lock;

	/* A: point to next chained pcluster or TAILs */
	z_erofs_next_pcluster_t next;

	/* L: the maximum decompression size of this round */
	unsigned int length;

	/* L: total number of bvecs */
	unsigned int vcnt;

	/* I: pcluster size (compressed size) in bytes */
	unsigned int pclustersize;

	/* I: page offset of start position of decompression */
	unsigned short pageofs_out;

	/* I: page offset of inline compressed data */
	unsigned short pageofs_in;

	union {
		/* L: inline a certain number of bvec for bootstrap */
		struct z_erofs_bvset_inline bvset;

		/* I: can be used to free the pcluster by RCU. */
		struct rcu_head rcu;
	};

	/* I: compression algorithm format */
	unsigned char algorithmformat;

	/* L: whether partial decompression or not */
	bool partial;

	/* L: indicate several pageofs_outs or not */
	bool multibases;

	/* L: whether extra buffer allocations are best-effort */
	bool besteffort;

	/* A: compressed bvecs (can be cached or inplaced pages) */
	struct z_erofs_bvec compressed_bvecs[];
};

/* the end of a chain of pclusters */
#define Z_EROFS_PCLUSTER_TAIL           ((void *) 0x700 + POISON_POINTER_DELTA)
#define Z_EROFS_PCLUSTER_NIL            (NULL)

struct z_erofs_decompressqueue {
	struct super_block *sb;
	atomic_t pending_bios;
	z_erofs_next_pcluster_t head;

	union {
		struct completion done;
		struct work_struct work;
		struct kthread_work kthread_work;
	} u;
	bool eio, sync;
};

static inline bool z_erofs_is_inline_pcluster(struct z_erofs_pcluster *pcl)
{
	return !pcl->obj.index;
}

static inline unsigned int z_erofs_pclusterpages(struct z_erofs_pcluster *pcl)
{
	return PAGE_ALIGN(pcl->pclustersize) >> PAGE_SHIFT;
}

#define MNGD_MAPPING(sbi)	((sbi)->managed_cache->i_mapping)
static bool erofs_folio_is_managed(struct erofs_sb_info *sbi, struct folio *fo)
{
	return fo->mapping == MNGD_MAPPING(sbi);
}

/*
 * bit 30: I/O error occurred on this folio
 * bit 0 - 29: remaining parts to complete this folio
 */
#define Z_EROFS_FOLIO_EIO			(1 << 30)

static void z_erofs_onlinefolio_init(struct folio *folio)
{
	union {
		atomic_t o;
		void *v;
	} u = { .o = ATOMIC_INIT(1) };

	folio->private = u.v;	/* valid only if file-backed folio is locked */
}

static void z_erofs_onlinefolio_split(struct folio *folio)
{
	atomic_inc((atomic_t *)&folio->private);
}

static void z_erofs_onlinefolio_end(struct folio *folio, int err)
{
	int orig, v;

	do {
		orig = atomic_read((atomic_t *)&folio->private);
		v = (orig - 1) | (err ? Z_EROFS_FOLIO_EIO : 0);
	} while (atomic_cmpxchg((atomic_t *)&folio->private, orig, v) != orig);

	if (v & ~Z_EROFS_FOLIO_EIO)
		return;
	folio->private = 0;
	folio_end_read(folio, !(v & Z_EROFS_FOLIO_EIO));
}

#define Z_EROFS_ONSTACK_PAGES		32

/*
 * since pclustersize is variable for big pcluster feature, introduce slab
 * pools implementation for different pcluster sizes.
 */
struct z_erofs_pcluster_slab {
	struct kmem_cache *slab;
	unsigned int maxpages;
	char name[48];
};

#define _PCLP(n) { .maxpages = n }

static struct z_erofs_pcluster_slab pcluster_pool[] __read_mostly = {
	_PCLP(1), _PCLP(4), _PCLP(16), _PCLP(64), _PCLP(128),
	_PCLP(Z_EROFS_PCLUSTER_MAX_PAGES)
};

struct z_erofs_bvec_iter {
	struct page *bvpage;
	struct z_erofs_bvset *bvset;
	unsigned int nr, cur;
};

static struct page *z_erofs_bvec_iter_end(struct z_erofs_bvec_iter *iter)
{
	if (iter->bvpage)
		kunmap_local(iter->bvset);
	return iter->bvpage;
}

static struct page *z_erofs_bvset_flip(struct z_erofs_bvec_iter *iter)
{
	unsigned long base = (unsigned long)((struct z_erofs_bvset *)0)->bvec;
	/* have to access nextpage in advance, otherwise it will be unmapped */
	struct page *nextpage = iter->bvset->nextpage;
	struct page *oldpage;

	DBG_BUGON(!nextpage);
	oldpage = z_erofs_bvec_iter_end(iter);
	iter->bvpage = nextpage;
	iter->bvset = kmap_local_page(nextpage);
	iter->nr = (PAGE_SIZE - base) / sizeof(struct z_erofs_bvec);
	iter->cur = 0;
	return oldpage;
}

static void z_erofs_bvec_iter_begin(struct z_erofs_bvec_iter *iter,
				    struct z_erofs_bvset_inline *bvset,
				    unsigned int bootstrap_nr,
				    unsigned int cur)
{
	*iter = (struct z_erofs_bvec_iter) {
		.nr = bootstrap_nr,
		.bvset = (struct z_erofs_bvset *)bvset,
	};

	while (cur > iter->nr) {
		cur -= iter->nr;
		z_erofs_bvset_flip(iter);
	}
	iter->cur = cur;
}

static int z_erofs_bvec_enqueue(struct z_erofs_bvec_iter *iter,
				struct z_erofs_bvec *bvec,
				struct page **candidate_bvpage,
				struct page **pagepool)
{
	if (iter->cur >= iter->nr) {
		struct page *nextpage = *candidate_bvpage;

		if (!nextpage) {
			nextpage = erofs_allocpage(pagepool, GFP_KERNEL);
			if (!nextpage)
				return -ENOMEM;
			set_page_private(nextpage, Z_EROFS_SHORTLIVED_PAGE);
		}
		DBG_BUGON(iter->bvset->nextpage);
		iter->bvset->nextpage = nextpage;
		z_erofs_bvset_flip(iter);

		iter->bvset->nextpage = NULL;
		*candidate_bvpage = NULL;
	}
	iter->bvset->bvec[iter->cur++] = *bvec;
	return 0;
}

static void z_erofs_bvec_dequeue(struct z_erofs_bvec_iter *iter,
				 struct z_erofs_bvec *bvec,
				 struct page **old_bvpage)
{
	if (iter->cur == iter->nr)
		*old_bvpage = z_erofs_bvset_flip(iter);
	else
		*old_bvpage = NULL;
	*bvec = iter->bvset->bvec[iter->cur++];
}

static void z_erofs_destroy_pcluster_pool(void)
{
	int i;

	for (i = 0; i < ARRAY_SIZE(pcluster_pool); ++i) {
		if (!pcluster_pool[i].slab)
			continue;
		kmem_cache_destroy(pcluster_pool[i].slab);
		pcluster_pool[i].slab = NULL;
	}
}

static int z_erofs_create_pcluster_pool(void)
{
	struct z_erofs_pcluster_slab *pcs;
	struct z_erofs_pcluster *a;
	unsigned int size;

	for (pcs = pcluster_pool;
	     pcs < pcluster_pool + ARRAY_SIZE(pcluster_pool); ++pcs) {
		size = struct_size(a, compressed_bvecs, pcs->maxpages);

		sprintf(pcs->name, "erofs_pcluster-%u", pcs->maxpages);
		pcs->slab = kmem_cache_create(pcs->name, size, 0,
					      SLAB_RECLAIM_ACCOUNT, NULL);
		if (pcs->slab)
			continue;

		z_erofs_destroy_pcluster_pool();
		return -ENOMEM;
	}
	return 0;
}

static struct z_erofs_pcluster *z_erofs_alloc_pcluster(unsigned int size)
{
	unsigned int nrpages = PAGE_ALIGN(size) >> PAGE_SHIFT;
	struct z_erofs_pcluster_slab *pcs = pcluster_pool;

	for (; pcs < pcluster_pool + ARRAY_SIZE(pcluster_pool); ++pcs) {
		struct z_erofs_pcluster *pcl;

		if (nrpages > pcs->maxpages)
			continue;

		pcl = kmem_cache_zalloc(pcs->slab, GFP_KERNEL);
		if (!pcl)
			return ERR_PTR(-ENOMEM);
		pcl->pclustersize = size;
		return pcl;
	}
	return ERR_PTR(-EINVAL);
}

static void z_erofs_free_pcluster(struct z_erofs_pcluster *pcl)
{
	unsigned int pclusterpages = z_erofs_pclusterpages(pcl);
	int i;

	for (i = 0; i < ARRAY_SIZE(pcluster_pool); ++i) {
		struct z_erofs_pcluster_slab *pcs = pcluster_pool + i;

		if (pclusterpages > pcs->maxpages)
			continue;

		kmem_cache_free(pcs->slab, pcl);
		return;
	}
	DBG_BUGON(1);
}

static struct workqueue_struct *z_erofs_workqueue __read_mostly;

#ifdef CONFIG_EROFS_FS_PCPU_KTHREAD
static struct kthread_worker __rcu **z_erofs_pcpu_workers;

static void erofs_destroy_percpu_workers(void)
{
	struct kthread_worker *worker;
	unsigned int cpu;

	for_each_possible_cpu(cpu) {
		worker = rcu_dereference_protected(
					z_erofs_pcpu_workers[cpu], 1);
		rcu_assign_pointer(z_erofs_pcpu_workers[cpu], NULL);
		if (worker)
			kthread_destroy_worker(worker);
	}
	kfree(z_erofs_pcpu_workers);
}

static struct kthread_worker *erofs_init_percpu_worker(int cpu)
{
	struct kthread_worker *worker =
		kthread_create_worker_on_cpu(cpu, 0, "erofs_worker/%u", cpu);

	if (IS_ERR(worker))
		return worker;
	if (IS_ENABLED(CONFIG_EROFS_FS_PCPU_KTHREAD_HIPRI))
		sched_set_fifo_low(worker->task);
	return worker;
}

static int erofs_init_percpu_workers(void)
{
	struct kthread_worker *worker;
	unsigned int cpu;

	z_erofs_pcpu_workers = kcalloc(num_possible_cpus(),
			sizeof(struct kthread_worker *), GFP_ATOMIC);
	if (!z_erofs_pcpu_workers)
		return -ENOMEM;

	for_each_online_cpu(cpu) {	/* could miss cpu{off,on}line? */
		worker = erofs_init_percpu_worker(cpu);
		if (!IS_ERR(worker))
			rcu_assign_pointer(z_erofs_pcpu_workers[cpu], worker);
	}
	return 0;
}
#else
static inline void erofs_destroy_percpu_workers(void) {}
static inline int erofs_init_percpu_workers(void) { return 0; }
#endif

#if defined(CONFIG_HOTPLUG_CPU) && defined(CONFIG_EROFS_FS_PCPU_KTHREAD)
static DEFINE_SPINLOCK(z_erofs_pcpu_worker_lock);
static enum cpuhp_state erofs_cpuhp_state;

static int erofs_cpu_online(unsigned int cpu)
{
	struct kthread_worker *worker, *old;

	worker = erofs_init_percpu_worker(cpu);
	if (IS_ERR(worker))
		return PTR_ERR(worker);

	spin_lock(&z_erofs_pcpu_worker_lock);
	old = rcu_dereference_protected(z_erofs_pcpu_workers[cpu],
			lockdep_is_held(&z_erofs_pcpu_worker_lock));
	if (!old)
		rcu_assign_pointer(z_erofs_pcpu_workers[cpu], worker);
	spin_unlock(&z_erofs_pcpu_worker_lock);
	if (old)
		kthread_destroy_worker(worker);
	return 0;
}

static int erofs_cpu_offline(unsigned int cpu)
{
	struct kthread_worker *worker;

	spin_lock(&z_erofs_pcpu_worker_lock);
	worker = rcu_dereference_protected(z_erofs_pcpu_workers[cpu],
			lockdep_is_held(&z_erofs_pcpu_worker_lock));
	rcu_assign_pointer(z_erofs_pcpu_workers[cpu], NULL);
	spin_unlock(&z_erofs_pcpu_worker_lock);

	synchronize_rcu();
	if (worker)
		kthread_destroy_worker(worker);
	return 0;
}

static int erofs_cpu_hotplug_init(void)
{
	int state;

	state = cpuhp_setup_state_nocalls(CPUHP_AP_ONLINE_DYN,
			"fs/erofs:online", erofs_cpu_online, erofs_cpu_offline);
	if (state < 0)
		return state;

	erofs_cpuhp_state = state;
	return 0;
}

static void erofs_cpu_hotplug_destroy(void)
{
	if (erofs_cpuhp_state)
		cpuhp_remove_state_nocalls(erofs_cpuhp_state);
}
#else /* !CONFIG_HOTPLUG_CPU || !CONFIG_EROFS_FS_PCPU_KTHREAD */
static inline int erofs_cpu_hotplug_init(void) { return 0; }
static inline void erofs_cpu_hotplug_destroy(void) {}
#endif

void z_erofs_exit_zip_subsystem(void)
{
	erofs_cpu_hotplug_destroy();
	erofs_destroy_percpu_workers();
	destroy_workqueue(z_erofs_workqueue);
	z_erofs_destroy_pcluster_pool();
}

int __init z_erofs_init_zip_subsystem(void)
{
	int err = z_erofs_create_pcluster_pool();

	if (err)
		goto out_error_pcluster_pool;

	z_erofs_workqueue = alloc_workqueue("erofs_worker",
			WQ_UNBOUND | WQ_HIGHPRI, num_possible_cpus());
	if (!z_erofs_workqueue) {
		err = -ENOMEM;
		goto out_error_workqueue_init;
	}

	err = erofs_init_percpu_workers();
	if (err)
		goto out_error_pcpu_worker;

	err = erofs_cpu_hotplug_init();
	if (err < 0)
		goto out_error_cpuhp_init;
	return err;

out_error_cpuhp_init:
	erofs_destroy_percpu_workers();
out_error_pcpu_worker:
	destroy_workqueue(z_erofs_workqueue);
out_error_workqueue_init:
	z_erofs_destroy_pcluster_pool();
out_error_pcluster_pool:
	return err;
}

enum z_erofs_pclustermode {
	Z_EROFS_PCLUSTER_INFLIGHT,
	/*
	 * a weak form of Z_EROFS_PCLUSTER_FOLLOWED, the difference is that it
	 * could be dispatched into bypass queue later due to uptodated managed
	 * pages. All related online pages cannot be reused for inplace I/O (or
	 * bvpage) since it can be directly decoded without I/O submission.
	 */
	Z_EROFS_PCLUSTER_FOLLOWED_NOINPLACE,
	/*
	 * The pcluster was just linked to a decompression chain by us.  It can
	 * also be linked with the remaining pclusters, which means if the
	 * processing page is the tail page of a pcluster, this pcluster can
	 * safely use the whole page (since the previous pcluster is within the
	 * same chain) for in-place I/O, as illustrated below:
	 *  ___________________________________________________
	 * |  tail (partial) page  |    head (partial) page    |
	 * |  (of the current pcl) |   (of the previous pcl)   |
	 * |___PCLUSTER_FOLLOWED___|_____PCLUSTER_FOLLOWED_____|
	 *
	 * [  (*) the page above can be used as inplace I/O.   ]
	 */
	Z_EROFS_PCLUSTER_FOLLOWED,
};

struct z_erofs_decompress_frontend {
	struct inode *const inode;
	struct erofs_map_blocks map;
	struct z_erofs_bvec_iter biter;

	struct page *pagepool;
	struct page *candidate_bvpage;
	struct z_erofs_pcluster *pcl;
	z_erofs_next_pcluster_t owned_head;
	enum z_erofs_pclustermode mode;

	erofs_off_t headoffset;

	/* a pointer used to pick up inplace I/O pages */
	unsigned int icur;
};

#define DECOMPRESS_FRONTEND_INIT(__i) { \
	.inode = __i, .owned_head = Z_EROFS_PCLUSTER_TAIL, \
	.mode = Z_EROFS_PCLUSTER_FOLLOWED }

static bool z_erofs_should_alloc_cache(struct z_erofs_decompress_frontend *fe)
{
	unsigned int cachestrategy = EROFS_I_SB(fe->inode)->opt.cache_strategy;

	if (cachestrategy <= EROFS_ZIP_CACHE_DISABLED)
		return false;

	if (!(fe->map.m_flags & EROFS_MAP_FULL_MAPPED))
		return true;

	if (cachestrategy >= EROFS_ZIP_CACHE_READAROUND &&
	    fe->map.m_la < fe->headoffset)
		return true;

	return false;
}

static void z_erofs_bind_cache(struct z_erofs_decompress_frontend *fe)
{
	struct address_space *mc = MNGD_MAPPING(EROFS_I_SB(fe->inode));
	struct z_erofs_pcluster *pcl = fe->pcl;
	unsigned int pclusterpages = z_erofs_pclusterpages(pcl);
	bool shouldalloc = z_erofs_should_alloc_cache(fe);
	bool standalone = true;
	/*
	 * optimistic allocation without direct reclaim since inplace I/O
	 * can be used if low memory otherwise.
	 */
	gfp_t gfp = (mapping_gfp_mask(mc) & ~__GFP_DIRECT_RECLAIM) |
			__GFP_NOMEMALLOC | __GFP_NORETRY | __GFP_NOWARN;
	unsigned int i;

	if (i_blocksize(fe->inode) != PAGE_SIZE ||
	    fe->mode < Z_EROFS_PCLUSTER_FOLLOWED)
		return;

	for (i = 0; i < pclusterpages; ++i) {
		struct page *page, *newpage;

		/* Inaccurate check w/o locking to avoid unneeded lookups */
		if (READ_ONCE(pcl->compressed_bvecs[i].page))
			continue;

		page = find_get_page(mc, pcl->obj.index + i);
		if (!page) {
			/* I/O is needed, no possible to decompress directly */
			standalone = false;
			if (!shouldalloc)
				continue;

			/*
			 * Try cached I/O if allocation succeeds or fallback to
			 * in-place I/O instead to avoid any direct reclaim.
			 */
			newpage = erofs_allocpage(&fe->pagepool, gfp);
			if (!newpage)
				continue;
			set_page_private(newpage, Z_EROFS_PREALLOCATED_PAGE);
		}
		spin_lock(&pcl->obj.lockref.lock);
		if (!pcl->compressed_bvecs[i].page) {
			pcl->compressed_bvecs[i].page = page ? page : newpage;
			spin_unlock(&pcl->obj.lockref.lock);
			continue;
		}
		spin_unlock(&pcl->obj.lockref.lock);

		if (page)
			put_page(page);
		else if (newpage)
			erofs_pagepool_add(&fe->pagepool, newpage);
	}

	/*
	 * don't do inplace I/O if all compressed pages are available in
	 * managed cache since it can be moved to the bypass queue instead.
	 */
	if (standalone)
		fe->mode = Z_EROFS_PCLUSTER_FOLLOWED_NOINPLACE;
}

/* called by erofs_shrinker to get rid of all cached compressed bvecs */
int erofs_try_to_free_all_cached_folios(struct erofs_sb_info *sbi,
					struct erofs_workgroup *grp)
{
	struct z_erofs_pcluster *const pcl =
		container_of(grp, struct z_erofs_pcluster, obj);
	unsigned int pclusterpages = z_erofs_pclusterpages(pcl);
	int i;

	DBG_BUGON(z_erofs_is_inline_pcluster(pcl));
	/* There is no actice user since the pcluster is now freezed */
	for (i = 0; i < pclusterpages; ++i) {
		struct folio *folio = pcl->compressed_bvecs[i].folio;

		if (!folio)
			continue;

		/* Avoid reclaiming or migrating this folio */
		if (!folio_trylock(folio))
			return -EBUSY;

		if (!erofs_folio_is_managed(sbi, folio))
			continue;
		pcl->compressed_bvecs[i].folio = NULL;
		folio_detach_private(folio);
		folio_unlock(folio);
	}
	return 0;
}

static bool z_erofs_cache_release_folio(struct folio *folio, gfp_t gfp)
{
	struct z_erofs_pcluster *pcl = folio_get_private(folio);
	unsigned int pclusterpages = z_erofs_pclusterpages(pcl);
	bool ret;
	int i;

	if (!folio_test_private(folio))
		return true;

	ret = false;
	spin_lock(&pcl->obj.lockref.lock);
	if (pcl->obj.lockref.count <= 0) {
		DBG_BUGON(z_erofs_is_inline_pcluster(pcl));
		for (i = 0; i < pclusterpages; ++i) {
			if (pcl->compressed_bvecs[i].folio == folio) {
				pcl->compressed_bvecs[i].folio = NULL;
				folio_detach_private(folio);
				ret = true;
				break;
			}
		}
	}
	spin_unlock(&pcl->obj.lockref.lock);
	return ret;
}

/*
 * It will be called only on inode eviction. In case that there are still some
 * decompression requests in progress, wait with rescheduling for a bit here.
 * An extra lock could be introduced instead but it seems unnecessary.
 */
static void z_erofs_cache_invalidate_folio(struct folio *folio,
					   size_t offset, size_t length)
{
	const size_t stop = length + offset;

	/* Check for potential overflow in debug mode */
	DBG_BUGON(stop > folio_size(folio) || stop < length);

	if (offset == 0 && stop == folio_size(folio))
		while (!z_erofs_cache_release_folio(folio, 0))
			cond_resched();
}

static const struct address_space_operations z_erofs_cache_aops = {
	.release_folio = z_erofs_cache_release_folio,
	.invalidate_folio = z_erofs_cache_invalidate_folio,
};

int erofs_init_managed_cache(struct super_block *sb)
{
	struct inode *const inode = new_inode(sb);

	if (!inode)
		return -ENOMEM;

	set_nlink(inode, 1);
	inode->i_size = OFFSET_MAX;
	inode->i_mapping->a_ops = &z_erofs_cache_aops;
	mapping_set_gfp_mask(inode->i_mapping, GFP_KERNEL);
	EROFS_SB(sb)->managed_cache = inode;
	return 0;
}

/* callers must be with pcluster lock held */
static int z_erofs_attach_page(struct z_erofs_decompress_frontend *fe,
			       struct z_erofs_bvec *bvec, bool exclusive)
{
	struct z_erofs_pcluster *pcl = fe->pcl;
	int ret;

	if (exclusive) {
		/* give priority for inplaceio to use file pages first */
		spin_lock(&pcl->obj.lockref.lock);
		while (fe->icur > 0) {
			if (pcl->compressed_bvecs[--fe->icur].page)
				continue;
			pcl->compressed_bvecs[fe->icur] = *bvec;
			spin_unlock(&pcl->obj.lockref.lock);
			return 0;
		}
		spin_unlock(&pcl->obj.lockref.lock);

		/* otherwise, check if it can be used as a bvpage */
		if (fe->mode >= Z_EROFS_PCLUSTER_FOLLOWED &&
		    !fe->candidate_bvpage)
			fe->candidate_bvpage = bvec->page;
	}
	ret = z_erofs_bvec_enqueue(&fe->biter, bvec, &fe->candidate_bvpage,
				   &fe->pagepool);
	fe->pcl->vcnt += (ret >= 0);
	return ret;
}

static void z_erofs_try_to_claim_pcluster(struct z_erofs_decompress_frontend *f)
{
	struct z_erofs_pcluster *pcl = f->pcl;
	z_erofs_next_pcluster_t *owned_head = &f->owned_head;

	/* type 1, nil pcluster (this pcluster doesn't belong to any chain.) */
	if (cmpxchg(&pcl->next, Z_EROFS_PCLUSTER_NIL,
		    *owned_head) == Z_EROFS_PCLUSTER_NIL) {
		*owned_head = &pcl->next;
		/* so we can attach this pcluster to our submission chain. */
		f->mode = Z_EROFS_PCLUSTER_FOLLOWED;
		return;
	}

	/* type 2, it belongs to an ongoing chain */
	f->mode = Z_EROFS_PCLUSTER_INFLIGHT;
}

static int z_erofs_register_pcluster(struct z_erofs_decompress_frontend *fe)
{
	struct erofs_map_blocks *map = &fe->map;
	struct super_block *sb = fe->inode->i_sb;
	bool ztailpacking = map->m_flags & EROFS_MAP_META;
	struct z_erofs_pcluster *pcl;
	struct erofs_workgroup *grp;
	int err;

	if (!(map->m_flags & EROFS_MAP_ENCODED) ||
	    (!ztailpacking && !erofs_blknr(sb, map->m_pa))) {
		DBG_BUGON(1);
		return -EFSCORRUPTED;
	}

	/* no available pcluster, let's allocate one */
	pcl = z_erofs_alloc_pcluster(map->m_plen);
	if (IS_ERR(pcl))
		return PTR_ERR(pcl);

	spin_lock_init(&pcl->obj.lockref.lock);
	pcl->obj.lockref.count = 1;	/* one ref for this request */
	pcl->algorithmformat = map->m_algorithmformat;
	pcl->length = 0;
	pcl->partial = true;

	/* new pclusters should be claimed as type 1, primary and followed */
	pcl->next = fe->owned_head;
	pcl->pageofs_out = map->m_la & ~PAGE_MASK;
	fe->mode = Z_EROFS_PCLUSTER_FOLLOWED;

	/*
	 * lock all primary followed works before visible to others
	 * and mutex_trylock *never* fails for a new pcluster.
	 */
	mutex_init(&pcl->lock);
	DBG_BUGON(!mutex_trylock(&pcl->lock));

	if (ztailpacking) {
		pcl->obj.index = 0;	/* which indicates ztailpacking */
	} else {
		pcl->obj.index = erofs_blknr(sb, map->m_pa);

		grp = erofs_insert_workgroup(fe->inode->i_sb, &pcl->obj);
		if (IS_ERR(grp)) {
			err = PTR_ERR(grp);
			goto err_out;
		}

		if (grp != &pcl->obj) {
			fe->pcl = container_of(grp,
					struct z_erofs_pcluster, obj);
			err = -EEXIST;
			goto err_out;
		}
	}
	fe->owned_head = &pcl->next;
	fe->pcl = pcl;
	return 0;

err_out:
	mutex_unlock(&pcl->lock);
	z_erofs_free_pcluster(pcl);
	return err;
}

static int z_erofs_pcluster_begin(struct z_erofs_decompress_frontend *fe)
{
	struct erofs_map_blocks *map = &fe->map;
	struct super_block *sb = fe->inode->i_sb;
	erofs_blk_t blknr = erofs_blknr(sb, map->m_pa);
	struct erofs_workgroup *grp = NULL;
	int ret;

	DBG_BUGON(fe->pcl);

	/* must be Z_EROFS_PCLUSTER_TAIL or pointed to previous pcluster */
	DBG_BUGON(fe->owned_head == Z_EROFS_PCLUSTER_NIL);

	if (!(map->m_flags & EROFS_MAP_META)) {
		grp = erofs_find_workgroup(sb, blknr);
	} else if ((map->m_pa & ~PAGE_MASK) + map->m_plen > PAGE_SIZE) {
		DBG_BUGON(1);
		return -EFSCORRUPTED;
	}

	if (grp) {
		fe->pcl = container_of(grp, struct z_erofs_pcluster, obj);
		ret = -EEXIST;
	} else {
		ret = z_erofs_register_pcluster(fe);
	}

	if (ret == -EEXIST) {
		mutex_lock(&fe->pcl->lock);
		z_erofs_try_to_claim_pcluster(fe);
	} else if (ret) {
		return ret;
	}

	z_erofs_bvec_iter_begin(&fe->biter, &fe->pcl->bvset,
				Z_EROFS_INLINE_BVECS, fe->pcl->vcnt);
	if (!z_erofs_is_inline_pcluster(fe->pcl)) {
		/* bind cache first when cached decompression is preferred */
		z_erofs_bind_cache(fe);
	} else {
		void *mptr;

<<<<<<< HEAD
		mptr = erofs_read_metabuf(&map->buf, sb, blknr, EROFS_NO_KMAP);
=======
		mptr = erofs_read_metabuf(&map->buf, sb, map->m_pa, EROFS_NO_KMAP);
>>>>>>> 0c383648
		if (IS_ERR(mptr)) {
			ret = PTR_ERR(mptr);
			erofs_err(sb, "failed to get inline data %d", ret);
			return ret;
		}
		get_page(map->buf.page);
		WRITE_ONCE(fe->pcl->compressed_bvecs[0].page, map->buf.page);
		fe->pcl->pageofs_in = map->m_pa & ~PAGE_MASK;
		fe->mode = Z_EROFS_PCLUSTER_FOLLOWED_NOINPLACE;
	}
	/* file-backed inplace I/O pages are traversed in reverse order */
	fe->icur = z_erofs_pclusterpages(fe->pcl);
	return 0;
}

/*
 * keep in mind that no referenced pclusters will be freed
 * only after a RCU grace period.
 */
static void z_erofs_rcu_callback(struct rcu_head *head)
{
	z_erofs_free_pcluster(container_of(head,
			struct z_erofs_pcluster, rcu));
}

void erofs_workgroup_free_rcu(struct erofs_workgroup *grp)
{
	struct z_erofs_pcluster *const pcl =
		container_of(grp, struct z_erofs_pcluster, obj);

	call_rcu(&pcl->rcu, z_erofs_rcu_callback);
}

static void z_erofs_pcluster_end(struct z_erofs_decompress_frontend *fe)
{
	struct z_erofs_pcluster *pcl = fe->pcl;

	if (!pcl)
		return;

	z_erofs_bvec_iter_end(&fe->biter);
	mutex_unlock(&pcl->lock);

	if (fe->candidate_bvpage)
		fe->candidate_bvpage = NULL;

	/*
	 * if all pending pages are added, don't hold its reference
	 * any longer if the pcluster isn't hosted by ourselves.
	 */
	if (fe->mode < Z_EROFS_PCLUSTER_FOLLOWED_NOINPLACE)
		erofs_workgroup_put(&pcl->obj);

	fe->pcl = NULL;
}

static int z_erofs_read_fragment(struct super_block *sb, struct page *page,
			unsigned int cur, unsigned int end, erofs_off_t pos)
{
	struct inode *packed_inode = EROFS_SB(sb)->packed_inode;
	struct erofs_buf buf = __EROFS_BUF_INITIALIZER;
	unsigned int cnt;
	u8 *src;

	if (!packed_inode)
		return -EFSCORRUPTED;

<<<<<<< HEAD
	buf.inode = packed_inode;
=======
	buf.mapping = packed_inode->i_mapping;
>>>>>>> 0c383648
	for (; cur < end; cur += cnt, pos += cnt) {
		cnt = min_t(unsigned int, end - cur,
			    sb->s_blocksize - erofs_blkoff(sb, pos));
		src = erofs_bread(&buf, pos, EROFS_KMAP);
		if (IS_ERR(src)) {
			erofs_put_metabuf(&buf);
			return PTR_ERR(src);
		}
<<<<<<< HEAD
		memcpy_to_page(page, cur, src + erofs_blkoff(sb, pos), cnt);
=======
		memcpy_to_page(page, cur, src, cnt);
>>>>>>> 0c383648
	}
	erofs_put_metabuf(&buf);
	return 0;
}

static int z_erofs_scan_folio(struct z_erofs_decompress_frontend *fe,
			      struct folio *folio, bool ra)
{
	struct inode *const inode = fe->inode;
	struct erofs_map_blocks *const map = &fe->map;
	const loff_t offset = folio_pos(folio);
	const unsigned int bs = i_blocksize(inode), fs = folio_size(folio);
	bool tight = true, exclusive;
	unsigned int cur, end, len, split;
	int err = 0;

	z_erofs_onlinefolio_init(folio);
	split = 0;
	end = fs;
repeat:
	if (offset + end - 1 < map->m_la ||
	    offset + end - 1 >= map->m_la + map->m_llen) {
		z_erofs_pcluster_end(fe);
		map->m_la = offset + end - 1;
		map->m_llen = 0;
		err = z_erofs_map_blocks_iter(inode, map, 0);
		if (err)
			goto out;
	}

	cur = offset > map->m_la ? 0 : map->m_la - offset;
	/* bump split parts first to avoid several separate cases */
	++split;

	if (!(map->m_flags & EROFS_MAP_MAPPED)) {
		folio_zero_segment(folio, cur, end);
		tight = false;
		goto next_part;
	}

	if (map->m_flags & EROFS_MAP_FRAGMENT) {
		erofs_off_t fpos = offset + cur - map->m_la;

		len = min_t(unsigned int, map->m_llen - fpos, end - cur);
		err = z_erofs_read_fragment(inode->i_sb, &folio->page, cur,
			cur + len, EROFS_I(inode)->z_fragmentoff + fpos);
		if (err)
			goto out;
		tight = false;
		goto next_part;
	}

	if (!fe->pcl) {
		err = z_erofs_pcluster_begin(fe);
		if (err)
			goto out;
		fe->pcl->besteffort |= !ra;
	}

	/*
	 * Ensure the current partial folio belongs to this submit chain rather
	 * than other concurrent submit chains or the noio(bypass) chain since
	 * those chains are handled asynchronously thus the folio cannot be used
	 * for inplace I/O or bvpage (should be processed in a strict order.)
	 */
	tight &= (fe->mode > Z_EROFS_PCLUSTER_FOLLOWED_NOINPLACE);
	exclusive = (!cur && ((split <= 1) || (tight && bs == fs)));
	if (cur)
		tight &= (fe->mode >= Z_EROFS_PCLUSTER_FOLLOWED);

	err = z_erofs_attach_page(fe, &((struct z_erofs_bvec) {
					.page = &folio->page,
					.offset = offset - map->m_la,
					.end = end,
				  }), exclusive);
	if (err)
		goto out;

	z_erofs_onlinefolio_split(folio);
	if (fe->pcl->pageofs_out != (map->m_la & ~PAGE_MASK))
		fe->pcl->multibases = true;
	if (fe->pcl->length < offset + end - map->m_la) {
		fe->pcl->length = offset + end - map->m_la;
		fe->pcl->pageofs_out = map->m_la & ~PAGE_MASK;
	}
	if ((map->m_flags & EROFS_MAP_FULL_MAPPED) &&
	    !(map->m_flags & EROFS_MAP_PARTIAL_REF) &&
	    fe->pcl->length == map->m_llen)
		fe->pcl->partial = false;
next_part:
	/* shorten the remaining extent to update progress */
	map->m_llen = offset + cur - map->m_la;
	map->m_flags &= ~EROFS_MAP_FULL_MAPPED;

	end = cur;
	if (end > 0)
		goto repeat;

out:
	z_erofs_onlinefolio_end(folio, err);
	return err;
}

static bool z_erofs_is_sync_decompress(struct erofs_sb_info *sbi,
				       unsigned int readahead_pages)
{
	/* auto: enable for read_folio, disable for readahead */
	if ((sbi->opt.sync_decompress == EROFS_SYNC_DECOMPRESS_AUTO) &&
	    !readahead_pages)
		return true;

	if ((sbi->opt.sync_decompress == EROFS_SYNC_DECOMPRESS_FORCE_ON) &&
	    (readahead_pages <= sbi->opt.max_sync_decompress_pages))
		return true;

	return false;
}

static bool z_erofs_page_is_invalidated(struct page *page)
{
	return !page->mapping && !z_erofs_is_shortlived_page(page);
}

struct z_erofs_decompress_backend {
	struct page *onstack_pages[Z_EROFS_ONSTACK_PAGES];
	struct super_block *sb;
	struct z_erofs_pcluster *pcl;

	/* pages with the longest decompressed length for deduplication */
	struct page **decompressed_pages;
	/* pages to keep the compressed data */
	struct page **compressed_pages;

	struct list_head decompressed_secondary_bvecs;
	struct page **pagepool;
	unsigned int onstack_used, nr_pages;
};

struct z_erofs_bvec_item {
	struct z_erofs_bvec bvec;
	struct list_head list;
};

static void z_erofs_do_decompressed_bvec(struct z_erofs_decompress_backend *be,
					 struct z_erofs_bvec *bvec)
{
	struct z_erofs_bvec_item *item;
	unsigned int pgnr;

	if (!((bvec->offset + be->pcl->pageofs_out) & ~PAGE_MASK) &&
	    (bvec->end == PAGE_SIZE ||
	     bvec->offset + bvec->end == be->pcl->length)) {
		pgnr = (bvec->offset + be->pcl->pageofs_out) >> PAGE_SHIFT;
		DBG_BUGON(pgnr >= be->nr_pages);
		if (!be->decompressed_pages[pgnr]) {
			be->decompressed_pages[pgnr] = bvec->page;
			return;
		}
	}

	/* (cold path) one pcluster is requested multiple times */
	item = kmalloc(sizeof(*item), GFP_KERNEL | __GFP_NOFAIL);
	item->bvec = *bvec;
	list_add(&item->list, &be->decompressed_secondary_bvecs);
}

static void z_erofs_fill_other_copies(struct z_erofs_decompress_backend *be,
				      int err)
{
	unsigned int off0 = be->pcl->pageofs_out;
	struct list_head *p, *n;

	list_for_each_safe(p, n, &be->decompressed_secondary_bvecs) {
		struct z_erofs_bvec_item *bvi;
		unsigned int end, cur;
		void *dst, *src;

		bvi = container_of(p, struct z_erofs_bvec_item, list);
		cur = bvi->bvec.offset < 0 ? -bvi->bvec.offset : 0;
		end = min_t(unsigned int, be->pcl->length - bvi->bvec.offset,
			    bvi->bvec.end);
		dst = kmap_local_page(bvi->bvec.page);
		while (cur < end) {
			unsigned int pgnr, scur, len;

			pgnr = (bvi->bvec.offset + cur + off0) >> PAGE_SHIFT;
			DBG_BUGON(pgnr >= be->nr_pages);

			scur = bvi->bvec.offset + cur -
					((pgnr << PAGE_SHIFT) - off0);
			len = min_t(unsigned int, end - cur, PAGE_SIZE - scur);
			if (!be->decompressed_pages[pgnr]) {
				err = -EFSCORRUPTED;
				cur += len;
				continue;
			}
			src = kmap_local_page(be->decompressed_pages[pgnr]);
			memcpy(dst + cur, src + scur, len);
			kunmap_local(src);
			cur += len;
		}
		kunmap_local(dst);
		z_erofs_onlinefolio_end(page_folio(bvi->bvec.page), err);
		list_del(p);
		kfree(bvi);
	}
}

static void z_erofs_parse_out_bvecs(struct z_erofs_decompress_backend *be)
{
	struct z_erofs_pcluster *pcl = be->pcl;
	struct z_erofs_bvec_iter biter;
	struct page *old_bvpage;
	int i;

	z_erofs_bvec_iter_begin(&biter, &pcl->bvset, Z_EROFS_INLINE_BVECS, 0);
	for (i = 0; i < pcl->vcnt; ++i) {
		struct z_erofs_bvec bvec;

		z_erofs_bvec_dequeue(&biter, &bvec, &old_bvpage);

		if (old_bvpage)
			z_erofs_put_shortlivedpage(be->pagepool, old_bvpage);

		DBG_BUGON(z_erofs_page_is_invalidated(bvec.page));
		z_erofs_do_decompressed_bvec(be, &bvec);
	}

	old_bvpage = z_erofs_bvec_iter_end(&biter);
	if (old_bvpage)
		z_erofs_put_shortlivedpage(be->pagepool, old_bvpage);
}

static int z_erofs_parse_in_bvecs(struct z_erofs_decompress_backend *be,
				  bool *overlapped)
{
	struct z_erofs_pcluster *pcl = be->pcl;
	unsigned int pclusterpages = z_erofs_pclusterpages(pcl);
	int i, err = 0;

	*overlapped = false;
	for (i = 0; i < pclusterpages; ++i) {
		struct z_erofs_bvec *bvec = &pcl->compressed_bvecs[i];
		struct page *page = bvec->page;

		/* compressed data ought to be valid before decompressing */
		if (!page) {
			err = -EIO;
			continue;
		}
		be->compressed_pages[i] = page;

		if (z_erofs_is_inline_pcluster(pcl) ||
		    erofs_folio_is_managed(EROFS_SB(be->sb), page_folio(page))) {
			if (!PageUptodate(page))
				err = -EIO;
			continue;
		}

		DBG_BUGON(z_erofs_page_is_invalidated(page));
		if (z_erofs_is_shortlived_page(page))
			continue;
		z_erofs_do_decompressed_bvec(be, bvec);
		*overlapped = true;
	}
	return err;
}

static int z_erofs_decompress_pcluster(struct z_erofs_decompress_backend *be,
				       int err)
{
	struct erofs_sb_info *const sbi = EROFS_SB(be->sb);
	struct z_erofs_pcluster *pcl = be->pcl;
	unsigned int pclusterpages = z_erofs_pclusterpages(pcl);
	const struct z_erofs_decompressor *decomp =
				&erofs_decompressors[pcl->algorithmformat];
	int i, err2;
	struct page *page;
	bool overlapped;

	mutex_lock(&pcl->lock);
	be->nr_pages = PAGE_ALIGN(pcl->length + pcl->pageofs_out) >> PAGE_SHIFT;

	/* allocate (de)compressed page arrays if cannot be kept on stack */
	be->decompressed_pages = NULL;
	be->compressed_pages = NULL;
	be->onstack_used = 0;
	if (be->nr_pages <= Z_EROFS_ONSTACK_PAGES) {
		be->decompressed_pages = be->onstack_pages;
		be->onstack_used = be->nr_pages;
		memset(be->decompressed_pages, 0,
		       sizeof(struct page *) * be->nr_pages);
	}

	if (pclusterpages + be->onstack_used <= Z_EROFS_ONSTACK_PAGES)
		be->compressed_pages = be->onstack_pages + be->onstack_used;

	if (!be->decompressed_pages)
		be->decompressed_pages =
			kvcalloc(be->nr_pages, sizeof(struct page *),
				 GFP_KERNEL | __GFP_NOFAIL);
	if (!be->compressed_pages)
		be->compressed_pages =
			kvcalloc(pclusterpages, sizeof(struct page *),
				 GFP_KERNEL | __GFP_NOFAIL);

	z_erofs_parse_out_bvecs(be);
	err2 = z_erofs_parse_in_bvecs(be, &overlapped);
	if (err2)
		err = err2;
	if (!err)
		err = decomp->decompress(&(struct z_erofs_decompress_req) {
					.sb = be->sb,
					.in = be->compressed_pages,
					.out = be->decompressed_pages,
					.pageofs_in = pcl->pageofs_in,
					.pageofs_out = pcl->pageofs_out,
					.inputsize = pcl->pclustersize,
					.outputsize = pcl->length,
					.alg = pcl->algorithmformat,
					.inplace_io = overlapped,
					.partial_decoding = pcl->partial,
					.fillgaps = pcl->multibases,
					.gfp = pcl->besteffort ?
						GFP_KERNEL | __GFP_NOFAIL :
						GFP_NOWAIT | __GFP_NORETRY
				 }, be->pagepool);

	/* must handle all compressed pages before actual file pages */
	if (z_erofs_is_inline_pcluster(pcl)) {
		page = pcl->compressed_bvecs[0].page;
		WRITE_ONCE(pcl->compressed_bvecs[0].page, NULL);
		put_page(page);
	} else {
		for (i = 0; i < pclusterpages; ++i) {
			/* consider shortlived pages added when decompressing */
			page = be->compressed_pages[i];

			if (!page ||
			    erofs_folio_is_managed(sbi, page_folio(page)))
				continue;
			(void)z_erofs_put_shortlivedpage(be->pagepool, page);
			WRITE_ONCE(pcl->compressed_bvecs[i].page, NULL);
		}
	}
	if (be->compressed_pages < be->onstack_pages ||
	    be->compressed_pages >= be->onstack_pages + Z_EROFS_ONSTACK_PAGES)
		kvfree(be->compressed_pages);
	z_erofs_fill_other_copies(be, err);

	for (i = 0; i < be->nr_pages; ++i) {
		page = be->decompressed_pages[i];
		if (!page)
			continue;

		DBG_BUGON(z_erofs_page_is_invalidated(page));

		/* recycle all individual short-lived pages */
		if (z_erofs_put_shortlivedpage(be->pagepool, page))
			continue;
		z_erofs_onlinefolio_end(page_folio(page), err);
	}

	if (be->decompressed_pages != be->onstack_pages)
		kvfree(be->decompressed_pages);

	pcl->length = 0;
	pcl->partial = true;
	pcl->multibases = false;
	pcl->besteffort = false;
	pcl->bvset.nextpage = NULL;
	pcl->vcnt = 0;

	/* pcluster lock MUST be taken before the following line */
	WRITE_ONCE(pcl->next, Z_EROFS_PCLUSTER_NIL);
	mutex_unlock(&pcl->lock);
	return err;
}

static void z_erofs_decompress_queue(const struct z_erofs_decompressqueue *io,
				     struct page **pagepool)
{
	struct z_erofs_decompress_backend be = {
		.sb = io->sb,
		.pagepool = pagepool,
		.decompressed_secondary_bvecs =
			LIST_HEAD_INIT(be.decompressed_secondary_bvecs),
	};
	z_erofs_next_pcluster_t owned = io->head;

	while (owned != Z_EROFS_PCLUSTER_TAIL) {
		DBG_BUGON(owned == Z_EROFS_PCLUSTER_NIL);

		be.pcl = container_of(owned, struct z_erofs_pcluster, next);
		owned = READ_ONCE(be.pcl->next);

		z_erofs_decompress_pcluster(&be, io->eio ? -EIO : 0);
		if (z_erofs_is_inline_pcluster(be.pcl))
			z_erofs_free_pcluster(be.pcl);
		else
			erofs_workgroup_put(&be.pcl->obj);
	}
}

static void z_erofs_decompressqueue_work(struct work_struct *work)
{
	struct z_erofs_decompressqueue *bgq =
		container_of(work, struct z_erofs_decompressqueue, u.work);
	struct page *pagepool = NULL;

	DBG_BUGON(bgq->head == Z_EROFS_PCLUSTER_TAIL);
	z_erofs_decompress_queue(bgq, &pagepool);
	erofs_release_pages(&pagepool);
	kvfree(bgq);
}

#ifdef CONFIG_EROFS_FS_PCPU_KTHREAD
static void z_erofs_decompressqueue_kthread_work(struct kthread_work *work)
{
	z_erofs_decompressqueue_work((struct work_struct *)work);
}
#endif

static void z_erofs_decompress_kickoff(struct z_erofs_decompressqueue *io,
				       int bios)
{
	struct erofs_sb_info *const sbi = EROFS_SB(io->sb);

	/* wake up the caller thread for sync decompression */
	if (io->sync) {
		if (!atomic_add_return(bios, &io->pending_bios))
			complete(&io->u.done);
		return;
	}

	if (atomic_add_return(bios, &io->pending_bios))
		return;
	/* Use (kthread_)work and sync decompression for atomic contexts only */
	if (!in_task() || irqs_disabled() || rcu_read_lock_any_held()) {
#ifdef CONFIG_EROFS_FS_PCPU_KTHREAD
		struct kthread_worker *worker;

		rcu_read_lock();
		worker = rcu_dereference(
				z_erofs_pcpu_workers[raw_smp_processor_id()]);
		if (!worker) {
			INIT_WORK(&io->u.work, z_erofs_decompressqueue_work);
			queue_work(z_erofs_workqueue, &io->u.work);
		} else {
			kthread_queue_work(worker, &io->u.kthread_work);
		}
		rcu_read_unlock();
#else
		queue_work(z_erofs_workqueue, &io->u.work);
#endif
		/* enable sync decompression for readahead */
		if (sbi->opt.sync_decompress == EROFS_SYNC_DECOMPRESS_AUTO)
			sbi->opt.sync_decompress = EROFS_SYNC_DECOMPRESS_FORCE_ON;
		return;
	}
	z_erofs_decompressqueue_work(&io->u.work);
}

static void z_erofs_fill_bio_vec(struct bio_vec *bvec,
				 struct z_erofs_decompress_frontend *f,
				 struct z_erofs_pcluster *pcl,
				 unsigned int nr,
				 struct address_space *mc)
{
	gfp_t gfp = mapping_gfp_mask(mc);
	bool tocache = false;
	struct z_erofs_bvec zbv;
	struct address_space *mapping;
	struct page *page;
	int bs = i_blocksize(f->inode);

	/* Except for inplace folios, the entire folio can be used for I/Os */
	bvec->bv_offset = 0;
	bvec->bv_len = PAGE_SIZE;
repeat:
	spin_lock(&pcl->obj.lockref.lock);
	zbv = pcl->compressed_bvecs[nr];
	spin_unlock(&pcl->obj.lockref.lock);
	if (!zbv.folio)
		goto out_allocfolio;

	bvec->bv_page = &zbv.folio->page;
	DBG_BUGON(z_erofs_is_shortlived_page(bvec->bv_page));
	/*
	 * Handle preallocated cached folios.  We tried to allocate such folios
	 * without triggering direct reclaim.  If allocation failed, inplace
	 * file-backed folios will be used instead.
	 */
	if (zbv.folio->private == (void *)Z_EROFS_PREALLOCATED_PAGE) {
		zbv.folio->private = 0;
		tocache = true;
		goto out_tocache;
	}

	mapping = READ_ONCE(zbv.folio->mapping);
	/*
	 * File-backed folios for inplace I/Os are all locked steady,
	 * therefore it is impossible for `mapping` to be NULL.
	 */
	if (mapping && mapping != mc) {
		if (zbv.offset < 0)
			bvec->bv_offset = round_up(-zbv.offset, bs);
		bvec->bv_len = round_up(zbv.end, bs) - bvec->bv_offset;
		return;
	}

	folio_lock(zbv.folio);
	if (zbv.folio->mapping == mc) {
		/*
		 * The cached folio is still in managed cache but without
		 * a valid `->private` pcluster hint.  Let's reconnect them.
		 */
		if (!folio_test_private(zbv.folio)) {
			folio_attach_private(zbv.folio, pcl);
			/* compressed_bvecs[] already takes a ref before */
			folio_put(zbv.folio);
		}

		/* no need to submit if it is already up-to-date */
		if (folio_test_uptodate(zbv.folio)) {
			folio_unlock(zbv.folio);
			bvec->bv_page = NULL;
		}
		return;
	}

	/*
	 * It has been truncated, so it's unsafe to reuse this one. Let's
	 * allocate a new page for compressed data.
	 */
	DBG_BUGON(zbv.folio->mapping);
	tocache = true;
	folio_unlock(zbv.folio);
	folio_put(zbv.folio);
out_allocfolio:
	page = erofs_allocpage(&f->pagepool, gfp | __GFP_NOFAIL);
	spin_lock(&pcl->obj.lockref.lock);
	if (pcl->compressed_bvecs[nr].folio) {
		erofs_pagepool_add(&f->pagepool, page);
		spin_unlock(&pcl->obj.lockref.lock);
		cond_resched();
		goto repeat;
	}
	pcl->compressed_bvecs[nr].folio = zbv.folio = page_folio(page);
	spin_unlock(&pcl->obj.lockref.lock);
	bvec->bv_page = page;
out_tocache:
	if (!tocache || bs != PAGE_SIZE ||
	    filemap_add_folio(mc, zbv.folio, pcl->obj.index + nr, gfp)) {
		/* turn into a temporary shortlived folio (1 ref) */
		zbv.folio->private = (void *)Z_EROFS_SHORTLIVED_PAGE;
		return;
	}
	folio_attach_private(zbv.folio, pcl);
	/* drop a refcount added by allocpage (then 2 refs in total here) */
	folio_put(zbv.folio);
}

static struct z_erofs_decompressqueue *jobqueue_init(struct super_block *sb,
			      struct z_erofs_decompressqueue *fgq, bool *fg)
{
	struct z_erofs_decompressqueue *q;

	if (fg && !*fg) {
		q = kvzalloc(sizeof(*q), GFP_KERNEL | __GFP_NOWARN);
		if (!q) {
			*fg = true;
			goto fg_out;
		}
#ifdef CONFIG_EROFS_FS_PCPU_KTHREAD
		kthread_init_work(&q->u.kthread_work,
				  z_erofs_decompressqueue_kthread_work);
#else
		INIT_WORK(&q->u.work, z_erofs_decompressqueue_work);
#endif
	} else {
fg_out:
		q = fgq;
		init_completion(&fgq->u.done);
		atomic_set(&fgq->pending_bios, 0);
		q->eio = false;
		q->sync = true;
	}
	q->sb = sb;
	q->head = Z_EROFS_PCLUSTER_TAIL;
	return q;
}

/* define decompression jobqueue types */
enum {
	JQ_BYPASS,
	JQ_SUBMIT,
	NR_JOBQUEUES,
};

static void move_to_bypass_jobqueue(struct z_erofs_pcluster *pcl,
				    z_erofs_next_pcluster_t qtail[],
				    z_erofs_next_pcluster_t owned_head)
{
	z_erofs_next_pcluster_t *const submit_qtail = qtail[JQ_SUBMIT];
	z_erofs_next_pcluster_t *const bypass_qtail = qtail[JQ_BYPASS];

	WRITE_ONCE(pcl->next, Z_EROFS_PCLUSTER_TAIL);

	WRITE_ONCE(*submit_qtail, owned_head);
	WRITE_ONCE(*bypass_qtail, &pcl->next);

	qtail[JQ_BYPASS] = &pcl->next;
}

static void z_erofs_endio(struct bio *bio)
{
	struct z_erofs_decompressqueue *q = bio->bi_private;
	blk_status_t err = bio->bi_status;
	struct folio_iter fi;

	bio_for_each_folio_all(fi, bio) {
		struct folio *folio = fi.folio;

		DBG_BUGON(folio_test_uptodate(folio));
		DBG_BUGON(z_erofs_page_is_invalidated(&folio->page));
		if (!erofs_folio_is_managed(EROFS_SB(q->sb), folio))
			continue;

		if (!err)
			folio_mark_uptodate(folio);
		folio_unlock(folio);
	}
	if (err)
		q->eio = true;
	z_erofs_decompress_kickoff(q, -1);
	if (bio->bi_bdev)
		bio_put(bio);
}

static void z_erofs_submit_queue(struct z_erofs_decompress_frontend *f,
				 struct z_erofs_decompressqueue *fgq,
				 bool *force_fg, bool readahead)
{
	struct super_block *sb = f->inode->i_sb;
	struct address_space *mc = MNGD_MAPPING(EROFS_SB(sb));
	z_erofs_next_pcluster_t qtail[NR_JOBQUEUES];
	struct z_erofs_decompressqueue *q[NR_JOBQUEUES];
	z_erofs_next_pcluster_t owned_head = f->owned_head;
	/* bio is NULL initially, so no need to initialize last_{index,bdev} */
	erofs_off_t last_pa;
	unsigned int nr_bios = 0;
	struct bio *bio = NULL;
	unsigned long pflags;
	int memstall = 0;

	/* No need to read from device for pclusters in the bypass queue. */
	q[JQ_BYPASS] = jobqueue_init(sb, fgq + JQ_BYPASS, NULL);
	q[JQ_SUBMIT] = jobqueue_init(sb, fgq + JQ_SUBMIT, force_fg);

	qtail[JQ_BYPASS] = &q[JQ_BYPASS]->head;
	qtail[JQ_SUBMIT] = &q[JQ_SUBMIT]->head;

	/* by default, all need io submission */
	q[JQ_SUBMIT]->head = owned_head;

	do {
		struct erofs_map_dev mdev;
		struct z_erofs_pcluster *pcl;
		erofs_off_t cur, end;
		struct bio_vec bvec;
		unsigned int i = 0;
		bool bypass = true;

		DBG_BUGON(owned_head == Z_EROFS_PCLUSTER_NIL);
		pcl = container_of(owned_head, struct z_erofs_pcluster, next);
		owned_head = READ_ONCE(pcl->next);

		if (z_erofs_is_inline_pcluster(pcl)) {
			move_to_bypass_jobqueue(pcl, qtail, owned_head);
			continue;
		}

		/* no device id here, thus it will always succeed */
		mdev = (struct erofs_map_dev) {
			.m_pa = erofs_pos(sb, pcl->obj.index),
		};
		(void)erofs_map_dev(sb, &mdev);

		cur = mdev.m_pa;
		end = cur + pcl->pclustersize;
		do {
			z_erofs_fill_bio_vec(&bvec, f, pcl, i++, mc);
			if (!bvec.bv_page)
				continue;

			if (bio && (cur != last_pa ||
				    bio->bi_bdev != mdev.m_bdev)) {
io_retry:
				if (!erofs_is_fscache_mode(sb))
					submit_bio(bio);
				else
					erofs_fscache_submit_bio(bio);

				if (memstall) {
					psi_memstall_leave(&pflags);
					memstall = 0;
				}
				bio = NULL;
			}

			if (unlikely(PageWorkingset(bvec.bv_page)) &&
			    !memstall) {
				psi_memstall_enter(&pflags);
				memstall = 1;
			}

			if (!bio) {
				bio = erofs_is_fscache_mode(sb) ?
					erofs_fscache_bio_alloc(&mdev) :
					bio_alloc(mdev.m_bdev, BIO_MAX_VECS,
						  REQ_OP_READ, GFP_NOIO);
				bio->bi_end_io = z_erofs_endio;
				bio->bi_iter.bi_sector = cur >> 9;
				bio->bi_private = q[JQ_SUBMIT];
				if (readahead)
					bio->bi_opf |= REQ_RAHEAD;
				++nr_bios;
			}

			if (cur + bvec.bv_len > end)
				bvec.bv_len = end - cur;
			DBG_BUGON(bvec.bv_len < sb->s_blocksize);
			if (!bio_add_page(bio, bvec.bv_page, bvec.bv_len,
					  bvec.bv_offset))
				goto io_retry;

			last_pa = cur + bvec.bv_len;
			bypass = false;
		} while ((cur += bvec.bv_len) < end);

		if (!bypass)
			qtail[JQ_SUBMIT] = &pcl->next;
		else
			move_to_bypass_jobqueue(pcl, qtail, owned_head);
	} while (owned_head != Z_EROFS_PCLUSTER_TAIL);

	if (bio) {
		if (!erofs_is_fscache_mode(sb))
			submit_bio(bio);
		else
			erofs_fscache_submit_bio(bio);
		if (memstall)
			psi_memstall_leave(&pflags);
	}

	/*
	 * although background is preferred, no one is pending for submission.
	 * don't issue decompression but drop it directly instead.
	 */
	if (!*force_fg && !nr_bios) {
		kvfree(q[JQ_SUBMIT]);
		return;
	}
	z_erofs_decompress_kickoff(q[JQ_SUBMIT], nr_bios);
}

static void z_erofs_runqueue(struct z_erofs_decompress_frontend *f,
			     bool force_fg, bool ra)
{
	struct z_erofs_decompressqueue io[NR_JOBQUEUES];

	if (f->owned_head == Z_EROFS_PCLUSTER_TAIL)
		return;
	z_erofs_submit_queue(f, io, &force_fg, ra);

	/* handle bypass queue (no i/o pclusters) immediately */
	z_erofs_decompress_queue(&io[JQ_BYPASS], &f->pagepool);

	if (!force_fg)
		return;

	/* wait until all bios are completed */
	wait_for_completion_io(&io[JQ_SUBMIT].u.done);

	/* handle synchronous decompress queue in the caller context */
	z_erofs_decompress_queue(&io[JQ_SUBMIT], &f->pagepool);
}

/*
 * Since partial uptodate is still unimplemented for now, we have to use
 * approximate readmore strategies as a start.
 */
static void z_erofs_pcluster_readmore(struct z_erofs_decompress_frontend *f,
		struct readahead_control *rac, bool backmost)
{
	struct inode *inode = f->inode;
	struct erofs_map_blocks *map = &f->map;
	erofs_off_t cur, end, headoffset = f->headoffset;
	int err;

	if (backmost) {
		if (rac)
			end = headoffset + readahead_length(rac) - 1;
		else
			end = headoffset + PAGE_SIZE - 1;
		map->m_la = end;
		err = z_erofs_map_blocks_iter(inode, map,
					      EROFS_GET_BLOCKS_READMORE);
		if (err)
			return;

		/* expand ra for the trailing edge if readahead */
		if (rac) {
			cur = round_up(map->m_la + map->m_llen, PAGE_SIZE);
			readahead_expand(rac, headoffset, cur - headoffset);
			return;
		}
		end = round_up(end, PAGE_SIZE);
	} else {
		end = round_up(map->m_la, PAGE_SIZE);

		if (!map->m_llen)
			return;
	}

	cur = map->m_la + map->m_llen - 1;
	while ((cur >= end) && (cur < i_size_read(inode))) {
		pgoff_t index = cur >> PAGE_SHIFT;
		struct page *page;

		page = erofs_grab_cache_page_nowait(inode->i_mapping, index);
		if (page) {
			if (PageUptodate(page))
				unlock_page(page);
			else
				z_erofs_scan_folio(f, page_folio(page), !!rac);
			put_page(page);
		}

		if (cur < PAGE_SIZE)
			break;
		cur = (index << PAGE_SHIFT) - 1;
	}
}

static int z_erofs_read_folio(struct file *file, struct folio *folio)
{
	struct inode *const inode = folio->mapping->host;
	struct erofs_sb_info *const sbi = EROFS_I_SB(inode);
	struct z_erofs_decompress_frontend f = DECOMPRESS_FRONTEND_INIT(inode);
	int err;

	trace_erofs_read_folio(folio, false);
	f.headoffset = (erofs_off_t)folio->index << PAGE_SHIFT;

	z_erofs_pcluster_readmore(&f, NULL, true);
	err = z_erofs_scan_folio(&f, folio, false);
	z_erofs_pcluster_readmore(&f, NULL, false);
	z_erofs_pcluster_end(&f);

	/* if some compressed cluster ready, need submit them anyway */
	z_erofs_runqueue(&f, z_erofs_is_sync_decompress(sbi, 0), false);

	if (err && err != -EINTR)
		erofs_err(inode->i_sb, "read error %d @ %lu of nid %llu",
			  err, folio->index, EROFS_I(inode)->nid);

	erofs_put_metabuf(&f.map.buf);
	erofs_release_pages(&f.pagepool);
	return err;
}

static void z_erofs_readahead(struct readahead_control *rac)
{
	struct inode *const inode = rac->mapping->host;
	struct erofs_sb_info *const sbi = EROFS_I_SB(inode);
	struct z_erofs_decompress_frontend f = DECOMPRESS_FRONTEND_INIT(inode);
	struct folio *head = NULL, *folio;
	unsigned int nr_folios;
	int err;

	f.headoffset = readahead_pos(rac);

	z_erofs_pcluster_readmore(&f, rac, true);
	nr_folios = readahead_count(rac);
	trace_erofs_readpages(inode, readahead_index(rac), nr_folios, false);

	while ((folio = readahead_folio(rac))) {
		folio->private = head;
		head = folio;
	}

	/* traverse in reverse order for best metadata I/O performance */
	while (head) {
		folio = head;
		head = folio_get_private(folio);

		err = z_erofs_scan_folio(&f, folio, true);
		if (err && err != -EINTR)
			erofs_err(inode->i_sb, "readahead error at folio %lu @ nid %llu",
				  folio->index, EROFS_I(inode)->nid);
	}
	z_erofs_pcluster_readmore(&f, rac, false);
	z_erofs_pcluster_end(&f);

	z_erofs_runqueue(&f, z_erofs_is_sync_decompress(sbi, nr_folios), true);
	erofs_put_metabuf(&f.map.buf);
	erofs_release_pages(&f.pagepool);
}

const struct address_space_operations z_erofs_aops = {
	.read_folio = z_erofs_read_folio,
	.readahead = z_erofs_readahead,
};<|MERGE_RESOLUTION|>--- conflicted
+++ resolved
@@ -868,11 +868,7 @@
 	} else {
 		void *mptr;
 
-<<<<<<< HEAD
-		mptr = erofs_read_metabuf(&map->buf, sb, blknr, EROFS_NO_KMAP);
-=======
 		mptr = erofs_read_metabuf(&map->buf, sb, map->m_pa, EROFS_NO_KMAP);
->>>>>>> 0c383648
 		if (IS_ERR(mptr)) {
 			ret = PTR_ERR(mptr);
 			erofs_err(sb, "failed to get inline data %d", ret);
@@ -940,11 +936,7 @@
 	if (!packed_inode)
 		return -EFSCORRUPTED;
 
-<<<<<<< HEAD
-	buf.inode = packed_inode;
-=======
 	buf.mapping = packed_inode->i_mapping;
->>>>>>> 0c383648
 	for (; cur < end; cur += cnt, pos += cnt) {
 		cnt = min_t(unsigned int, end - cur,
 			    sb->s_blocksize - erofs_blkoff(sb, pos));
@@ -953,11 +945,7 @@
 			erofs_put_metabuf(&buf);
 			return PTR_ERR(src);
 		}
-<<<<<<< HEAD
-		memcpy_to_page(page, cur, src + erofs_blkoff(sb, pos), cnt);
-=======
 		memcpy_to_page(page, cur, src, cnt);
->>>>>>> 0c383648
 	}
 	erofs_put_metabuf(&buf);
 	return 0;
