--- conflicted
+++ resolved
@@ -2048,15 +2048,11 @@
 static int make_indexed_dir(handle_t *handle, struct dentry *dentry,
 			    struct inode *inode, struct buffer_head *bh)
 {
-<<<<<<< HEAD
-	struct inode	*dir = dentry->d_parent->d_inode;
+	struct inode	*dir = d_inode(dentry->d_parent);
 #ifdef CONFIG_EXT4_FS_ENCRYPTION
 	struct ext4_fname_crypto_ctx *ctx = NULL;
 	int res;
 #else
-=======
-	struct inode	*dir = d_inode(dentry->d_parent);
->>>>>>> 3cab989a
 	const char	*name = dentry->d_name.name;
 	int		namelen = dentry->d_name.len;
 #endif
@@ -2206,13 +2202,8 @@
 static int ext4_add_entry(handle_t *handle, struct dentry *dentry,
 			  struct inode *inode)
 {
-<<<<<<< HEAD
-	struct inode *dir = dentry->d_parent->d_inode;
+	struct inode *dir = d_inode(dentry->d_parent);
 	struct buffer_head *bh = NULL;
-=======
-	struct inode *dir = d_inode(dentry->d_parent);
-	struct buffer_head *bh;
->>>>>>> 3cab989a
 	struct ext4_dir_entry_2 *de;
 	struct ext4_dir_entry_tail *t;
 	struct super_block *sb;
