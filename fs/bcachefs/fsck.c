// SPDX-License-Identifier: GPL-2.0

#include "bcachefs.h"
#include "bkey_buf.h"
#include "btree_cache.h"
#include "btree_update.h"
#include "buckets.h"
#include "darray.h"
#include "dirent.h"
#include "error.h"
#include "fs.h"
#include "fs-common.h"
#include "fsck.h"
#include "inode.h"
#include "keylist.h"
#include "recovery_passes.h"
#include "snapshot.h"
#include "super.h"
#include "xattr.h"

#include <linux/bsearch.h>
#include <linux/dcache.h> /* struct qstr */

static bool inode_points_to_dirent(struct bch_inode_unpacked *inode,
				   struct bkey_s_c_dirent d)
{
	return  inode->bi_dir		== d.k->p.inode &&
		inode->bi_dir_offset	== d.k->p.offset;
}

static int dirent_points_to_inode_nowarn(struct bkey_s_c_dirent d,
					 struct bch_inode_unpacked *inode)
{
	if (d.v->d_type == DT_SUBVOL
	    ? le32_to_cpu(d.v->d_child_subvol)	== inode->bi_subvol
	    : le64_to_cpu(d.v->d_inum)		== inode->bi_inum)
		return 0;
	return -BCH_ERR_ENOENT_dirent_doesnt_match_inode;
}

static void dirent_inode_mismatch_msg(struct printbuf *out,
				      struct bch_fs *c,
				      struct bkey_s_c_dirent dirent,
				      struct bch_inode_unpacked *inode)
{
	prt_str(out, "inode points to dirent that does not point back:");
	prt_newline(out);
	bch2_bkey_val_to_text(out, c, dirent.s_c);
	prt_newline(out);
	bch2_inode_unpacked_to_text(out, inode);
}

static int dirent_points_to_inode(struct bch_fs *c,
				  struct bkey_s_c_dirent dirent,
				  struct bch_inode_unpacked *inode)
{
	int ret = dirent_points_to_inode_nowarn(dirent, inode);
	if (ret) {
		struct printbuf buf = PRINTBUF;
		dirent_inode_mismatch_msg(&buf, c, dirent, inode);
		bch_warn(c, "%s", buf.buf);
		printbuf_exit(&buf);
	}
	return ret;
}

/*
 * XXX: this is handling transaction restarts without returning
 * -BCH_ERR_transaction_restart_nested, this is not how we do things anymore:
 */
static s64 bch2_count_inode_sectors(struct btree_trans *trans, u64 inum,
				    u32 snapshot)
{
	u64 sectors = 0;

	int ret = for_each_btree_key_upto(trans, iter, BTREE_ID_extents,
				SPOS(inum, 0, snapshot),
				POS(inum, U64_MAX),
				0, k, ({
		if (bkey_extent_is_allocation(k.k))
			sectors += k.k->size;
		0;
	}));

	return ret ?: sectors;
}

static s64 bch2_count_subdirs(struct btree_trans *trans, u64 inum,
				    u32 snapshot)
{
	u64 subdirs = 0;

	int ret = for_each_btree_key_upto(trans, iter, BTREE_ID_dirents,
				    SPOS(inum, 0, snapshot),
				    POS(inum, U64_MAX),
				    0, k, ({
		if (k.k->type == KEY_TYPE_dirent &&
		    bkey_s_c_to_dirent(k).v->d_type == DT_DIR)
			subdirs++;
		0;
	}));

	return ret ?: subdirs;
}

static int subvol_lookup(struct btree_trans *trans, u32 subvol,
			 u32 *snapshot, u64 *inum)
{
	struct bch_subvolume s;
	int ret = bch2_subvolume_get(trans, subvol, false, 0, &s);

	*snapshot = le32_to_cpu(s.snapshot);
	*inum = le64_to_cpu(s.inode);
	return ret;
}

static int lookup_first_inode(struct btree_trans *trans, u64 inode_nr,
			      struct bch_inode_unpacked *inode)
{
	struct btree_iter iter;
	struct bkey_s_c k;
	int ret;

	for_each_btree_key_norestart(trans, iter, BTREE_ID_inodes, POS(0, inode_nr),
				     BTREE_ITER_all_snapshots, k, ret) {
		if (k.k->p.offset != inode_nr)
			break;
		if (!bkey_is_inode(k.k))
			continue;
		ret = bch2_inode_unpack(k, inode);
		goto found;
	}
	ret = -BCH_ERR_ENOENT_inode;
found:
	bch_err_msg(trans->c, ret, "fetching inode %llu", inode_nr);
	bch2_trans_iter_exit(trans, &iter);
	return ret;
}

static int lookup_inode(struct btree_trans *trans, u64 inode_nr, u32 snapshot,
			struct bch_inode_unpacked *inode)
{
	struct btree_iter iter;
	struct bkey_s_c k;
	int ret;

	k = bch2_bkey_get_iter(trans, &iter, BTREE_ID_inodes,
			       SPOS(0, inode_nr, snapshot), 0);
	ret = bkey_err(k);
	if (ret)
		goto err;

	ret = bkey_is_inode(k.k)
		? bch2_inode_unpack(k, inode)
		: -BCH_ERR_ENOENT_inode;
err:
	bch2_trans_iter_exit(trans, &iter);
	return ret;
}

static int lookup_dirent_in_snapshot(struct btree_trans *trans,
			   struct bch_hash_info hash_info,
			   subvol_inum dir, struct qstr *name,
			   u64 *target, unsigned *type, u32 snapshot)
{
	struct btree_iter iter;
	struct bkey_s_c k = bch2_hash_lookup_in_snapshot(trans, &iter, bch2_dirent_hash_desc,
							 &hash_info, dir, name, 0, snapshot);
	int ret = bkey_err(k);
	if (ret)
		return ret;

	struct bkey_s_c_dirent d = bkey_s_c_to_dirent(bch2_btree_iter_peek_slot(&iter));
	*target = le64_to_cpu(d.v->d_inum);
	*type = d.v->d_type;
	bch2_trans_iter_exit(trans, &iter);
	return 0;
}

static int __remove_dirent(struct btree_trans *trans, struct bpos pos)
{
	struct bch_fs *c = trans->c;
	struct btree_iter iter;
	struct bch_inode_unpacked dir_inode;
	struct bch_hash_info dir_hash_info;
	int ret;

	ret = lookup_first_inode(trans, pos.inode, &dir_inode);
	if (ret)
		goto err;

	dir_hash_info = bch2_hash_info_init(c, &dir_inode);

	bch2_trans_iter_init(trans, &iter, BTREE_ID_dirents, pos, BTREE_ITER_intent);

	ret =   bch2_btree_iter_traverse(&iter) ?:
		bch2_hash_delete_at(trans, bch2_dirent_hash_desc,
				    &dir_hash_info, &iter,
				    BTREE_UPDATE_internal_snapshot_node);
	bch2_trans_iter_exit(trans, &iter);
err:
	bch_err_fn(c, ret);
	return ret;
}

/* Get lost+found, create if it doesn't exist: */
static int lookup_lostfound(struct btree_trans *trans, u32 snapshot,
			    struct bch_inode_unpacked *lostfound,
			    u64 reattaching_inum)
{
	struct bch_fs *c = trans->c;
	struct qstr lostfound_str = QSTR("lost+found");
	u64 inum = 0;
	unsigned d_type = 0;
	int ret;

	struct bch_snapshot_tree st;
	ret = bch2_snapshot_tree_lookup(trans,
			bch2_snapshot_tree(c, snapshot), &st);
	if (ret)
		return ret;

	subvol_inum root_inum = { .subvol = le32_to_cpu(st.master_subvol) };

	struct bch_subvolume subvol;
	ret = bch2_subvolume_get(trans, le32_to_cpu(st.master_subvol),
				 false, 0, &subvol);
	bch_err_msg(c, ret, "looking up root subvol %u for snapshot %u",
		    le32_to_cpu(st.master_subvol), snapshot);
	if (ret)
		return ret;

	if (!subvol.inode) {
		struct btree_iter iter;
		struct bkey_i_subvolume *subvol = bch2_bkey_get_mut_typed(trans, &iter,
				BTREE_ID_subvolumes, POS(0, le32_to_cpu(st.master_subvol)),
				0, subvolume);
		ret = PTR_ERR_OR_ZERO(subvol);
		if (ret)
			return ret;

		subvol->v.inode = cpu_to_le64(reattaching_inum);
		bch2_trans_iter_exit(trans, &iter);
	}

	root_inum.inum = le64_to_cpu(subvol.inode);

	struct bch_inode_unpacked root_inode;
	struct bch_hash_info root_hash_info;
	ret = lookup_inode(trans, root_inum.inum, snapshot, &root_inode);
	bch_err_msg(c, ret, "looking up root inode %llu for subvol %u",
		    root_inum.inum, le32_to_cpu(st.master_subvol));
	if (ret)
		return ret;

	root_hash_info = bch2_hash_info_init(c, &root_inode);

	ret = lookup_dirent_in_snapshot(trans, root_hash_info, root_inum,
			      &lostfound_str, &inum, &d_type, snapshot);
	if (bch2_err_matches(ret, ENOENT))
		goto create_lostfound;

	bch_err_fn(c, ret);
	if (ret)
		return ret;

	if (d_type != DT_DIR) {
		bch_err(c, "error looking up lost+found: not a directory");
		return -BCH_ERR_ENOENT_not_directory;
	}

	/*
	 * The bch2_check_dirents pass has already run, dangling dirents
	 * shouldn't exist here:
	 */
	ret = lookup_inode(trans, inum, snapshot, lostfound);
	bch_err_msg(c, ret, "looking up lost+found %llu:%u in (root inode %llu, snapshot root %u)",
		    inum, snapshot, root_inum.inum, bch2_snapshot_root(c, snapshot));
	return ret;

create_lostfound:
	/*
	 * we always create lost+found in the root snapshot; we don't want
	 * different branches of the snapshot tree to have different lost+found
	 */
	snapshot = le32_to_cpu(st.root_snapshot);
	/*
	 * XXX: we could have a nicer log message here  if we had a nice way to
	 * walk backpointers to print a path
	 */
	bch_notice(c, "creating lost+found in subvol %llu snapshot %u",
		   root_inum.subvol, le32_to_cpu(st.root_snapshot));

	u64 now = bch2_current_time(c);
	struct btree_iter lostfound_iter = { NULL };
	u64 cpu = raw_smp_processor_id();

	bch2_inode_init_early(c, lostfound);
	bch2_inode_init_late(lostfound, now, 0, 0, S_IFDIR|0700, 0, &root_inode);
	lostfound->bi_dir = root_inode.bi_inum;
	lostfound->bi_snapshot = le32_to_cpu(st.root_snapshot);

	root_inode.bi_nlink++;

	ret = bch2_inode_create(trans, &lostfound_iter, lostfound, snapshot, cpu);
	if (ret)
		goto err;

	bch2_btree_iter_set_snapshot(&lostfound_iter, snapshot);
	ret = bch2_btree_iter_traverse(&lostfound_iter);
	if (ret)
		goto err;

	ret =   bch2_dirent_create_snapshot(trans,
				0, root_inode.bi_inum, snapshot, &root_hash_info,
				mode_to_type(lostfound->bi_mode),
				&lostfound_str,
				lostfound->bi_inum,
				&lostfound->bi_dir_offset,
				STR_HASH_must_create) ?:
		bch2_inode_write_flags(trans, &lostfound_iter, lostfound,
				       BTREE_UPDATE_internal_snapshot_node);
err:
	bch_err_msg(c, ret, "creating lost+found");
	bch2_trans_iter_exit(trans, &lostfound_iter);
	return ret;
}

static inline bool inode_should_reattach(struct bch_inode_unpacked *inode)
{
	if (inode->bi_inum == BCACHEFS_ROOT_INO &&
	    inode->bi_subvol == BCACHEFS_ROOT_SUBVOL)
		return false;

	return !inode->bi_dir && !(inode->bi_flags & BCH_INODE_unlinked);
}

static int maybe_delete_dirent(struct btree_trans *trans, struct bpos d_pos, u32 snapshot)
{
	struct btree_iter iter;
	struct bkey_s_c k = bch2_bkey_get_iter(trans, &iter, BTREE_ID_dirents,
					SPOS(d_pos.inode, d_pos.offset, snapshot),
					BTREE_ITER_intent|
					BTREE_ITER_with_updates);
	int ret = bkey_err(k);
	if (ret)
		return ret;

	if (bpos_eq(k.k->p, d_pos)) {
		/*
		 * delet_at() doesn't work because the update path doesn't
		 * internally use BTREE_ITER_with_updates yet
		 */
		struct bkey_i *k = bch2_trans_kmalloc(trans, sizeof(*k));
		ret = PTR_ERR_OR_ZERO(k);
		if (ret)
			goto err;

		bkey_init(&k->k);
		k->k.type = KEY_TYPE_whiteout;
		k->k.p = iter.pos;
		ret = bch2_trans_update(trans, &iter, k, BTREE_UPDATE_internal_snapshot_node);
	}
err:
	bch2_trans_iter_exit(trans, &iter);
	return ret;
}

static int reattach_inode(struct btree_trans *trans, struct bch_inode_unpacked *inode)
{
	struct bch_fs *c = trans->c;
	struct bch_inode_unpacked lostfound;
	char name_buf[20];
	int ret;

	u32 dirent_snapshot = inode->bi_snapshot;
	if (inode->bi_subvol) {
		inode->bi_parent_subvol = BCACHEFS_ROOT_SUBVOL;

		u64 root_inum;
		ret = subvol_lookup(trans, inode->bi_parent_subvol,
				    &dirent_snapshot, &root_inum);
		if (ret)
			return ret;

		snprintf(name_buf, sizeof(name_buf), "subvol-%u", inode->bi_subvol);
	} else {
		snprintf(name_buf, sizeof(name_buf), "%llu", inode->bi_inum);
	}

	ret = lookup_lostfound(trans, dirent_snapshot, &lostfound, inode->bi_inum);
	if (ret)
		return ret;

	lostfound.bi_nlink += S_ISDIR(inode->bi_mode);

	/* ensure lost+found inode is also present in inode snapshot */
	if (!inode->bi_subvol) {
		BUG_ON(!bch2_snapshot_is_ancestor(c, inode->bi_snapshot, lostfound.bi_snapshot));
		lostfound.bi_snapshot = inode->bi_snapshot;
	}

	ret = __bch2_fsck_write_inode(trans, &lostfound);
	if (ret)
		return ret;
<<<<<<< HEAD

	struct bch_hash_info dir_hash = bch2_hash_info_init(c, &lostfound);
	struct qstr name = (struct qstr) QSTR(name_buf);

=======

	struct bch_hash_info dir_hash = bch2_hash_info_init(c, &lostfound);
	struct qstr name = (struct qstr) QSTR(name_buf);

>>>>>>> 58cfef73
	inode->bi_dir = lostfound.bi_inum;

	ret = bch2_dirent_create_snapshot(trans,
				inode->bi_parent_subvol, lostfound.bi_inum,
				dirent_snapshot,
				&dir_hash,
				inode_d_type(inode),
				&name,
				inode->bi_subvol ?: inode->bi_inum,
				&inode->bi_dir_offset,
				STR_HASH_must_create);
	if (ret) {
		bch_err_msg(c, ret, "error creating dirent");
		return ret;
	}

	ret = __bch2_fsck_write_inode(trans, inode);
	if (ret)
		return ret;
<<<<<<< HEAD

	/*
	 * Fix up inodes in child snapshots: if they should also be reattached
	 * update the backpointer field, if they should not be we need to emit
	 * whiteouts for the dirent we just created.
	 */
	if (!inode->bi_subvol && bch2_snapshot_is_leaf(c, inode->bi_snapshot) <= 0) {
		snapshot_id_list whiteouts_done;
		struct btree_iter iter;
		struct bkey_s_c k;

		darray_init(&whiteouts_done);

		for_each_btree_key_reverse_norestart(trans, iter,
				BTREE_ID_inodes, SPOS(0, inode->bi_inum, inode->bi_snapshot - 1),
				BTREE_ITER_all_snapshots|BTREE_ITER_intent, k, ret) {
			if (k.k->p.offset != inode->bi_inum)
				break;

			if (!bkey_is_inode(k.k) ||
			    !bch2_snapshot_is_ancestor(c, k.k->p.snapshot, inode->bi_snapshot) ||
			    snapshot_list_has_ancestor(c, &whiteouts_done, k.k->p.snapshot))
				continue;

			struct bch_inode_unpacked child_inode;
			bch2_inode_unpack(k, &child_inode);

			if (!inode_should_reattach(&child_inode)) {
				ret = maybe_delete_dirent(trans,
							  SPOS(lostfound.bi_inum, inode->bi_dir_offset,
							       dirent_snapshot),
							  k.k->p.snapshot);
				if (ret)
					break;

				ret = snapshot_list_add(c, &whiteouts_done, k.k->p.snapshot);
				if (ret)
					break;
			} else {
				iter.snapshot = k.k->p.snapshot;
				child_inode.bi_dir = inode->bi_dir;
				child_inode.bi_dir_offset = inode->bi_dir_offset;

				ret = bch2_inode_write_flags(trans, &iter, &child_inode,
							     BTREE_UPDATE_internal_snapshot_node);
				if (ret)
					break;
			}
		}
		darray_exit(&whiteouts_done);
		bch2_trans_iter_exit(trans, &iter);
	}

=======

	/*
	 * Fix up inodes in child snapshots: if they should also be reattached
	 * update the backpointer field, if they should not be we need to emit
	 * whiteouts for the dirent we just created.
	 */
	if (!inode->bi_subvol && bch2_snapshot_is_leaf(c, inode->bi_snapshot) <= 0) {
		snapshot_id_list whiteouts_done;
		struct btree_iter iter;
		struct bkey_s_c k;

		darray_init(&whiteouts_done);

		for_each_btree_key_reverse_norestart(trans, iter,
				BTREE_ID_inodes, SPOS(0, inode->bi_inum, inode->bi_snapshot - 1),
				BTREE_ITER_all_snapshots|BTREE_ITER_intent, k, ret) {
			if (k.k->p.offset != inode->bi_inum)
				break;

			if (!bkey_is_inode(k.k) ||
			    !bch2_snapshot_is_ancestor(c, k.k->p.snapshot, inode->bi_snapshot) ||
			    snapshot_list_has_ancestor(c, &whiteouts_done, k.k->p.snapshot))
				continue;

			struct bch_inode_unpacked child_inode;
			bch2_inode_unpack(k, &child_inode);

			if (!inode_should_reattach(&child_inode)) {
				ret = maybe_delete_dirent(trans,
							  SPOS(lostfound.bi_inum, inode->bi_dir_offset,
							       dirent_snapshot),
							  k.k->p.snapshot);
				if (ret)
					break;

				ret = snapshot_list_add(c, &whiteouts_done, k.k->p.snapshot);
				if (ret)
					break;
			} else {
				iter.snapshot = k.k->p.snapshot;
				child_inode.bi_dir = inode->bi_dir;
				child_inode.bi_dir_offset = inode->bi_dir_offset;

				ret = bch2_inode_write_flags(trans, &iter, &child_inode,
							     BTREE_UPDATE_internal_snapshot_node);
				if (ret)
					break;
			}
		}
		darray_exit(&whiteouts_done);
		bch2_trans_iter_exit(trans, &iter);
	}

>>>>>>> 58cfef73
	return ret;
}

static int remove_backpointer(struct btree_trans *trans,
			      struct bch_inode_unpacked *inode)
{
	if (!inode->bi_dir)
		return 0;

	struct bch_fs *c = trans->c;
	struct btree_iter iter;
	struct bkey_s_c_dirent d =
		bch2_bkey_get_iter_typed(trans, &iter, BTREE_ID_dirents,
				     SPOS(inode->bi_dir, inode->bi_dir_offset, inode->bi_snapshot), 0,
				     dirent);
	int ret =   bkey_err(d) ?:
		dirent_points_to_inode(c, d, inode) ?:
		__remove_dirent(trans, d.k->p);
	bch2_trans_iter_exit(trans, &iter);
	return ret;
}

static int reattach_subvol(struct btree_trans *trans, struct bkey_s_c_subvolume s)
{
	struct bch_fs *c = trans->c;

	struct bch_inode_unpacked inode;
	int ret = bch2_inode_find_by_inum_trans(trans,
				(subvol_inum) { s.k->p.offset, le64_to_cpu(s.v->inode) },
				&inode);
	if (ret)
		return ret;

	ret = remove_backpointer(trans, &inode);
	if (!bch2_err_matches(ret, ENOENT))
		bch_err_msg(c, ret, "removing dirent");
	if (ret)
		return ret;

	ret = reattach_inode(trans, &inode);
	bch_err_msg(c, ret, "reattaching inode %llu", inode.bi_inum);
	return ret;
}

static int reconstruct_subvol(struct btree_trans *trans, u32 snapshotid, u32 subvolid, u64 inum)
{
	struct bch_fs *c = trans->c;

	if (!bch2_snapshot_is_leaf(c, snapshotid)) {
		bch_err(c, "need to reconstruct subvol, but have interior node snapshot");
		return -BCH_ERR_fsck_repair_unimplemented;
	}

	/*
	 * If inum isn't set, that means we're being called from check_dirents,
	 * not check_inodes - the root of this subvolume doesn't exist or we
	 * would have found it there:
	 */
	if (!inum) {
		struct btree_iter inode_iter = {};
		struct bch_inode_unpacked new_inode;
		u64 cpu = raw_smp_processor_id();

		bch2_inode_init_early(c, &new_inode);
		bch2_inode_init_late(&new_inode, bch2_current_time(c), 0, 0, S_IFDIR|0755, 0, NULL);

		new_inode.bi_subvol = subvolid;

		int ret = bch2_inode_create(trans, &inode_iter, &new_inode, snapshotid, cpu) ?:
			  bch2_btree_iter_traverse(&inode_iter) ?:
			  bch2_inode_write(trans, &inode_iter, &new_inode);
		bch2_trans_iter_exit(trans, &inode_iter);
		if (ret)
			return ret;

		inum = new_inode.bi_inum;
	}

	bch_info(c, "reconstructing subvol %u with root inode %llu", subvolid, inum);

	struct bkey_i_subvolume *new_subvol = bch2_trans_kmalloc(trans, sizeof(*new_subvol));
	int ret = PTR_ERR_OR_ZERO(new_subvol);
	if (ret)
		return ret;

	bkey_subvolume_init(&new_subvol->k_i);
	new_subvol->k.p.offset	= subvolid;
	new_subvol->v.snapshot	= cpu_to_le32(snapshotid);
	new_subvol->v.inode	= cpu_to_le64(inum);
	ret = bch2_btree_insert_trans(trans, BTREE_ID_subvolumes, &new_subvol->k_i, 0);
	if (ret)
		return ret;

	struct btree_iter iter;
	struct bkey_i_snapshot *s = bch2_bkey_get_mut_typed(trans, &iter,
			BTREE_ID_snapshots, POS(0, snapshotid),
			0, snapshot);
	ret = PTR_ERR_OR_ZERO(s);
	bch_err_msg(c, ret, "getting snapshot %u", snapshotid);
	if (ret)
		return ret;

	u32 snapshot_tree = le32_to_cpu(s->v.tree);

	s->v.subvol = cpu_to_le32(subvolid);
	SET_BCH_SNAPSHOT_SUBVOL(&s->v, true);
	bch2_trans_iter_exit(trans, &iter);

	struct bkey_i_snapshot_tree *st = bch2_bkey_get_mut_typed(trans, &iter,
			BTREE_ID_snapshot_trees, POS(0, snapshot_tree),
			0, snapshot_tree);
	ret = PTR_ERR_OR_ZERO(st);
	bch_err_msg(c, ret, "getting snapshot tree %u", snapshot_tree);
	if (ret)
		return ret;

	if (!st->v.master_subvol)
		st->v.master_subvol = cpu_to_le32(subvolid);

	bch2_trans_iter_exit(trans, &iter);
	return 0;
}

static int reconstruct_inode(struct btree_trans *trans, enum btree_id btree, u32 snapshot, u64 inum)
{
	struct bch_fs *c = trans->c;
	unsigned i_mode = S_IFREG;
	u64 i_size = 0;

	switch (btree) {
	case BTREE_ID_extents: {
		struct btree_iter iter = {};

		bch2_trans_iter_init(trans, &iter, BTREE_ID_extents, SPOS(inum, U64_MAX, snapshot), 0);
		struct bkey_s_c k = bch2_btree_iter_peek_prev(&iter);
		bch2_trans_iter_exit(trans, &iter);
		int ret = bkey_err(k);
		if (ret)
			return ret;

		i_size = k.k->p.offset << 9;
		break;
	}
	case BTREE_ID_dirents:
		i_mode = S_IFDIR;
		break;
	case BTREE_ID_xattrs:
		break;
	default:
		BUG();
	}

	struct bch_inode_unpacked new_inode;
	bch2_inode_init_early(c, &new_inode);
	bch2_inode_init_late(&new_inode, bch2_current_time(c), 0, 0, i_mode|0600, 0, NULL);
	new_inode.bi_size = i_size;
	new_inode.bi_inum = inum;
	new_inode.bi_snapshot = snapshot;

	return __bch2_fsck_write_inode(trans, &new_inode);
}

struct snapshots_seen {
	struct bpos			pos;
	snapshot_id_list		ids;
};

static inline void snapshots_seen_exit(struct snapshots_seen *s)
{
	darray_exit(&s->ids);
}

static inline void snapshots_seen_init(struct snapshots_seen *s)
{
	memset(s, 0, sizeof(*s));
}

static int snapshots_seen_add_inorder(struct bch_fs *c, struct snapshots_seen *s, u32 id)
{
	u32 *i;
	__darray_for_each(s->ids, i) {
		if (*i == id)
			return 0;
		if (*i > id)
			break;
	}

	int ret = darray_insert_item(&s->ids, i - s->ids.data, id);
	if (ret)
		bch_err(c, "error reallocating snapshots_seen table (size %zu)",
			s->ids.size);
	return ret;
}

static int snapshots_seen_update(struct bch_fs *c, struct snapshots_seen *s,
				 enum btree_id btree_id, struct bpos pos)
{
	if (!bkey_eq(s->pos, pos))
		s->ids.nr = 0;
	s->pos = pos;

	return snapshot_list_add_nodup(c, &s->ids, pos.snapshot);
}

/**
 * key_visible_in_snapshot - returns true if @id is a descendent of @ancestor,
 * and @ancestor hasn't been overwritten in @seen
 *
 * @c:		filesystem handle
 * @seen:	list of snapshot ids already seen at current position
 * @id:		descendent snapshot id
 * @ancestor:	ancestor snapshot id
 *
 * Returns:	whether key in @ancestor snapshot is visible in @id snapshot
 */
static bool key_visible_in_snapshot(struct bch_fs *c, struct snapshots_seen *seen,
				    u32 id, u32 ancestor)
{
	ssize_t i;

	EBUG_ON(id > ancestor);

	/* @ancestor should be the snapshot most recently added to @seen */
	EBUG_ON(ancestor != seen->pos.snapshot);
	EBUG_ON(ancestor != darray_last(seen->ids));

	if (id == ancestor)
		return true;

	if (!bch2_snapshot_is_ancestor(c, id, ancestor))
		return false;

	/*
	 * We know that @id is a descendant of @ancestor, we're checking if
	 * we've seen a key that overwrote @ancestor - i.e. also a descendent of
	 * @ascestor and with @id as a descendent.
	 *
	 * But we already know that we're scanning IDs between @id and @ancestor
	 * numerically, since snapshot ID lists are kept sorted, so if we find
	 * an id that's an ancestor of @id we're done:
	 */

	for (i = seen->ids.nr - 2;
	     i >= 0 && seen->ids.data[i] >= id;
	     --i)
		if (bch2_snapshot_is_ancestor(c, id, seen->ids.data[i]))
			return false;

	return true;
}

/**
 * ref_visible - given a key with snapshot id @src that points to a key with
 * snapshot id @dst, test whether there is some snapshot in which @dst is
 * visible.
 *
 * @c:		filesystem handle
 * @s:		list of snapshot IDs already seen at @src
 * @src:	snapshot ID of src key
 * @dst:	snapshot ID of dst key
 * Returns:	true if there is some snapshot in which @dst is visible
 *
 * Assumes we're visiting @src keys in natural key order
 */
static bool ref_visible(struct bch_fs *c, struct snapshots_seen *s,
			u32 src, u32 dst)
{
	return dst <= src
		? key_visible_in_snapshot(c, s, dst, src)
		: bch2_snapshot_is_ancestor(c, src, dst);
}

static int ref_visible2(struct bch_fs *c,
			u32 src, struct snapshots_seen *src_seen,
			u32 dst, struct snapshots_seen *dst_seen)
{
	if (dst > src) {
		swap(dst, src);
		swap(dst_seen, src_seen);
	}
	return key_visible_in_snapshot(c, src_seen, dst, src);
}

#define for_each_visible_inode(_c, _s, _w, _snapshot, _i)				\
	for (_i = (_w)->inodes.data; _i < (_w)->inodes.data + (_w)->inodes.nr &&	\
	     (_i)->snapshot <= (_snapshot); _i++)					\
		if (key_visible_in_snapshot(_c, _s, _i->snapshot, _snapshot))

struct inode_walker_entry {
	struct bch_inode_unpacked inode;
	u32			snapshot;
	u64			count;
};

struct inode_walker {
	bool				first_this_inode;
	bool				have_inodes;
	bool				recalculate_sums;
	struct bpos			last_pos;

	DARRAY(struct inode_walker_entry) inodes;
};

static void inode_walker_exit(struct inode_walker *w)
{
	darray_exit(&w->inodes);
}

static struct inode_walker inode_walker_init(void)
{
	return (struct inode_walker) { 0, };
}

static int add_inode(struct bch_fs *c, struct inode_walker *w,
		     struct bkey_s_c inode)
{
	struct bch_inode_unpacked u;

	BUG_ON(bch2_inode_unpack(inode, &u));

	return darray_push(&w->inodes, ((struct inode_walker_entry) {
		.inode		= u,
		.snapshot	= inode.k->p.snapshot,
	}));
}

static int get_inodes_all_snapshots(struct btree_trans *trans,
				    struct inode_walker *w, u64 inum)
{
	struct bch_fs *c = trans->c;
	struct btree_iter iter;
	struct bkey_s_c k;
	int ret;

	/*
	 * We no longer have inodes for w->last_pos; clear this to avoid
	 * screwing up check_i_sectors/check_subdir_count if we take a
	 * transaction restart here:
	 */
	w->have_inodes = false;
	w->recalculate_sums = false;
	w->inodes.nr = 0;

	for_each_btree_key_norestart(trans, iter, BTREE_ID_inodes, POS(0, inum),
				     BTREE_ITER_all_snapshots, k, ret) {
		if (k.k->p.offset != inum)
			break;

		if (bkey_is_inode(k.k))
			add_inode(c, w, k);
	}
	bch2_trans_iter_exit(trans, &iter);

	if (ret)
		return ret;

	w->first_this_inode = true;
	w->have_inodes = true;
	return 0;
}

static struct inode_walker_entry *
lookup_inode_for_snapshot(struct bch_fs *c, struct inode_walker *w, struct bkey_s_c k)
{
	bool is_whiteout = k.k->type == KEY_TYPE_whiteout;

	struct inode_walker_entry *i;
	__darray_for_each(w->inodes, i)
		if (bch2_snapshot_is_ancestor(c, k.k->p.snapshot, i->snapshot))
			goto found;

	return NULL;
found:
	BUG_ON(k.k->p.snapshot > i->snapshot);

	if (k.k->p.snapshot != i->snapshot && !is_whiteout) {
		struct inode_walker_entry new = *i;

		new.snapshot = k.k->p.snapshot;
		new.count = 0;

		struct printbuf buf = PRINTBUF;
		bch2_bkey_val_to_text(&buf, c, k);

		bch_info(c, "have key for inode %llu:%u but have inode in ancestor snapshot %u\n"
			 "unexpected because we should always update the inode when we update a key in that inode\n"
			 "%s",
			 w->last_pos.inode, k.k->p.snapshot, i->snapshot, buf.buf);
		printbuf_exit(&buf);

		while (i > w->inodes.data && i[-1].snapshot > k.k->p.snapshot)
			--i;

		size_t pos = i - w->inodes.data;
		int ret = darray_insert_item(&w->inodes, pos, new);
		if (ret)
			return ERR_PTR(ret);

		i = w->inodes.data + pos;
	}

	return i;
}

static struct inode_walker_entry *walk_inode(struct btree_trans *trans,
					     struct inode_walker *w,
					     struct bkey_s_c k)
{
	if (w->last_pos.inode != k.k->p.inode) {
		int ret = get_inodes_all_snapshots(trans, w, k.k->p.inode);
		if (ret)
			return ERR_PTR(ret);
	}

	w->last_pos = k.k->p;

	return lookup_inode_for_snapshot(trans->c, w, k);
}

static int get_visible_inodes(struct btree_trans *trans,
			      struct inode_walker *w,
			      struct snapshots_seen *s,
			      u64 inum)
{
	struct bch_fs *c = trans->c;
	struct btree_iter iter;
	struct bkey_s_c k;
	int ret;

	w->inodes.nr = 0;

	for_each_btree_key_norestart(trans, iter, BTREE_ID_inodes, POS(0, inum),
			   BTREE_ITER_all_snapshots, k, ret) {
		if (k.k->p.offset != inum)
			break;

		if (!ref_visible(c, s, s->pos.snapshot, k.k->p.snapshot))
			continue;

		if (bkey_is_inode(k.k))
			add_inode(c, w, k);

		if (k.k->p.snapshot >= s->pos.snapshot)
			break;
	}
	bch2_trans_iter_exit(trans, &iter);

	return ret;
}

static int dirent_has_target(struct btree_trans *trans, struct bkey_s_c_dirent d)
{
	if (d.v->d_type == DT_SUBVOL) {
		u32 snap;
		u64 inum;
		int ret = subvol_lookup(trans, le32_to_cpu(d.v->d_child_subvol), &snap, &inum);
		if (ret && !bch2_err_matches(ret, ENOENT))
			return ret;
		return !ret;
	} else {
		struct btree_iter iter;
		struct bkey_s_c k = bch2_bkey_get_iter(trans, &iter, BTREE_ID_inodes,
				SPOS(0, le64_to_cpu(d.v->d_inum), d.k->p.snapshot), 0);
		int ret = bkey_err(k);
		if (ret)
			return ret;

		ret = bkey_is_inode(k.k);
		bch2_trans_iter_exit(trans, &iter);
		return ret;
	}
}

/*
 * Prefer to delete the first one, since that will be the one at the wrong
 * offset:
 * return value: 0 -> delete k1, 1 -> delete k2
 */
static int hash_pick_winner(struct btree_trans *trans,
			    const struct bch_hash_desc desc,
			    struct bch_hash_info *hash_info,
			    struct bkey_s_c k1,
			    struct bkey_s_c k2)
{
	if (bkey_val_bytes(k1.k) == bkey_val_bytes(k2.k) &&
	    !memcmp(k1.v, k2.v, bkey_val_bytes(k1.k)))
		return 0;

	switch (desc.btree_id) {
	case BTREE_ID_dirents: {
		int ret = dirent_has_target(trans, bkey_s_c_to_dirent(k1));
		if (ret < 0)
			return ret;
		if (!ret)
			return 0;

		ret = dirent_has_target(trans, bkey_s_c_to_dirent(k2));
		if (ret < 0)
			return ret;
		if (!ret)
			return 1;
		return 2;
	}
	default:
		return 0;
	}
}

static int fsck_update_backpointers(struct btree_trans *trans,
				    struct snapshots_seen *s,
				    const struct bch_hash_desc desc,
				    struct bch_hash_info *hash_info,
				    struct bkey_i *new)
{
	if (new->k.type != KEY_TYPE_dirent)
		return 0;

	struct bkey_i_dirent *d = bkey_i_to_dirent(new);
	struct inode_walker target = inode_walker_init();
	int ret = 0;

	if (d->v.d_type == DT_SUBVOL) {
		BUG();
	} else {
		ret = get_visible_inodes(trans, &target, s, le64_to_cpu(d->v.d_inum));
		if (ret)
			goto err;

		darray_for_each(target.inodes, i) {
			i->inode.bi_dir_offset = d->k.p.offset;
			ret = __bch2_fsck_write_inode(trans, &i->inode);
			if (ret)
				goto err;
		}
	}
err:
	inode_walker_exit(&target);
	return ret;
}

static int fsck_rename_dirent(struct btree_trans *trans,
			      struct snapshots_seen *s,
			      const struct bch_hash_desc desc,
			      struct bch_hash_info *hash_info,
			      struct bkey_s_c_dirent old)
{
	struct qstr old_name = bch2_dirent_get_name(old);
	struct bkey_i_dirent *new = bch2_trans_kmalloc(trans, bkey_bytes(old.k) + 32);
	int ret = PTR_ERR_OR_ZERO(new);
	if (ret)
		return ret;

	bkey_dirent_init(&new->k_i);
	dirent_copy_target(new, old);
	new->k.p = old.k->p;

	for (unsigned i = 0; i < 1000; i++) {
		unsigned len = sprintf(new->v.d_name, "%.*s.fsck_renamed-%u",
				       old_name.len, old_name.name, i);
		unsigned u64s = BKEY_U64s + dirent_val_u64s(len);

		if (u64s > U8_MAX)
			return -EINVAL;

		new->k.u64s = u64s;

		ret = bch2_hash_set_in_snapshot(trans, bch2_dirent_hash_desc, hash_info,
						(subvol_inum) { 0, old.k->p.inode },
						old.k->p.snapshot, &new->k_i,
						BTREE_UPDATE_internal_snapshot_node);
		if (!bch2_err_matches(ret, EEXIST))
			break;
	}

	if (ret)
		return ret;

	return fsck_update_backpointers(trans, s, desc, hash_info, &new->k_i);
}

static int hash_check_key(struct btree_trans *trans,
			  struct snapshots_seen *s,
			  const struct bch_hash_desc desc,
			  struct bch_hash_info *hash_info,
			  struct btree_iter *k_iter, struct bkey_s_c hash_k)
{
	struct bch_fs *c = trans->c;
	struct btree_iter iter = { NULL };
	struct printbuf buf = PRINTBUF;
	struct bkey_s_c k;
	u64 hash;
	int ret = 0;

	if (hash_k.k->type != desc.key_type)
		return 0;

	hash = desc.hash_bkey(hash_info, hash_k);

	if (likely(hash == hash_k.k->p.offset))
		return 0;

	if (hash_k.k->p.offset < hash)
		goto bad_hash;

	for_each_btree_key_norestart(trans, iter, desc.btree_id,
				     SPOS(hash_k.k->p.inode, hash, hash_k.k->p.snapshot),
				     BTREE_ITER_slots, k, ret) {
		if (bkey_eq(k.k->p, hash_k.k->p))
			break;

		if (k.k->type == desc.key_type &&
		    !desc.cmp_bkey(k, hash_k))
			goto duplicate_entries;

		if (bkey_deleted(k.k)) {
			bch2_trans_iter_exit(trans, &iter);
			goto bad_hash;
		}
	}
out:
	bch2_trans_iter_exit(trans, &iter);
	printbuf_exit(&buf);
	return ret;
bad_hash:
	if (fsck_err(trans, hash_table_key_wrong_offset,
		     "hash table key at wrong offset: btree %s inode %llu offset %llu, hashed to %llu\n  %s",
		     bch2_btree_id_str(desc.btree_id), hash_k.k->p.inode, hash_k.k->p.offset, hash,
		     (printbuf_reset(&buf),
		      bch2_bkey_val_to_text(&buf, c, hash_k), buf.buf))) {
		struct bkey_i *new = bch2_bkey_make_mut_noupdate(trans, hash_k);
		if (IS_ERR(new))
			return PTR_ERR(new);

		k = bch2_hash_set_or_get_in_snapshot(trans, &iter, desc, hash_info,
				       (subvol_inum) { 0, hash_k.k->p.inode },
				       hash_k.k->p.snapshot, new,
				       STR_HASH_must_create|
				       BTREE_ITER_with_updates|
				       BTREE_UPDATE_internal_snapshot_node);
		ret = bkey_err(k);
		if (ret)
			goto out;
		if (k.k)
			goto duplicate_entries;

		ret =   bch2_hash_delete_at(trans, desc, hash_info, k_iter,
					    BTREE_UPDATE_internal_snapshot_node) ?:
			fsck_update_backpointers(trans, s, desc, hash_info, new) ?:
			bch2_trans_commit(trans, NULL, NULL, BCH_TRANS_COMMIT_no_enospc) ?:
			-BCH_ERR_transaction_restart_nested;
		goto out;
	}
fsck_err:
	goto out;
duplicate_entries:
	ret = hash_pick_winner(trans, desc, hash_info, hash_k, k);
	if (ret < 0)
		goto out;

	if (!fsck_err(trans, hash_table_key_duplicate,
		      "duplicate hash table keys%s:\n%s",
		      ret != 2 ? "" : ", both point to valid inodes",
		      (printbuf_reset(&buf),
		       bch2_bkey_val_to_text(&buf, c, hash_k),
		       prt_newline(&buf),
		       bch2_bkey_val_to_text(&buf, c, k),
		       buf.buf)))
		goto out;

	switch (ret) {
	case 0:
		ret = bch2_hash_delete_at(trans, desc, hash_info, k_iter, 0);
		break;
	case 1:
		ret = bch2_hash_delete_at(trans, desc, hash_info, &iter, 0);
		break;
	case 2:
		ret = fsck_rename_dirent(trans, s, desc, hash_info, bkey_s_c_to_dirent(hash_k)) ?:
			bch2_hash_delete_at(trans, desc, hash_info, k_iter, 0);
		goto out;
	}

	ret = bch2_trans_commit(trans, NULL, NULL, 0) ?:
		-BCH_ERR_transaction_restart_nested;
	goto out;
}

static struct bkey_s_c_dirent dirent_get_by_pos(struct btree_trans *trans,
						struct btree_iter *iter,
						struct bpos pos)
{
	return bch2_bkey_get_iter_typed(trans, iter, BTREE_ID_dirents, pos, 0, dirent);
}

static struct bkey_s_c_dirent inode_get_dirent(struct btree_trans *trans,
					       struct btree_iter *iter,
					       struct bch_inode_unpacked *inode,
					       u32 *snapshot)
{
	if (inode->bi_subvol) {
		u64 inum;
		int ret = subvol_lookup(trans, inode->bi_parent_subvol, snapshot, &inum);
		if (ret)
			return ((struct bkey_s_c_dirent) { .k = ERR_PTR(ret) });
	}

	return dirent_get_by_pos(trans, iter, SPOS(inode->bi_dir, inode->bi_dir_offset, *snapshot));
}

static int check_inode_deleted_list(struct btree_trans *trans, struct bpos p)
{
	struct btree_iter iter;
	struct bkey_s_c k = bch2_bkey_get_iter(trans, &iter, BTREE_ID_deleted_inodes, p, 0);
	int ret = bkey_err(k) ?: k.k->type == KEY_TYPE_set;
	bch2_trans_iter_exit(trans, &iter);
	return ret;
}

static int check_inode_dirent_inode(struct btree_trans *trans,
				    struct bch_inode_unpacked *inode,
				    bool *write_inode)
{
	struct bch_fs *c = trans->c;
	struct printbuf buf = PRINTBUF;

	u32 inode_snapshot = inode->bi_snapshot;
	struct btree_iter dirent_iter = {};
	struct bkey_s_c_dirent d = inode_get_dirent(trans, &dirent_iter, inode, &inode_snapshot);
	int ret = bkey_err(d);
	if (ret && !bch2_err_matches(ret, ENOENT))
		return ret;

	if (fsck_err_on(ret,
			trans, inode_points_to_missing_dirent,
			"inode points to missing dirent\n%s",
			(bch2_inode_unpacked_to_text(&buf, inode), buf.buf)) ||
	    fsck_err_on(!ret && dirent_points_to_inode_nowarn(d, inode),
			trans, inode_points_to_wrong_dirent,
			"%s",
			(printbuf_reset(&buf),
			 dirent_inode_mismatch_msg(&buf, c, d, inode),
			 buf.buf))) {
		/*
		 * We just clear the backpointer fields for now. If we find a
		 * dirent that points to this inode in check_dirents(), we'll
		 * update it then; then when we get to check_path() if the
		 * backpointer is still 0 we'll reattach it.
		 */
		inode->bi_dir = 0;
		inode->bi_dir_offset = 0;
		*write_inode = true;
	}

	ret = 0;
fsck_err:
	bch2_trans_iter_exit(trans, &dirent_iter);
	printbuf_exit(&buf);
	bch_err_fn(c, ret);
	return ret;
}

static int get_snapshot_root_inode(struct btree_trans *trans,
				   struct bch_inode_unpacked *root,
				   u64 inum)
{
	struct btree_iter iter;
	struct bkey_s_c k;
	int ret = 0;

	for_each_btree_key_reverse_norestart(trans, iter, BTREE_ID_inodes,
					     SPOS(0, inum, U32_MAX),
					     BTREE_ITER_all_snapshots, k, ret) {
		if (k.k->p.offset != inum)
			break;
		if (bkey_is_inode(k.k))
			goto found_root;
	}
	if (ret)
		goto err;
	BUG();
found_root:
	BUG_ON(bch2_inode_unpack(k, root));
err:
	bch2_trans_iter_exit(trans, &iter);
	return ret;
}

static int check_inode(struct btree_trans *trans,
		       struct btree_iter *iter,
		       struct bkey_s_c k,
<<<<<<< HEAD
		       struct bch_inode_unpacked *prev,
=======
		       struct bch_inode_unpacked *snapshot_root,
>>>>>>> 58cfef73
		       struct snapshots_seen *s)
{
	struct bch_fs *c = trans->c;
	struct printbuf buf = PRINTBUF;
	struct bch_inode_unpacked u;
	bool do_update = false;
	int ret;

	ret = bch2_check_key_has_snapshot(trans, iter, k);
	if (ret < 0)
		goto err;
	if (ret)
		return 0;

	ret = snapshots_seen_update(c, s, iter->btree_id, k.k->p);
	if (ret)
		goto err;

	if (!bkey_is_inode(k.k))
		return 0;

	BUG_ON(bch2_inode_unpack(k, &u));

<<<<<<< HEAD
	if (prev->bi_inum != u.bi_inum)
		*prev = u;
=======
	if (snapshot_root->bi_inum != u.bi_inum) {
		ret = get_snapshot_root_inode(trans, snapshot_root, u.bi_inum);
		if (ret)
			goto err;
	}
>>>>>>> 58cfef73

	if (fsck_err_on(u.bi_hash_seed		!= snapshot_root->bi_hash_seed ||
			INODE_STR_HASH(&u)	!= INODE_STR_HASH(snapshot_root),
			trans, inode_snapshot_mismatch,
			"inodes in different snapshots don't match")) {
<<<<<<< HEAD
		bch_err(c, "repair not implemented yet");
		ret = -BCH_ERR_fsck_repair_unimplemented;
		goto err_noprint;
=======
		u.bi_hash_seed = snapshot_root->bi_hash_seed;
		SET_INODE_STR_HASH(&u, INODE_STR_HASH(snapshot_root));
		do_update = true;
>>>>>>> 58cfef73
	}

	if (u.bi_dir || u.bi_dir_offset) {
		ret = check_inode_dirent_inode(trans, &u, &do_update);
		if (ret)
			goto err;
	}

	if (fsck_err_on(u.bi_dir && (u.bi_flags & BCH_INODE_unlinked),
			trans, inode_unlinked_but_has_dirent,
			"inode unlinked but has dirent\n%s",
			(printbuf_reset(&buf),
			 bch2_inode_unpacked_to_text(&buf, &u),
			 buf.buf))) {
		u.bi_flags &= ~BCH_INODE_unlinked;
		do_update = true;
	}

	if (S_ISDIR(u.bi_mode) && (u.bi_flags & BCH_INODE_unlinked)) {
		/* Check for this early so that check_unreachable_inode() will reattach it */

		ret = bch2_empty_dir_snapshot(trans, k.k->p.offset, 0, k.k->p.snapshot);
		if (ret && ret != -BCH_ERR_ENOTEMPTY_dir_not_empty)
			goto err;

		fsck_err_on(ret, trans, inode_dir_unlinked_but_not_empty,
			    "dir unlinked but not empty\n%s",
			    (printbuf_reset(&buf),
			     bch2_inode_unpacked_to_text(&buf, &u),
			     buf.buf));
		u.bi_flags &= ~BCH_INODE_unlinked;
		do_update = true;
		ret = 0;
	}

	ret = bch2_inode_has_child_snapshots(trans, k.k->p);
	if (ret < 0)
		goto err;

	if (fsck_err_on(ret != !!(u.bi_flags & BCH_INODE_has_child_snapshot),
			trans, inode_has_child_snapshots_wrong,
			"inode has_child_snapshots flag wrong (should be %u)\n%s",
			ret,
			(printbuf_reset(&buf),
			 bch2_inode_unpacked_to_text(&buf, &u),
			 buf.buf))) {
		if (ret)
			u.bi_flags |= BCH_INODE_has_child_snapshot;
		else
			u.bi_flags &= ~BCH_INODE_has_child_snapshot;
		do_update = true;
	}
	ret = 0;

	if ((u.bi_flags & BCH_INODE_unlinked) &&
	    !(u.bi_flags & BCH_INODE_has_child_snapshot)) {
		if (!test_bit(BCH_FS_started, &c->flags)) {
			/*
			 * If we're not in online fsck, don't delete unlinked
			 * inodes, just make sure they're on the deleted list.
			 *
			 * They might be referred to by a logged operation -
			 * i.e. we might have crashed in the middle of a
			 * truncate on an unlinked but open file - so we want to
			 * let the delete_dead_inodes kill it after resuming
			 * logged ops.
			 */
			ret = check_inode_deleted_list(trans, k.k->p);
			if (ret < 0)
				goto err_noprint;

			fsck_err_on(!ret,
				    trans, unlinked_inode_not_on_deleted_list,
				    "inode %llu:%u unlinked, but not on deleted list",
				    u.bi_inum, k.k->p.snapshot);

			ret = bch2_btree_bit_mod_buffered(trans, BTREE_ID_deleted_inodes, k.k->p, 1);
			if (ret)
				goto err;
		} else {
			ret = bch2_inode_or_descendents_is_open(trans, k.k->p);
			if (ret < 0)
				goto err;

			if (fsck_err_on(!ret,
					trans, inode_unlinked_and_not_open,
				      "inode %llu%u unlinked and not open",
				      u.bi_inum, u.bi_snapshot)) {
				ret = bch2_inode_rm_snapshot(trans, u.bi_inum, iter->pos.snapshot);
				bch_err_msg(c, ret, "in fsck deleting inode");
				goto err_noprint;
			}
			ret = 0;
		}
	}

	if (fsck_err_on(u.bi_parent_subvol &&
			(u.bi_subvol == 0 ||
			 u.bi_subvol == BCACHEFS_ROOT_SUBVOL),
			trans, inode_bi_parent_nonzero,
			"inode %llu:%u has subvol %u but nonzero parent subvol %u",
			u.bi_inum, k.k->p.snapshot, u.bi_subvol, u.bi_parent_subvol)) {
		u.bi_parent_subvol = 0;
		do_update = true;
	}

	if (u.bi_subvol) {
		struct bch_subvolume s;

		ret = bch2_subvolume_get(trans, u.bi_subvol, false, 0, &s);
		if (ret && !bch2_err_matches(ret, ENOENT))
			goto err;

		if (ret && (c->sb.btrees_lost_data & BIT_ULL(BTREE_ID_subvolumes))) {
			ret = reconstruct_subvol(trans, k.k->p.snapshot, u.bi_subvol, u.bi_inum);
			goto do_update;
		}

		if (fsck_err_on(ret,
				trans, inode_bi_subvol_missing,
				"inode %llu:%u bi_subvol points to missing subvolume %u",
				u.bi_inum, k.k->p.snapshot, u.bi_subvol) ||
		    fsck_err_on(le64_to_cpu(s.inode) != u.bi_inum ||
				!bch2_snapshot_is_ancestor(c, le32_to_cpu(s.snapshot),
							   k.k->p.snapshot),
				trans, inode_bi_subvol_wrong,
				"inode %llu:%u points to subvol %u, but subvol points to %llu:%u",
				u.bi_inum, k.k->p.snapshot, u.bi_subvol,
				le64_to_cpu(s.inode),
				le32_to_cpu(s.snapshot))) {
			u.bi_subvol = 0;
			u.bi_parent_subvol = 0;
			do_update = true;
		}
	}
do_update:
	if (do_update) {
		ret = __bch2_fsck_write_inode(trans, &u);
		bch_err_msg(c, ret, "in fsck updating inode");
		if (ret)
			goto err_noprint;
	}
err:
fsck_err:
	bch_err_fn(c, ret);
err_noprint:
	printbuf_exit(&buf);
	return ret;
}

int bch2_check_inodes(struct bch_fs *c)
{
<<<<<<< HEAD
	struct bch_inode_unpacked prev = { 0 };
=======
	struct bch_inode_unpacked snapshot_root = {};
>>>>>>> 58cfef73
	struct snapshots_seen s;

	snapshots_seen_init(&s);

	int ret = bch2_trans_run(c,
		for_each_btree_key_commit(trans, iter, BTREE_ID_inodes,
				POS_MIN,
				BTREE_ITER_prefetch|BTREE_ITER_all_snapshots, k,
				NULL, NULL, BCH_TRANS_COMMIT_no_enospc,
<<<<<<< HEAD
			check_inode(trans, &iter, k, &prev, &s)));
=======
			check_inode(trans, &iter, k, &snapshot_root, &s)));
>>>>>>> 58cfef73

	snapshots_seen_exit(&s);
	bch_err_fn(c, ret);
	return ret;
}

static int find_oldest_inode_needs_reattach(struct btree_trans *trans,
					    struct bch_inode_unpacked *inode)
{
	struct bch_fs *c = trans->c;
	struct btree_iter iter;
	struct bkey_s_c k;
	int ret = 0;

	/*
	 * We look for inodes to reattach in natural key order, leaves first,
	 * but we should do the reattach at the oldest version that needs to be
	 * reattached:
	 */
	for_each_btree_key_norestart(trans, iter,
				     BTREE_ID_inodes,
				     SPOS(0, inode->bi_inum, inode->bi_snapshot + 1),
				     BTREE_ITER_all_snapshots, k, ret) {
		if (k.k->p.offset != inode->bi_inum)
			break;

		if (!bch2_snapshot_is_ancestor(c, inode->bi_snapshot, k.k->p.snapshot))
			continue;

		if (!bkey_is_inode(k.k))
			break;

		struct bch_inode_unpacked parent_inode;
		bch2_inode_unpack(k, &parent_inode);

		if (!inode_should_reattach(&parent_inode))
			break;

		*inode = parent_inode;
	}
	bch2_trans_iter_exit(trans, &iter);

	return ret;
}

static int check_unreachable_inode(struct btree_trans *trans,
				   struct btree_iter *iter,
				   struct bkey_s_c k)
{
	struct printbuf buf = PRINTBUF;
	int ret = 0;

	if (!bkey_is_inode(k.k))
		return 0;

	struct bch_inode_unpacked inode;
	BUG_ON(bch2_inode_unpack(k, &inode));

	if (!inode_should_reattach(&inode))
		return 0;

	ret = find_oldest_inode_needs_reattach(trans, &inode);
	if (ret)
		return ret;

	if (fsck_err(trans, inode_unreachable,
		     "unreachable inode:\n%s",
		     (bch2_inode_unpacked_to_text(&buf, &inode),
		      buf.buf)))
		ret = reattach_inode(trans, &inode);
fsck_err:
	printbuf_exit(&buf);
	return ret;
}

/*
 * Reattach unreachable (but not unlinked) inodes
 *
 * Run after check_inodes() and check_dirents(), so we node that inode
 * backpointer fields point to valid dirents, and every inode that has a dirent
 * that points to it has its backpointer field set - so we're just looking for
 * non-unlinked inodes without backpointers:
 *
 * XXX: this is racy w.r.t. hardlink removal in online fsck
 */
int bch2_check_unreachable_inodes(struct bch_fs *c)
{
	int ret = bch2_trans_run(c,
		for_each_btree_key_commit(trans, iter, BTREE_ID_inodes,
				POS_MIN,
				BTREE_ITER_prefetch|BTREE_ITER_all_snapshots, k,
				NULL, NULL, BCH_TRANS_COMMIT_no_enospc,
			check_unreachable_inode(trans, &iter, k)));
	bch_err_fn(c, ret);
	return ret;
}

static inline bool btree_matches_i_mode(enum btree_id btree, unsigned mode)
{
	switch (btree) {
	case BTREE_ID_extents:
		return S_ISREG(mode) || S_ISLNK(mode);
	case BTREE_ID_dirents:
		return S_ISDIR(mode);
	case BTREE_ID_xattrs:
		return true;
	default:
		BUG();
	}
}

static int check_key_has_inode(struct btree_trans *trans,
			       struct btree_iter *iter,
			       struct inode_walker *inode,
			       struct inode_walker_entry *i,
			       struct bkey_s_c k)
{
	struct bch_fs *c = trans->c;
	struct printbuf buf = PRINTBUF;
	int ret = PTR_ERR_OR_ZERO(i);
	if (ret)
		return ret;

	if (k.k->type == KEY_TYPE_whiteout)
		goto out;

	if (!i && (c->sb.btrees_lost_data & BIT_ULL(BTREE_ID_inodes))) {
		ret =   reconstruct_inode(trans, iter->btree_id, k.k->p.snapshot, k.k->p.inode) ?:
			bch2_trans_commit(trans, NULL, NULL, BCH_TRANS_COMMIT_no_enospc);
		if (ret)
			goto err;

		inode->last_pos.inode--;
		ret = -BCH_ERR_transaction_restart_nested;
		goto err;
	}

	if (fsck_err_on(!i,
			trans, key_in_missing_inode,
			"key in missing inode:\n  %s",
			(printbuf_reset(&buf),
			 bch2_bkey_val_to_text(&buf, c, k), buf.buf)))
		goto delete;

	if (fsck_err_on(i && !btree_matches_i_mode(iter->btree_id, i->inode.bi_mode),
			trans, key_in_wrong_inode_type,
			"key for wrong inode mode %o:\n  %s",
			i->inode.bi_mode,
			(printbuf_reset(&buf),
			 bch2_bkey_val_to_text(&buf, c, k), buf.buf)))
		goto delete;
out:
err:
fsck_err:
	printbuf_exit(&buf);
	bch_err_fn(c, ret);
	return ret;
delete:
	ret = bch2_btree_delete_at(trans, iter, BTREE_UPDATE_internal_snapshot_node);
	goto out;
}

static int check_i_sectors_notnested(struct btree_trans *trans, struct inode_walker *w)
{
	struct bch_fs *c = trans->c;
	int ret = 0;
	s64 count2;

	darray_for_each(w->inodes, i) {
		if (i->inode.bi_sectors == i->count)
			continue;

		count2 = bch2_count_inode_sectors(trans, w->last_pos.inode, i->snapshot);

		if (w->recalculate_sums)
			i->count = count2;

		if (i->count != count2) {
			bch_err_ratelimited(c, "fsck counted i_sectors wrong for inode %llu:%u: got %llu should be %llu",
					    w->last_pos.inode, i->snapshot, i->count, count2);
			return -BCH_ERR_internal_fsck_err;
		}

		if (fsck_err_on(!(i->inode.bi_flags & BCH_INODE_i_sectors_dirty),
				trans, inode_i_sectors_wrong,
				"inode %llu:%u has incorrect i_sectors: got %llu, should be %llu",
				w->last_pos.inode, i->snapshot,
				i->inode.bi_sectors, i->count)) {
			i->inode.bi_sectors = i->count;
			ret = bch2_fsck_write_inode(trans, &i->inode);
			if (ret)
				break;
		}
	}
fsck_err:
	bch_err_fn(c, ret);
	return ret;
}

static int check_i_sectors(struct btree_trans *trans, struct inode_walker *w)
{
	u32 restart_count = trans->restart_count;
	return check_i_sectors_notnested(trans, w) ?:
		trans_was_restarted(trans, restart_count);
}

struct extent_end {
	u32			snapshot;
	u64			offset;
	struct snapshots_seen	seen;
};

struct extent_ends {
	struct bpos			last_pos;
	DARRAY(struct extent_end)	e;
};

static void extent_ends_reset(struct extent_ends *extent_ends)
{
	darray_for_each(extent_ends->e, i)
		snapshots_seen_exit(&i->seen);
	extent_ends->e.nr = 0;
}

static void extent_ends_exit(struct extent_ends *extent_ends)
{
	extent_ends_reset(extent_ends);
	darray_exit(&extent_ends->e);
}

static void extent_ends_init(struct extent_ends *extent_ends)
{
	memset(extent_ends, 0, sizeof(*extent_ends));
}

static int extent_ends_at(struct bch_fs *c,
			  struct extent_ends *extent_ends,
			  struct snapshots_seen *seen,
			  struct bkey_s_c k)
{
	struct extent_end *i, n = (struct extent_end) {
		.offset		= k.k->p.offset,
		.snapshot	= k.k->p.snapshot,
		.seen		= *seen,
	};

	n.seen.ids.data = kmemdup(seen->ids.data,
			      sizeof(seen->ids.data[0]) * seen->ids.size,
			      GFP_KERNEL);
	if (!n.seen.ids.data)
		return -BCH_ERR_ENOMEM_fsck_extent_ends_at;

	__darray_for_each(extent_ends->e, i) {
		if (i->snapshot == k.k->p.snapshot) {
			snapshots_seen_exit(&i->seen);
			*i = n;
			return 0;
		}

		if (i->snapshot >= k.k->p.snapshot)
			break;
	}

	return darray_insert_item(&extent_ends->e, i - extent_ends->e.data, n);
}

static int overlapping_extents_found(struct btree_trans *trans,
				     enum btree_id btree,
				     struct bpos pos1, struct snapshots_seen *pos1_seen,
				     struct bkey pos2,
				     bool *fixed,
				     struct extent_end *extent_end)
{
	struct bch_fs *c = trans->c;
	struct printbuf buf = PRINTBUF;
	struct btree_iter iter1, iter2 = { NULL };
	struct bkey_s_c k1, k2;
	int ret;

	BUG_ON(bkey_le(pos1, bkey_start_pos(&pos2)));

	bch2_trans_iter_init(trans, &iter1, btree, pos1,
			     BTREE_ITER_all_snapshots|
			     BTREE_ITER_not_extents);
	k1 = bch2_btree_iter_peek_upto(&iter1, POS(pos1.inode, U64_MAX));
	ret = bkey_err(k1);
	if (ret)
		goto err;

	prt_str(&buf, "\n  ");
	bch2_bkey_val_to_text(&buf, c, k1);

	if (!bpos_eq(pos1, k1.k->p)) {
		prt_str(&buf, "\n  wanted\n  ");
		bch2_bpos_to_text(&buf, pos1);
		prt_str(&buf, "\n  ");
		bch2_bkey_to_text(&buf, &pos2);

		bch_err(c, "%s: error finding first overlapping extent when repairing, got%s",
			__func__, buf.buf);
		ret = -BCH_ERR_internal_fsck_err;
		goto err;
	}

	bch2_trans_copy_iter(&iter2, &iter1);

	while (1) {
		bch2_btree_iter_advance(&iter2);

		k2 = bch2_btree_iter_peek_upto(&iter2, POS(pos1.inode, U64_MAX));
		ret = bkey_err(k2);
		if (ret)
			goto err;

		if (bpos_ge(k2.k->p, pos2.p))
			break;
	}

	prt_str(&buf, "\n  ");
	bch2_bkey_val_to_text(&buf, c, k2);

	if (bpos_gt(k2.k->p, pos2.p) ||
	    pos2.size != k2.k->size) {
		bch_err(c, "%s: error finding seconding overlapping extent when repairing%s",
			__func__, buf.buf);
		ret = -BCH_ERR_internal_fsck_err;
		goto err;
	}

	prt_printf(&buf, "\n  overwriting %s extent",
		   pos1.snapshot >= pos2.p.snapshot ? "first" : "second");

	if (fsck_err(trans, extent_overlapping,
		     "overlapping extents%s", buf.buf)) {
		struct btree_iter *old_iter = &iter1;
		struct disk_reservation res = { 0 };

		if (pos1.snapshot < pos2.p.snapshot) {
			old_iter = &iter2;
			swap(k1, k2);
		}

		trans->extra_disk_res += bch2_bkey_sectors_compressed(k2);

		ret =   bch2_trans_update_extent_overwrite(trans, old_iter,
				BTREE_UPDATE_internal_snapshot_node,
				k1, k2) ?:
			bch2_trans_commit(trans, &res, NULL, BCH_TRANS_COMMIT_no_enospc);
		bch2_disk_reservation_put(c, &res);

		if (ret)
			goto err;

		*fixed = true;

		if (pos1.snapshot == pos2.p.snapshot) {
			/*
			 * We overwrote the first extent, and did the overwrite
			 * in the same snapshot:
			 */
			extent_end->offset = bkey_start_offset(&pos2);
		} else if (pos1.snapshot > pos2.p.snapshot) {
			/*
			 * We overwrote the first extent in pos2's snapshot:
			 */
			ret = snapshots_seen_add_inorder(c, pos1_seen, pos2.p.snapshot);
		} else {
			/*
			 * We overwrote the second extent - restart
			 * check_extent() from the top:
			 */
			ret = -BCH_ERR_transaction_restart_nested;
		}
	}
fsck_err:
err:
	bch2_trans_iter_exit(trans, &iter2);
	bch2_trans_iter_exit(trans, &iter1);
	printbuf_exit(&buf);
	return ret;
}

static int check_overlapping_extents(struct btree_trans *trans,
			      struct snapshots_seen *seen,
			      struct extent_ends *extent_ends,
			      struct bkey_s_c k,
			      struct btree_iter *iter,
			      bool *fixed)
{
	struct bch_fs *c = trans->c;
	int ret = 0;

	/* transaction restart, running again */
	if (bpos_eq(extent_ends->last_pos, k.k->p))
		return 0;

	if (extent_ends->last_pos.inode != k.k->p.inode)
		extent_ends_reset(extent_ends);

	darray_for_each(extent_ends->e, i) {
		if (i->offset <= bkey_start_offset(k.k))
			continue;

		if (!ref_visible2(c,
				  k.k->p.snapshot, seen,
				  i->snapshot, &i->seen))
			continue;

		ret = overlapping_extents_found(trans, iter->btree_id,
						SPOS(iter->pos.inode,
						     i->offset,
						     i->snapshot),
						&i->seen,
						*k.k, fixed, i);
		if (ret)
			goto err;
	}

	extent_ends->last_pos = k.k->p;
err:
	return ret;
}

static int check_extent_overbig(struct btree_trans *trans, struct btree_iter *iter,
				struct bkey_s_c k)
{
	struct bch_fs *c = trans->c;
	struct bkey_ptrs_c ptrs = bch2_bkey_ptrs_c(k);
	struct bch_extent_crc_unpacked crc;
	const union bch_extent_entry *i;
	unsigned encoded_extent_max_sectors = c->opts.encoded_extent_max >> 9;

	bkey_for_each_crc(k.k, ptrs, crc, i)
		if (crc_is_encoded(crc) &&
		    crc.uncompressed_size > encoded_extent_max_sectors) {
			struct printbuf buf = PRINTBUF;

			bch2_bkey_val_to_text(&buf, c, k);
			bch_err(c, "overbig encoded extent, please report this:\n  %s", buf.buf);
			printbuf_exit(&buf);
		}

	return 0;
}

static int check_extent(struct btree_trans *trans, struct btree_iter *iter,
			struct bkey_s_c k,
			struct inode_walker *inode,
			struct snapshots_seen *s,
			struct extent_ends *extent_ends,
			struct disk_reservation *res)
{
	struct bch_fs *c = trans->c;
	struct printbuf buf = PRINTBUF;
	int ret = 0;

	ret = bch2_check_key_has_snapshot(trans, iter, k);
	if (ret) {
		ret = ret < 0 ? ret : 0;
		goto out;
	}

	if (inode->last_pos.inode != k.k->p.inode && inode->have_inodes) {
		ret = check_i_sectors(trans, inode);
		if (ret)
			goto err;
	}

	ret = snapshots_seen_update(c, s, iter->btree_id, k.k->p);
	if (ret)
		goto err;

	struct inode_walker_entry *extent_i = walk_inode(trans, inode, k);
	ret = PTR_ERR_OR_ZERO(extent_i);
	if (ret)
		goto err;

	ret = check_key_has_inode(trans, iter, inode, extent_i, k);
	if (ret)
		goto err;

	if (k.k->type != KEY_TYPE_whiteout) {
		ret = check_overlapping_extents(trans, s, extent_ends, k, iter,
						&inode->recalculate_sums);
		if (ret)
			goto err;

		/*
		 * Check inodes in reverse order, from oldest snapshots to
		 * newest, starting from the inode that matches this extent's
		 * snapshot. If we didn't have one, iterate over all inodes:
		 */
		for (struct inode_walker_entry *i = extent_i ?: &darray_last(inode->inodes);
		     inode->inodes.data && i >= inode->inodes.data;
		     --i) {
			if (i->snapshot > k.k->p.snapshot ||
			    !key_visible_in_snapshot(c, s, i->snapshot, k.k->p.snapshot))
				continue;

			if (fsck_err_on(k.k->p.offset > round_up(i->inode.bi_size, block_bytes(c)) >> 9 &&
					!bkey_extent_is_reservation(k),
					trans, extent_past_end_of_inode,
					"extent type past end of inode %llu:%u, i_size %llu\n  %s",
					i->inode.bi_inum, i->snapshot, i->inode.bi_size,
					(bch2_bkey_val_to_text(&buf, c, k), buf.buf))) {
				struct btree_iter iter2;

				bch2_trans_copy_iter(&iter2, iter);
				bch2_btree_iter_set_snapshot(&iter2, i->snapshot);
				ret =   bch2_btree_iter_traverse(&iter2) ?:
					bch2_btree_delete_at(trans, &iter2,
						BTREE_UPDATE_internal_snapshot_node);
				bch2_trans_iter_exit(trans, &iter2);
				if (ret)
					goto err;

				iter->k.type = KEY_TYPE_whiteout;
				break;
			}
		}
	}
<<<<<<< HEAD

	ret = bch2_trans_commit(trans, res, NULL, BCH_TRANS_COMMIT_no_enospc);
	if (ret)
		goto err;

=======

	ret = bch2_trans_commit(trans, res, NULL, BCH_TRANS_COMMIT_no_enospc);
	if (ret)
		goto err;

>>>>>>> 58cfef73
	if (bkey_extent_is_allocation(k.k)) {
		for (struct inode_walker_entry *i = extent_i ?: &darray_last(inode->inodes);
		     inode->inodes.data && i >= inode->inodes.data;
		     --i) {
			if (i->snapshot > k.k->p.snapshot ||
			    !key_visible_in_snapshot(c, s, i->snapshot, k.k->p.snapshot))
				continue;

			i->count += k.k->size;
		}
	}

	if (k.k->type != KEY_TYPE_whiteout) {
		ret = extent_ends_at(c, extent_ends, s, k);
		if (ret)
			goto err;
	}
out:
err:
fsck_err:
	printbuf_exit(&buf);
	bch_err_fn(c, ret);
	return ret;
}

/*
 * Walk extents: verify that extents have a corresponding S_ISREG inode, and
 * that i_size an i_sectors are consistent
 */
int bch2_check_extents(struct bch_fs *c)
{
	struct inode_walker w = inode_walker_init();
	struct snapshots_seen s;
	struct extent_ends extent_ends;
	struct disk_reservation res = { 0 };

	snapshots_seen_init(&s);
	extent_ends_init(&extent_ends);

	int ret = bch2_trans_run(c,
		for_each_btree_key(trans, iter, BTREE_ID_extents,
				POS(BCACHEFS_ROOT_INO, 0),
				BTREE_ITER_prefetch|BTREE_ITER_all_snapshots, k, ({
			bch2_disk_reservation_put(c, &res);
			check_extent(trans, &iter, k, &w, &s, &extent_ends, &res) ?:
			check_extent_overbig(trans, &iter, k);
		})) ?:
		check_i_sectors_notnested(trans, &w));

	bch2_disk_reservation_put(c, &res);
	extent_ends_exit(&extent_ends);
	inode_walker_exit(&w);
	snapshots_seen_exit(&s);

	bch_err_fn(c, ret);
	return ret;
}

int bch2_check_indirect_extents(struct bch_fs *c)
{
	struct disk_reservation res = { 0 };

	int ret = bch2_trans_run(c,
		for_each_btree_key_commit(trans, iter, BTREE_ID_reflink,
				POS_MIN,
				BTREE_ITER_prefetch, k,
				&res, NULL,
				BCH_TRANS_COMMIT_no_enospc, ({
			bch2_disk_reservation_put(c, &res);
			check_extent_overbig(trans, &iter, k);
		})));

	bch2_disk_reservation_put(c, &res);
	bch_err_fn(c, ret);
	return ret;
}

static int check_subdir_count_notnested(struct btree_trans *trans, struct inode_walker *w)
{
	struct bch_fs *c = trans->c;
	int ret = 0;
	s64 count2;

	darray_for_each(w->inodes, i) {
		if (i->inode.bi_nlink == i->count)
			continue;

		count2 = bch2_count_subdirs(trans, w->last_pos.inode, i->snapshot);
		if (count2 < 0)
			return count2;

		if (i->count != count2) {
			bch_err_ratelimited(c, "fsck counted subdirectories wrong for inum %llu:%u: got %llu should be %llu",
					    w->last_pos.inode, i->snapshot, i->count, count2);
			i->count = count2;
			if (i->inode.bi_nlink == i->count)
				continue;
		}

		if (fsck_err_on(i->inode.bi_nlink != i->count,
				trans, inode_dir_wrong_nlink,
				"directory %llu:%u with wrong i_nlink: got %u, should be %llu",
				w->last_pos.inode, i->snapshot, i->inode.bi_nlink, i->count)) {
			i->inode.bi_nlink = i->count;
			ret = bch2_fsck_write_inode(trans, &i->inode);
			if (ret)
				break;
		}
	}
fsck_err:
	bch_err_fn(c, ret);
	return ret;
}

static int check_subdir_count(struct btree_trans *trans, struct inode_walker *w)
{
	u32 restart_count = trans->restart_count;
	return check_subdir_count_notnested(trans, w) ?:
		trans_was_restarted(trans, restart_count);
}

noinline_for_stack
static int check_dirent_inode_dirent(struct btree_trans *trans,
				   struct btree_iter *iter,
				   struct bkey_s_c_dirent d,
				   struct bch_inode_unpacked *target)
{
	struct bch_fs *c = trans->c;
	struct printbuf buf = PRINTBUF;
	struct btree_iter bp_iter = { NULL };
	int ret = 0;

	if (inode_points_to_dirent(target, d))
		return 0;

	if (!target->bi_dir &&
	    !target->bi_dir_offset) {
		fsck_err_on(S_ISDIR(target->bi_mode),
			    trans, inode_dir_missing_backpointer,
			    "directory with missing backpointer\n%s",
			    (printbuf_reset(&buf),
			     bch2_bkey_val_to_text(&buf, c, d.s_c),
			     prt_printf(&buf, "\n"),
			     bch2_inode_unpacked_to_text(&buf, target),
			     buf.buf));

		fsck_err_on(target->bi_flags & BCH_INODE_unlinked,
			    trans, inode_unlinked_but_has_dirent,
			    "inode unlinked but has dirent\n%s",
			    (printbuf_reset(&buf),
			     bch2_bkey_val_to_text(&buf, c, d.s_c),
			     prt_printf(&buf, "\n"),
			     bch2_inode_unpacked_to_text(&buf, target),
			     buf.buf));

		target->bi_flags &= ~BCH_INODE_unlinked;
		target->bi_dir		= d.k->p.inode;
		target->bi_dir_offset	= d.k->p.offset;
		return __bch2_fsck_write_inode(trans, target);
	}

	if (bch2_inode_should_have_bp(target) &&
	    !fsck_err(trans, inode_wrong_backpointer,
		      "dirent points to inode that does not point back:\n  %s",
		      (bch2_bkey_val_to_text(&buf, c, d.s_c),
		       prt_printf(&buf, "\n  "),
		       bch2_inode_unpacked_to_text(&buf, target),
		       buf.buf)))
		goto err;

	struct bkey_s_c_dirent bp_dirent = dirent_get_by_pos(trans, &bp_iter,
			      SPOS(target->bi_dir, target->bi_dir_offset, target->bi_snapshot));
	ret = bkey_err(bp_dirent);
	if (ret && !bch2_err_matches(ret, ENOENT))
		goto err;

	bool backpointer_exists = !ret;
	ret = 0;

	if (fsck_err_on(!backpointer_exists,
			trans, inode_wrong_backpointer,
			"inode %llu:%u has wrong backpointer:\n"
			"got       %llu:%llu\n"
			"should be %llu:%llu",
			target->bi_inum, target->bi_snapshot,
			target->bi_dir,
			target->bi_dir_offset,
			d.k->p.inode,
			d.k->p.offset)) {
		target->bi_dir		= d.k->p.inode;
		target->bi_dir_offset	= d.k->p.offset;
		ret = __bch2_fsck_write_inode(trans, target);
		goto out;
	}

	bch2_bkey_val_to_text(&buf, c, d.s_c);
	prt_newline(&buf);
	if (backpointer_exists)
		bch2_bkey_val_to_text(&buf, c, bp_dirent.s_c);

	if (fsck_err_on(backpointer_exists &&
			(S_ISDIR(target->bi_mode) ||
			 target->bi_subvol),
			trans, inode_dir_multiple_links,
			"%s %llu:%u with multiple links\n%s",
			S_ISDIR(target->bi_mode) ? "directory" : "subvolume",
			target->bi_inum, target->bi_snapshot, buf.buf)) {
		ret = __remove_dirent(trans, d.k->p);
		goto out;
	}

	/*
	 * hardlinked file with nlink 0:
	 * We're just adjusting nlink here so check_nlinks() will pick
	 * it up, it ignores inodes with nlink 0
	 */
	if (fsck_err_on(backpointer_exists && !target->bi_nlink,
			trans, inode_multiple_links_but_nlink_0,
			"inode %llu:%u type %s has multiple links but i_nlink 0\n%s",
			target->bi_inum, target->bi_snapshot, bch2_d_types[d.v->d_type], buf.buf)) {
		target->bi_nlink++;
		target->bi_flags &= ~BCH_INODE_unlinked;
		ret = __bch2_fsck_write_inode(trans, target);
		if (ret)
			goto err;
	}
out:
err:
fsck_err:
	bch2_trans_iter_exit(trans, &bp_iter);
	printbuf_exit(&buf);
	bch_err_fn(c, ret);
	return ret;
}

noinline_for_stack
static int check_dirent_target(struct btree_trans *trans,
			       struct btree_iter *iter,
			       struct bkey_s_c_dirent d,
			       struct bch_inode_unpacked *target)
{
	struct bch_fs *c = trans->c;
	struct bkey_i_dirent *n;
	struct printbuf buf = PRINTBUF;
	int ret = 0;

	ret = check_dirent_inode_dirent(trans, iter, d, target);
	if (ret)
		goto err;

	if (fsck_err_on(d.v->d_type != inode_d_type(target),
			trans, dirent_d_type_wrong,
			"incorrect d_type: got %s, should be %s:\n%s",
			bch2_d_type_str(d.v->d_type),
			bch2_d_type_str(inode_d_type(target)),
			(printbuf_reset(&buf),
			 bch2_bkey_val_to_text(&buf, c, d.s_c), buf.buf))) {
		n = bch2_trans_kmalloc(trans, bkey_bytes(d.k));
		ret = PTR_ERR_OR_ZERO(n);
		if (ret)
			goto err;

		bkey_reassemble(&n->k_i, d.s_c);
		n->v.d_type = inode_d_type(target);
		if (n->v.d_type == DT_SUBVOL) {
			n->v.d_parent_subvol = cpu_to_le32(target->bi_parent_subvol);
			n->v.d_child_subvol = cpu_to_le32(target->bi_subvol);
		} else {
			n->v.d_inum = cpu_to_le64(target->bi_inum);
		}

		ret = bch2_trans_update(trans, iter, &n->k_i, 0);
		if (ret)
			goto err;

		d = dirent_i_to_s_c(n);
	}
err:
fsck_err:
	printbuf_exit(&buf);
	bch_err_fn(c, ret);
	return ret;
}

/* find a subvolume that's a descendent of @snapshot: */
static int find_snapshot_subvol(struct btree_trans *trans, u32 snapshot, u32 *subvolid)
{
	struct btree_iter iter;
	struct bkey_s_c k;
	int ret;

	for_each_btree_key_norestart(trans, iter, BTREE_ID_subvolumes, POS_MIN, 0, k, ret) {
		if (k.k->type != KEY_TYPE_subvolume)
			continue;

		struct bkey_s_c_subvolume s = bkey_s_c_to_subvolume(k);
		if (bch2_snapshot_is_ancestor(trans->c, le32_to_cpu(s.v->snapshot), snapshot)) {
			bch2_trans_iter_exit(trans, &iter);
			*subvolid = k.k->p.offset;
			goto found;
		}
	}
	if (!ret)
		ret = -ENOENT;
found:
	bch2_trans_iter_exit(trans, &iter);
	return ret;
}

noinline_for_stack
static int check_dirent_to_subvol(struct btree_trans *trans, struct btree_iter *iter,
				  struct bkey_s_c_dirent d)
{
	struct bch_fs *c = trans->c;
	struct btree_iter subvol_iter = {};
	struct bch_inode_unpacked subvol_root;
	u32 parent_subvol = le32_to_cpu(d.v->d_parent_subvol);
	u32 target_subvol = le32_to_cpu(d.v->d_child_subvol);
	u32 parent_snapshot;
	u32 new_parent_subvol = 0;
	u64 parent_inum;
	struct printbuf buf = PRINTBUF;
	int ret = 0;

	ret = subvol_lookup(trans, parent_subvol, &parent_snapshot, &parent_inum);
	if (ret && !bch2_err_matches(ret, ENOENT))
		return ret;

	if (ret ||
	    (!ret && !bch2_snapshot_is_ancestor(c, parent_snapshot, d.k->p.snapshot))) {
		int ret2 = find_snapshot_subvol(trans, d.k->p.snapshot, &new_parent_subvol);
		if (ret2 && !bch2_err_matches(ret, ENOENT))
			return ret2;
	}

	if (ret &&
	    !new_parent_subvol &&
	    (c->sb.btrees_lost_data & BIT_ULL(BTREE_ID_subvolumes))) {
		/*
		 * Couldn't find a subvol for dirent's snapshot - but we lost
		 * subvols, so we need to reconstruct:
		 */
		ret = reconstruct_subvol(trans, d.k->p.snapshot, parent_subvol, 0);
		if (ret)
			return ret;

		parent_snapshot = d.k->p.snapshot;
	}

	if (fsck_err_on(ret,
			trans, dirent_to_missing_parent_subvol,
			"dirent parent_subvol points to missing subvolume\n%s",
			(bch2_bkey_val_to_text(&buf, c, d.s_c), buf.buf)) ||
	    fsck_err_on(!ret && !bch2_snapshot_is_ancestor(c, parent_snapshot, d.k->p.snapshot),
			trans, dirent_not_visible_in_parent_subvol,
			"dirent not visible in parent_subvol (not an ancestor of subvol snap %u)\n%s",
			parent_snapshot,
			(bch2_bkey_val_to_text(&buf, c, d.s_c), buf.buf))) {
		if (!new_parent_subvol) {
			bch_err(c, "could not find a subvol for snapshot %u", d.k->p.snapshot);
			return -BCH_ERR_fsck_repair_unimplemented;
		}

		struct bkey_i_dirent *new_dirent = bch2_bkey_make_mut_typed(trans, iter, &d.s_c, 0, dirent);
		ret = PTR_ERR_OR_ZERO(new_dirent);
		if (ret)
			goto err;

		new_dirent->v.d_parent_subvol = cpu_to_le32(new_parent_subvol);
	}

	struct bkey_s_c_subvolume s =
		bch2_bkey_get_iter_typed(trans, &subvol_iter,
					 BTREE_ID_subvolumes, POS(0, target_subvol),
					 0, subvolume);
	ret = bkey_err(s.s_c);
	if (ret && !bch2_err_matches(ret, ENOENT))
		return ret;

	if (ret) {
		if (fsck_err(trans, dirent_to_missing_subvol,
			     "dirent points to missing subvolume\n%s",
			     (bch2_bkey_val_to_text(&buf, c, d.s_c), buf.buf)))
			return __remove_dirent(trans, d.k->p);
		ret = 0;
		goto out;
	}

	if (fsck_err_on(le32_to_cpu(s.v->fs_path_parent) != parent_subvol,
			trans, subvol_fs_path_parent_wrong,
			"subvol with wrong fs_path_parent, should be be %u\n%s",
			parent_subvol,
			(bch2_bkey_val_to_text(&buf, c, s.s_c), buf.buf))) {
		struct bkey_i_subvolume *n =
			bch2_bkey_make_mut_typed(trans, &subvol_iter, &s.s_c, 0, subvolume);
		ret = PTR_ERR_OR_ZERO(n);
		if (ret)
			goto err;

		n->v.fs_path_parent = cpu_to_le32(parent_subvol);
	}

	u64 target_inum = le64_to_cpu(s.v->inode);
	u32 target_snapshot = le32_to_cpu(s.v->snapshot);

	ret = lookup_inode(trans, target_inum, target_snapshot, &subvol_root);
	if (ret && !bch2_err_matches(ret, ENOENT))
		goto err;

	if (ret) {
		bch_err(c, "subvol %u points to missing inode root %llu", target_subvol, target_inum);
		ret = -BCH_ERR_fsck_repair_unimplemented;
		goto err;
	}

	if (fsck_err_on(!ret && parent_subvol != subvol_root.bi_parent_subvol,
			trans, inode_bi_parent_wrong,
			"subvol root %llu has wrong bi_parent_subvol: got %u, should be %u",
			target_inum,
			subvol_root.bi_parent_subvol, parent_subvol)) {
		subvol_root.bi_parent_subvol = parent_subvol;
		subvol_root.bi_snapshot = le32_to_cpu(s.v->snapshot);
		ret = __bch2_fsck_write_inode(trans, &subvol_root);
		if (ret)
			goto err;
	}

	ret = check_dirent_target(trans, iter, d, &subvol_root);
	if (ret)
		goto err;
out:
err:
fsck_err:
	bch2_trans_iter_exit(trans, &subvol_iter);
	printbuf_exit(&buf);
	return ret;
}

static int check_dirent(struct btree_trans *trans, struct btree_iter *iter,
			struct bkey_s_c k,
			struct bch_hash_info *hash_info,
			struct inode_walker *dir,
			struct inode_walker *target,
			struct snapshots_seen *s)
{
	struct bch_fs *c = trans->c;
	struct inode_walker_entry *i;
	struct printbuf buf = PRINTBUF;
	int ret = 0;

	ret = bch2_check_key_has_snapshot(trans, iter, k);
	if (ret) {
		ret = ret < 0 ? ret : 0;
		goto out;
	}

	ret = snapshots_seen_update(c, s, iter->btree_id, k.k->p);
	if (ret)
		goto err;

	if (k.k->type == KEY_TYPE_whiteout)
		goto out;

	if (dir->last_pos.inode != k.k->p.inode && dir->have_inodes) {
		ret = check_subdir_count(trans, dir);
		if (ret)
			goto err;
	}

	i = walk_inode(trans, dir, k);
	ret = PTR_ERR_OR_ZERO(i);
	if (ret < 0)
		goto err;

	ret = check_key_has_inode(trans, iter, dir, i, k);
	if (ret)
		goto err;

	if (!i)
		goto out;

	if (dir->first_this_inode)
		*hash_info = bch2_hash_info_init(c, &i->inode);
	dir->first_this_inode = false;

	ret = hash_check_key(trans, s, bch2_dirent_hash_desc, hash_info, iter, k);
	if (ret < 0)
		goto err;
	if (ret) {
		/* dirent has been deleted */
		ret = 0;
		goto out;
	}

	if (k.k->type != KEY_TYPE_dirent)
		goto out;

	struct bkey_s_c_dirent d = bkey_s_c_to_dirent(k);

	if (d.v->d_type == DT_SUBVOL) {
		ret = check_dirent_to_subvol(trans, iter, d);
		if (ret)
			goto err;
	} else {
		ret = get_visible_inodes(trans, target, s, le64_to_cpu(d.v->d_inum));
		if (ret)
			goto err;

		if (fsck_err_on(!target->inodes.nr,
				trans, dirent_to_missing_inode,
				"dirent points to missing inode:\n%s",
				(printbuf_reset(&buf),
				 bch2_bkey_val_to_text(&buf, c, k),
				 buf.buf))) {
			ret = __remove_dirent(trans, d.k->p);
			if (ret)
				goto err;
		}

		darray_for_each(target->inodes, i) {
			ret = check_dirent_target(trans, iter, d, &i->inode);
			if (ret)
				goto err;
		}
	}

	ret = bch2_trans_commit(trans, NULL, NULL, BCH_TRANS_COMMIT_no_enospc);
	if (ret)
		goto err;

	if (d.v->d_type == DT_DIR)
		for_each_visible_inode(c, s, dir, d.k->p.snapshot, i)
			i->count++;
out:
err:
fsck_err:
	printbuf_exit(&buf);
	bch_err_fn(c, ret);
	return ret;
}

/*
 * Walk dirents: verify that they all have a corresponding S_ISDIR inode,
 * validate d_type
 */
int bch2_check_dirents(struct bch_fs *c)
{
	struct inode_walker dir = inode_walker_init();
	struct inode_walker target = inode_walker_init();
	struct snapshots_seen s;
	struct bch_hash_info hash_info;

	snapshots_seen_init(&s);

	int ret = bch2_trans_run(c,
		for_each_btree_key(trans, iter, BTREE_ID_dirents,
				POS(BCACHEFS_ROOT_INO, 0),
				BTREE_ITER_prefetch|BTREE_ITER_all_snapshots, k,
			check_dirent(trans, &iter, k, &hash_info, &dir, &target, &s)) ?:
		check_subdir_count_notnested(trans, &dir));

	snapshots_seen_exit(&s);
	inode_walker_exit(&dir);
	inode_walker_exit(&target);
	bch_err_fn(c, ret);
	return ret;
}

static int check_xattr(struct btree_trans *trans, struct btree_iter *iter,
		       struct bkey_s_c k,
		       struct bch_hash_info *hash_info,
		       struct inode_walker *inode)
{
	struct bch_fs *c = trans->c;
	struct inode_walker_entry *i;
	int ret;

	ret = bch2_check_key_has_snapshot(trans, iter, k);
	if (ret < 0)
		return ret;
	if (ret)
		return 0;

	i = walk_inode(trans, inode, k);
	ret = PTR_ERR_OR_ZERO(i);
	if (ret)
		return ret;

	ret = check_key_has_inode(trans, iter, inode, i, k);
	if (ret)
		return ret;

	if (!i)
		return 0;

	if (inode->first_this_inode)
		*hash_info = bch2_hash_info_init(c, &i->inode);
	inode->first_this_inode = false;

	ret = hash_check_key(trans, NULL, bch2_xattr_hash_desc, hash_info, iter, k);
	bch_err_fn(c, ret);
	return ret;
}

/*
 * Walk xattrs: verify that they all have a corresponding inode
 */
int bch2_check_xattrs(struct bch_fs *c)
{
	struct inode_walker inode = inode_walker_init();
	struct bch_hash_info hash_info;
	int ret = 0;

	ret = bch2_trans_run(c,
		for_each_btree_key_commit(trans, iter, BTREE_ID_xattrs,
			POS(BCACHEFS_ROOT_INO, 0),
			BTREE_ITER_prefetch|BTREE_ITER_all_snapshots,
			k,
			NULL, NULL,
			BCH_TRANS_COMMIT_no_enospc,
		check_xattr(trans, &iter, k, &hash_info, &inode)));

	inode_walker_exit(&inode);
	bch_err_fn(c, ret);
	return ret;
}

static int check_root_trans(struct btree_trans *trans)
{
	struct bch_fs *c = trans->c;
	struct bch_inode_unpacked root_inode;
	u32 snapshot;
	u64 inum;
	int ret;

	ret = subvol_lookup(trans, BCACHEFS_ROOT_SUBVOL, &snapshot, &inum);
	if (ret && !bch2_err_matches(ret, ENOENT))
		return ret;

	if (mustfix_fsck_err_on(ret, trans, root_subvol_missing,
				"root subvol missing")) {
		struct bkey_i_subvolume *root_subvol =
			bch2_trans_kmalloc(trans, sizeof(*root_subvol));
		ret = PTR_ERR_OR_ZERO(root_subvol);
		if (ret)
			goto err;

		snapshot	= U32_MAX;
		inum		= BCACHEFS_ROOT_INO;

		bkey_subvolume_init(&root_subvol->k_i);
		root_subvol->k.p.offset = BCACHEFS_ROOT_SUBVOL;
		root_subvol->v.flags	= 0;
		root_subvol->v.snapshot	= cpu_to_le32(snapshot);
		root_subvol->v.inode	= cpu_to_le64(inum);
		ret = bch2_btree_insert_trans(trans, BTREE_ID_subvolumes, &root_subvol->k_i, 0);
		bch_err_msg(c, ret, "writing root subvol");
		if (ret)
			goto err;
	}

	ret = lookup_inode(trans, BCACHEFS_ROOT_INO, snapshot, &root_inode);
	if (ret && !bch2_err_matches(ret, ENOENT))
		return ret;

	if (mustfix_fsck_err_on(ret,
				trans, root_dir_missing,
				"root directory missing") ||
	    mustfix_fsck_err_on(!S_ISDIR(root_inode.bi_mode),
				trans, root_inode_not_dir,
				"root inode not a directory")) {
		bch2_inode_init(c, &root_inode, 0, 0, S_IFDIR|0755,
				0, NULL);
		root_inode.bi_inum = inum;
		root_inode.bi_snapshot = snapshot;

		ret = __bch2_fsck_write_inode(trans, &root_inode);
		bch_err_msg(c, ret, "writing root inode");
	}
err:
fsck_err:
	return ret;
}

/* Get root directory, create if it doesn't exist: */
int bch2_check_root(struct bch_fs *c)
{
	int ret = bch2_trans_commit_do(c, NULL, NULL, BCH_TRANS_COMMIT_no_enospc,
		check_root_trans(trans));
	bch_err_fn(c, ret);
	return ret;
}

typedef DARRAY(u32) darray_u32;

static bool darray_u32_has(darray_u32 *d, u32 v)
{
	darray_for_each(*d, i)
		if (*i == v)
			return true;
	return false;
}

static int check_subvol_path(struct btree_trans *trans, struct btree_iter *iter, struct bkey_s_c k)
{
	struct bch_fs *c = trans->c;
	struct btree_iter parent_iter = {};
	darray_u32 subvol_path = {};
	struct printbuf buf = PRINTBUF;
	int ret = 0;

	if (k.k->type != KEY_TYPE_subvolume)
		return 0;

	while (k.k->p.offset != BCACHEFS_ROOT_SUBVOL) {
		ret = darray_push(&subvol_path, k.k->p.offset);
		if (ret)
			goto err;

		struct bkey_s_c_subvolume s = bkey_s_c_to_subvolume(k);

		struct bch_inode_unpacked subvol_root;
		ret = bch2_inode_find_by_inum_trans(trans,
					(subvol_inum) { s.k->p.offset, le64_to_cpu(s.v->inode) },
					&subvol_root);
		if (ret)
			break;

		u32 parent = le32_to_cpu(s.v->fs_path_parent);

		if (darray_u32_has(&subvol_path, parent)) {
			if (fsck_err(c, subvol_loop, "subvolume loop"))
				ret = reattach_subvol(trans, s);
			break;
		}

		bch2_trans_iter_exit(trans, &parent_iter);
		bch2_trans_iter_init(trans, &parent_iter,
				     BTREE_ID_subvolumes, POS(0, parent), 0);
		k = bch2_btree_iter_peek_slot(&parent_iter);
		ret = bkey_err(k);
		if (ret)
			goto err;

		if (fsck_err_on(k.k->type != KEY_TYPE_subvolume,
				trans, subvol_unreachable,
				"unreachable subvolume %s",
				(bch2_bkey_val_to_text(&buf, c, s.s_c),
				 buf.buf))) {
			ret = reattach_subvol(trans, s);
			break;
		}
	}
fsck_err:
err:
	printbuf_exit(&buf);
	darray_exit(&subvol_path);
	bch2_trans_iter_exit(trans, &parent_iter);
	return ret;
}

int bch2_check_subvolume_structure(struct bch_fs *c)
{
	int ret = bch2_trans_run(c,
		for_each_btree_key_commit(trans, iter,
				BTREE_ID_subvolumes, POS_MIN, BTREE_ITER_prefetch, k,
				NULL, NULL, BCH_TRANS_COMMIT_no_enospc,
			check_subvol_path(trans, &iter, k)));
	bch_err_fn(c, ret);
	return ret;
}

struct pathbuf_entry {
	u64	inum;
	u32	snapshot;
};

typedef DARRAY(struct pathbuf_entry) pathbuf;

static bool path_is_dup(pathbuf *p, u64 inum, u32 snapshot)
{
	darray_for_each(*p, i)
		if (i->inum	== inum &&
		    i->snapshot	== snapshot)
			return true;
	return false;
}

static int check_path(struct btree_trans *trans, pathbuf *p, struct bkey_s_c inode_k)
{
	struct bch_fs *c = trans->c;
	struct btree_iter inode_iter = {};
	struct bch_inode_unpacked inode;
	struct printbuf buf = PRINTBUF;
	u32 snapshot = inode_k.k->p.snapshot;
	int ret = 0;

	p->nr = 0;

	BUG_ON(bch2_inode_unpack(inode_k, &inode));

	if (!S_ISDIR(inode.bi_mode))
		return 0;

	while (!inode.bi_subvol) {
		struct btree_iter dirent_iter;
		struct bkey_s_c_dirent d;
		u32 parent_snapshot = snapshot;

		d = inode_get_dirent(trans, &dirent_iter, &inode, &parent_snapshot);
		ret = bkey_err(d.s_c);
		if (ret && !bch2_err_matches(ret, ENOENT))
			break;

		if (!ret && (ret = dirent_points_to_inode(c, d, &inode)))
			bch2_trans_iter_exit(trans, &dirent_iter);

		if (bch2_err_matches(ret, ENOENT)) {
			printbuf_reset(&buf);
			bch2_bkey_val_to_text(&buf, c, inode_k);
			bch_err(c, "unreachable inode in check_directory_structure: %s\n%s",
				bch2_err_str(ret), buf.buf);
			goto out;
		}

		bch2_trans_iter_exit(trans, &dirent_iter);

		ret = darray_push(p, ((struct pathbuf_entry) {
			.inum		= inode.bi_inum,
			.snapshot	= snapshot,
		}));
		if (ret)
			return ret;

		snapshot = parent_snapshot;

		bch2_trans_iter_exit(trans, &inode_iter);
		inode_k = bch2_bkey_get_iter(trans, &inode_iter, BTREE_ID_inodes,
					     SPOS(0, inode.bi_dir, snapshot), 0);
		ret = bkey_err(inode_k) ?:
			!bkey_is_inode(inode_k.k) ? -BCH_ERR_ENOENT_inode
			: bch2_inode_unpack(inode_k, &inode);
		if (ret) {
			/* Should have been caught in dirents pass */
			bch_err_msg(c, ret, "error looking up parent directory");
			break;
		}

		snapshot = inode_k.k->p.snapshot;

		if (path_is_dup(p, inode.bi_inum, snapshot)) {
			/* XXX print path */
			bch_err(c, "directory structure loop");

			darray_for_each(*p, i)
				pr_err("%llu:%u", i->inum, i->snapshot);
			pr_err("%llu:%u", inode.bi_inum, snapshot);

			if (fsck_err(trans, dir_loop, "directory structure loop")) {
				ret = remove_backpointer(trans, &inode);
				bch_err_msg(c, ret, "removing dirent");
				if (ret)
					break;

				ret = reattach_inode(trans, &inode);
				bch_err_msg(c, ret, "reattaching inode %llu", inode.bi_inum);
			}
			break;
		}
	}
out:
fsck_err:
	bch2_trans_iter_exit(trans, &inode_iter);
	printbuf_exit(&buf);
	bch_err_fn(c, ret);
	return ret;
}

/*
 * Check for loops in the directory structure: all other connectivity issues
 * have been fixed by prior passes
 */
int bch2_check_directory_structure(struct bch_fs *c)
{
	pathbuf path = { 0, };
	int ret;

	ret = bch2_trans_run(c,
		for_each_btree_key_commit(trans, iter, BTREE_ID_inodes, POS_MIN,
					  BTREE_ITER_intent|
					  BTREE_ITER_prefetch|
					  BTREE_ITER_all_snapshots, k,
					  NULL, NULL, BCH_TRANS_COMMIT_no_enospc, ({
			if (!bkey_is_inode(k.k))
				continue;

			if (bch2_inode_flags(k) & BCH_INODE_unlinked)
				continue;

			check_path(trans, &path, k);
		})));
	darray_exit(&path);

	bch_err_fn(c, ret);
	return ret;
}

struct nlink_table {
	size_t		nr;
	size_t		size;

	struct nlink {
		u64	inum;
		u32	snapshot;
		u32	count;
	}		*d;
};

static int add_nlink(struct bch_fs *c, struct nlink_table *t,
		     u64 inum, u32 snapshot)
{
	if (t->nr == t->size) {
		size_t new_size = max_t(size_t, 128UL, t->size * 2);
		void *d = kvmalloc_array(new_size, sizeof(t->d[0]), GFP_KERNEL);

		if (!d) {
			bch_err(c, "fsck: error allocating memory for nlink_table, size %zu",
				new_size);
			return -BCH_ERR_ENOMEM_fsck_add_nlink;
		}

		if (t->d)
			memcpy(d, t->d, t->size * sizeof(t->d[0]));
		kvfree(t->d);

		t->d = d;
		t->size = new_size;
	}


	t->d[t->nr++] = (struct nlink) {
		.inum		= inum,
		.snapshot	= snapshot,
	};

	return 0;
}

static int nlink_cmp(const void *_l, const void *_r)
{
	const struct nlink *l = _l;
	const struct nlink *r = _r;

	return cmp_int(l->inum, r->inum);
}

static void inc_link(struct bch_fs *c, struct snapshots_seen *s,
		     struct nlink_table *links,
		     u64 range_start, u64 range_end, u64 inum, u32 snapshot)
{
	struct nlink *link, key = {
		.inum = inum, .snapshot = U32_MAX,
	};

	if (inum < range_start || inum >= range_end)
		return;

	link = __inline_bsearch(&key, links->d, links->nr,
				sizeof(links->d[0]), nlink_cmp);
	if (!link)
		return;

	while (link > links->d && link[0].inum == link[-1].inum)
		--link;

	for (; link < links->d + links->nr && link->inum == inum; link++)
		if (ref_visible(c, s, snapshot, link->snapshot)) {
			link->count++;
			if (link->snapshot >= snapshot)
				break;
		}
}

noinline_for_stack
static int check_nlinks_find_hardlinks(struct bch_fs *c,
				       struct nlink_table *t,
				       u64 start, u64 *end)
{
	int ret = bch2_trans_run(c,
		for_each_btree_key(trans, iter, BTREE_ID_inodes,
				   POS(0, start),
				   BTREE_ITER_intent|
				   BTREE_ITER_prefetch|
				   BTREE_ITER_all_snapshots, k, ({
			if (!bkey_is_inode(k.k))
				continue;

			/* Should never fail, checked by bch2_inode_invalid: */
			struct bch_inode_unpacked u;
			BUG_ON(bch2_inode_unpack(k, &u));

			/*
			 * Backpointer and directory structure checks are sufficient for
			 * directories, since they can't have hardlinks:
			 */
			if (S_ISDIR(u.bi_mode))
				continue;

			/*
			 * Previous passes ensured that bi_nlink is nonzero if
			 * it had multiple hardlinks:
			 */
			if (!u.bi_nlink)
				continue;

			ret = add_nlink(c, t, k.k->p.offset, k.k->p.snapshot);
			if (ret) {
				*end = k.k->p.offset;
				ret = 0;
				break;
			}
			0;
		})));

	bch_err_fn(c, ret);
	return ret;
}

noinline_for_stack
static int check_nlinks_walk_dirents(struct bch_fs *c, struct nlink_table *links,
				     u64 range_start, u64 range_end)
{
	struct snapshots_seen s;

	snapshots_seen_init(&s);

	int ret = bch2_trans_run(c,
		for_each_btree_key(trans, iter, BTREE_ID_dirents, POS_MIN,
				   BTREE_ITER_intent|
				   BTREE_ITER_prefetch|
				   BTREE_ITER_all_snapshots, k, ({
			ret = snapshots_seen_update(c, &s, iter.btree_id, k.k->p);
			if (ret)
				break;

			if (k.k->type == KEY_TYPE_dirent) {
				struct bkey_s_c_dirent d = bkey_s_c_to_dirent(k);

				if (d.v->d_type != DT_DIR &&
				    d.v->d_type != DT_SUBVOL)
					inc_link(c, &s, links, range_start, range_end,
						 le64_to_cpu(d.v->d_inum), d.k->p.snapshot);
			}
			0;
		})));

	snapshots_seen_exit(&s);

	bch_err_fn(c, ret);
	return ret;
}

static int check_nlinks_update_inode(struct btree_trans *trans, struct btree_iter *iter,
				     struct bkey_s_c k,
				     struct nlink_table *links,
				     size_t *idx, u64 range_end)
{
	struct bch_inode_unpacked u;
	struct nlink *link = &links->d[*idx];
	int ret = 0;

	if (k.k->p.offset >= range_end)
		return 1;

	if (!bkey_is_inode(k.k))
		return 0;

	BUG_ON(bch2_inode_unpack(k, &u));

	if (S_ISDIR(u.bi_mode))
		return 0;

	if (!u.bi_nlink)
		return 0;

	while ((cmp_int(link->inum, k.k->p.offset) ?:
		cmp_int(link->snapshot, k.k->p.snapshot)) < 0) {
		BUG_ON(*idx == links->nr);
		link = &links->d[++*idx];
	}

	if (fsck_err_on(bch2_inode_nlink_get(&u) != link->count,
			trans, inode_wrong_nlink,
			"inode %llu type %s has wrong i_nlink (%u, should be %u)",
			u.bi_inum, bch2_d_types[mode_to_type(u.bi_mode)],
			bch2_inode_nlink_get(&u), link->count)) {
		bch2_inode_nlink_set(&u, link->count);
		ret = __bch2_fsck_write_inode(trans, &u);
	}
fsck_err:
	return ret;
}

noinline_for_stack
static int check_nlinks_update_hardlinks(struct bch_fs *c,
			       struct nlink_table *links,
			       u64 range_start, u64 range_end)
{
	size_t idx = 0;

	int ret = bch2_trans_run(c,
		for_each_btree_key_commit(trans, iter, BTREE_ID_inodes,
				POS(0, range_start),
				BTREE_ITER_intent|BTREE_ITER_prefetch|BTREE_ITER_all_snapshots, k,
				NULL, NULL, BCH_TRANS_COMMIT_no_enospc,
			check_nlinks_update_inode(trans, &iter, k, links, &idx, range_end)));
	if (ret < 0) {
		bch_err(c, "error in fsck walking inodes: %s", bch2_err_str(ret));
		return ret;
	}

	return 0;
}

int bch2_check_nlinks(struct bch_fs *c)
{
	struct nlink_table links = { 0 };
	u64 this_iter_range_start, next_iter_range_start = 0;
	int ret = 0;

	do {
		this_iter_range_start = next_iter_range_start;
		next_iter_range_start = U64_MAX;

		ret = check_nlinks_find_hardlinks(c, &links,
						  this_iter_range_start,
						  &next_iter_range_start);

		ret = check_nlinks_walk_dirents(c, &links,
					  this_iter_range_start,
					  next_iter_range_start);
		if (ret)
			break;

		ret = check_nlinks_update_hardlinks(c, &links,
					 this_iter_range_start,
					 next_iter_range_start);
		if (ret)
			break;

		links.nr = 0;
	} while (next_iter_range_start != U64_MAX);

	kvfree(links.d);
	bch_err_fn(c, ret);
	return ret;
}

static int fix_reflink_p_key(struct btree_trans *trans, struct btree_iter *iter,
			     struct bkey_s_c k)
{
	struct bkey_s_c_reflink_p p;
	struct bkey_i_reflink_p *u;

	if (k.k->type != KEY_TYPE_reflink_p)
		return 0;

	p = bkey_s_c_to_reflink_p(k);

	if (!p.v->front_pad && !p.v->back_pad)
		return 0;

	u = bch2_trans_kmalloc(trans, sizeof(*u));
	int ret = PTR_ERR_OR_ZERO(u);
	if (ret)
		return ret;

	bkey_reassemble(&u->k_i, k);
	u->v.front_pad	= 0;
	u->v.back_pad	= 0;

	return bch2_trans_update(trans, iter, &u->k_i, BTREE_TRIGGER_norun);
}

int bch2_fix_reflink_p(struct bch_fs *c)
{
	if (c->sb.version >= bcachefs_metadata_version_reflink_p_fix)
		return 0;

	int ret = bch2_trans_run(c,
		for_each_btree_key_commit(trans, iter,
				BTREE_ID_extents, POS_MIN,
				BTREE_ITER_intent|BTREE_ITER_prefetch|
				BTREE_ITER_all_snapshots, k,
				NULL, NULL, BCH_TRANS_COMMIT_no_enospc,
			fix_reflink_p_key(trans, &iter, k)));
	bch_err_fn(c, ret);
	return ret;
}<|MERGE_RESOLUTION|>--- conflicted
+++ resolved
@@ -403,17 +403,10 @@
 	ret = __bch2_fsck_write_inode(trans, &lostfound);
 	if (ret)
 		return ret;
-<<<<<<< HEAD
 
 	struct bch_hash_info dir_hash = bch2_hash_info_init(c, &lostfound);
 	struct qstr name = (struct qstr) QSTR(name_buf);
 
-=======
-
-	struct bch_hash_info dir_hash = bch2_hash_info_init(c, &lostfound);
-	struct qstr name = (struct qstr) QSTR(name_buf);
-
->>>>>>> 58cfef73
 	inode->bi_dir = lostfound.bi_inum;
 
 	ret = bch2_dirent_create_snapshot(trans,
@@ -433,7 +426,6 @@
 	ret = __bch2_fsck_write_inode(trans, inode);
 	if (ret)
 		return ret;
-<<<<<<< HEAD
 
 	/*
 	 * Fix up inodes in child snapshots: if they should also be reattached
@@ -487,61 +479,6 @@
 		bch2_trans_iter_exit(trans, &iter);
 	}
 
-=======
-
-	/*
-	 * Fix up inodes in child snapshots: if they should also be reattached
-	 * update the backpointer field, if they should not be we need to emit
-	 * whiteouts for the dirent we just created.
-	 */
-	if (!inode->bi_subvol && bch2_snapshot_is_leaf(c, inode->bi_snapshot) <= 0) {
-		snapshot_id_list whiteouts_done;
-		struct btree_iter iter;
-		struct bkey_s_c k;
-
-		darray_init(&whiteouts_done);
-
-		for_each_btree_key_reverse_norestart(trans, iter,
-				BTREE_ID_inodes, SPOS(0, inode->bi_inum, inode->bi_snapshot - 1),
-				BTREE_ITER_all_snapshots|BTREE_ITER_intent, k, ret) {
-			if (k.k->p.offset != inode->bi_inum)
-				break;
-
-			if (!bkey_is_inode(k.k) ||
-			    !bch2_snapshot_is_ancestor(c, k.k->p.snapshot, inode->bi_snapshot) ||
-			    snapshot_list_has_ancestor(c, &whiteouts_done, k.k->p.snapshot))
-				continue;
-
-			struct bch_inode_unpacked child_inode;
-			bch2_inode_unpack(k, &child_inode);
-
-			if (!inode_should_reattach(&child_inode)) {
-				ret = maybe_delete_dirent(trans,
-							  SPOS(lostfound.bi_inum, inode->bi_dir_offset,
-							       dirent_snapshot),
-							  k.k->p.snapshot);
-				if (ret)
-					break;
-
-				ret = snapshot_list_add(c, &whiteouts_done, k.k->p.snapshot);
-				if (ret)
-					break;
-			} else {
-				iter.snapshot = k.k->p.snapshot;
-				child_inode.bi_dir = inode->bi_dir;
-				child_inode.bi_dir_offset = inode->bi_dir_offset;
-
-				ret = bch2_inode_write_flags(trans, &iter, &child_inode,
-							     BTREE_UPDATE_internal_snapshot_node);
-				if (ret)
-					break;
-			}
-		}
-		darray_exit(&whiteouts_done);
-		bch2_trans_iter_exit(trans, &iter);
-	}
-
->>>>>>> 58cfef73
 	return ret;
 }
 
@@ -1332,11 +1269,7 @@
 static int check_inode(struct btree_trans *trans,
 		       struct btree_iter *iter,
 		       struct bkey_s_c k,
-<<<<<<< HEAD
-		       struct bch_inode_unpacked *prev,
-=======
 		       struct bch_inode_unpacked *snapshot_root,
->>>>>>> 58cfef73
 		       struct snapshots_seen *s)
 {
 	struct bch_fs *c = trans->c;
@@ -1360,30 +1293,19 @@
 
 	BUG_ON(bch2_inode_unpack(k, &u));
 
-<<<<<<< HEAD
-	if (prev->bi_inum != u.bi_inum)
-		*prev = u;
-=======
 	if (snapshot_root->bi_inum != u.bi_inum) {
 		ret = get_snapshot_root_inode(trans, snapshot_root, u.bi_inum);
 		if (ret)
 			goto err;
 	}
->>>>>>> 58cfef73
 
 	if (fsck_err_on(u.bi_hash_seed		!= snapshot_root->bi_hash_seed ||
 			INODE_STR_HASH(&u)	!= INODE_STR_HASH(snapshot_root),
 			trans, inode_snapshot_mismatch,
 			"inodes in different snapshots don't match")) {
-<<<<<<< HEAD
-		bch_err(c, "repair not implemented yet");
-		ret = -BCH_ERR_fsck_repair_unimplemented;
-		goto err_noprint;
-=======
 		u.bi_hash_seed = snapshot_root->bi_hash_seed;
 		SET_INODE_STR_HASH(&u, INODE_STR_HASH(snapshot_root));
 		do_update = true;
->>>>>>> 58cfef73
 	}
 
 	if (u.bi_dir || u.bi_dir_offset) {
@@ -1536,11 +1458,7 @@
 
 int bch2_check_inodes(struct bch_fs *c)
 {
-<<<<<<< HEAD
-	struct bch_inode_unpacked prev = { 0 };
-=======
 	struct bch_inode_unpacked snapshot_root = {};
->>>>>>> 58cfef73
 	struct snapshots_seen s;
 
 	snapshots_seen_init(&s);
@@ -1550,11 +1468,7 @@
 				POS_MIN,
 				BTREE_ITER_prefetch|BTREE_ITER_all_snapshots, k,
 				NULL, NULL, BCH_TRANS_COMMIT_no_enospc,
-<<<<<<< HEAD
-			check_inode(trans, &iter, k, &prev, &s)));
-=======
 			check_inode(trans, &iter, k, &snapshot_root, &s)));
->>>>>>> 58cfef73
 
 	snapshots_seen_exit(&s);
 	bch_err_fn(c, ret);
@@ -2076,19 +1990,11 @@
 			}
 		}
 	}
-<<<<<<< HEAD
 
 	ret = bch2_trans_commit(trans, res, NULL, BCH_TRANS_COMMIT_no_enospc);
 	if (ret)
 		goto err;
 
-=======
-
-	ret = bch2_trans_commit(trans, res, NULL, BCH_TRANS_COMMIT_no_enospc);
-	if (ret)
-		goto err;
-
->>>>>>> 58cfef73
 	if (bkey_extent_is_allocation(k.k)) {
 		for (struct inode_walker_entry *i = extent_i ?: &darray_last(inode->inodes);
 		     inode->inodes.data && i >= inode->inodes.data;
