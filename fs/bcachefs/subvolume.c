// SPDX-License-Identifier: GPL-2.0

#include "bcachefs.h"
#include "btree_key_cache.h"
#include "btree_update.h"
#include "errcode.h"
#include "error.h"
#include "fs.h"
#include "snapshot.h"
#include "subvolume.h"

#include <linux/random.h>

static int bch2_subvolume_delete(struct btree_trans *, u32);

static struct bpos subvolume_children_pos(struct bkey_s_c k)
{
	if (k.k->type != KEY_TYPE_subvolume)
		return POS_MIN;

	struct bkey_s_c_subvolume s = bkey_s_c_to_subvolume(k);
	if (!s.v->fs_path_parent)
		return POS_MIN;
	return POS(le32_to_cpu(s.v->fs_path_parent), s.k->p.offset);
}

static int check_subvol(struct btree_trans *trans,
			struct btree_iter *iter,
			struct bkey_s_c k)
{
	struct bch_fs *c = trans->c;
	struct bkey_s_c_subvolume subvol;
	struct btree_iter subvol_children_iter = {};
	struct bch_snapshot snapshot;
	struct printbuf buf = PRINTBUF;
	unsigned snapid;
	int ret = 0;

	if (k.k->type != KEY_TYPE_subvolume)
		return 0;

	subvol = bkey_s_c_to_subvolume(k);
	snapid = le32_to_cpu(subvol.v->snapshot);
	ret = bch2_snapshot_lookup(trans, snapid, &snapshot);

	if (bch2_err_matches(ret, ENOENT))
		bch_err(c, "subvolume %llu points to nonexistent snapshot %u",
			k.k->p.offset, snapid);
	if (ret)
		return ret;

	if (BCH_SUBVOLUME_UNLINKED(subvol.v)) {
		ret = bch2_subvolume_delete(trans, iter->pos.offset);
		bch_err_msg(c, ret, "deleting subvolume %llu", iter->pos.offset);
		return ret ?: -BCH_ERR_transaction_restart_nested;
	}

	if (fsck_err_on(subvol.k->p.offset == BCACHEFS_ROOT_SUBVOL &&
			subvol.v->fs_path_parent,
			trans, subvol_root_fs_path_parent_nonzero,
			"root subvolume has nonzero fs_path_parent\n%s",
			(bch2_bkey_val_to_text(&buf, c, k), buf.buf))) {
		struct bkey_i_subvolume *n =
			bch2_bkey_make_mut_typed(trans, iter, &subvol.s_c, 0, subvolume);
		ret = PTR_ERR_OR_ZERO(n);
		if (ret)
			goto err;

		n->v.fs_path_parent = 0;
	}

	if (subvol.v->fs_path_parent) {
		struct bpos pos = subvolume_children_pos(k);

		struct bkey_s_c subvol_children_k =
			bch2_bkey_get_iter(trans, &subvol_children_iter,
					   BTREE_ID_subvolume_children, pos, 0);
		ret = bkey_err(subvol_children_k);
		if (ret)
			goto err;

		if (fsck_err_on(subvol_children_k.k->type != KEY_TYPE_set,
				trans, subvol_children_not_set,
				"subvolume not set in subvolume_children btree at %llu:%llu\n%s",
				pos.inode, pos.offset,
				(printbuf_reset(&buf),
				 bch2_bkey_val_to_text(&buf, c, k), buf.buf))) {
			ret = bch2_btree_bit_mod(trans, BTREE_ID_subvolume_children, pos, true);
			if (ret)
				goto err;
		}
	}

	struct bch_inode_unpacked inode;
	ret = bch2_inode_find_by_inum_nowarn_trans(trans,
				    (subvol_inum) { k.k->p.offset, le64_to_cpu(subvol.v->inode) },
				    &inode);
	if (!ret) {
		if (fsck_err_on(inode.bi_subvol != subvol.k->p.offset,
				trans, subvol_root_wrong_bi_subvol,
				"subvol root %llu:%u has wrong bi_subvol field: got %u, should be %llu",
				inode.bi_inum, inode.bi_snapshot,
				inode.bi_subvol, subvol.k->p.offset)) {
			inode.bi_subvol = subvol.k->p.offset;
<<<<<<< HEAD
			ret = __bch2_fsck_write_inode(trans, &inode, le32_to_cpu(subvol.v->snapshot));
=======
			inode.bi_snapshot = le32_to_cpu(subvol.v->snapshot);
			ret = __bch2_fsck_write_inode(trans, &inode);
>>>>>>> 9372b6c4
			if (ret)
				goto err;
		}
	} else if (bch2_err_matches(ret, ENOENT)) {
		if (fsck_err(trans, subvol_to_missing_root,
			     "subvolume %llu points to missing subvolume root %llu:%u",
			     k.k->p.offset, le64_to_cpu(subvol.v->inode),
			     le32_to_cpu(subvol.v->snapshot))) {
			ret = bch2_subvolume_delete(trans, iter->pos.offset);
			bch_err_msg(c, ret, "deleting subvolume %llu", iter->pos.offset);
			ret = ret ?: -BCH_ERR_transaction_restart_nested;
			goto err;
		}
	} else {
		goto err;
	}

	if (!BCH_SUBVOLUME_SNAP(subvol.v)) {
		u32 snapshot_root = bch2_snapshot_root(c, le32_to_cpu(subvol.v->snapshot));
		u32 snapshot_tree;
		struct bch_snapshot_tree st;

		rcu_read_lock();
		snapshot_tree = snapshot_t(c, snapshot_root)->tree;
		rcu_read_unlock();

		ret = bch2_snapshot_tree_lookup(trans, snapshot_tree, &st);

		bch2_fs_inconsistent_on(bch2_err_matches(ret, ENOENT), c,
				"%s: snapshot tree %u not found", __func__, snapshot_tree);

		if (ret)
			goto err;

		if (fsck_err_on(le32_to_cpu(st.master_subvol) != subvol.k->p.offset,
				trans, subvol_not_master_and_not_snapshot,
				"subvolume %llu is not set as snapshot but is not master subvolume",
				k.k->p.offset)) {
			struct bkey_i_subvolume *s =
				bch2_bkey_make_mut_typed(trans, iter, &subvol.s_c, 0, subvolume);
			ret = PTR_ERR_OR_ZERO(s);
			if (ret)
				goto err;

			SET_BCH_SUBVOLUME_SNAP(&s->v, true);
		}
	}
err:
fsck_err:
	bch2_trans_iter_exit(trans, &subvol_children_iter);
	printbuf_exit(&buf);
	return ret;
}

int bch2_check_subvols(struct bch_fs *c)
{
	int ret = bch2_trans_run(c,
		for_each_btree_key_commit(trans, iter,
				BTREE_ID_subvolumes, POS_MIN, BTREE_ITER_prefetch, k,
				NULL, NULL, BCH_TRANS_COMMIT_no_enospc,
			check_subvol(trans, &iter, k)));
	bch_err_fn(c, ret);
	return ret;
}

static int check_subvol_child(struct btree_trans *trans,
			      struct btree_iter *child_iter,
			      struct bkey_s_c child_k)
{
	struct bch_subvolume s;
	int ret = bch2_bkey_get_val_typed(trans, BTREE_ID_subvolumes, POS(0, child_k.k->p.offset),
					  0, subvolume, &s);
	if (ret && !bch2_err_matches(ret, ENOENT))
		return ret;

	if (fsck_err_on(ret ||
			le32_to_cpu(s.fs_path_parent) != child_k.k->p.inode,
			trans, subvol_children_bad,
			"incorrect entry in subvolume_children btree %llu:%llu",
			child_k.k->p.inode, child_k.k->p.offset)) {
		ret = bch2_btree_delete_at(trans, child_iter, 0);
		if (ret)
			goto err;
	}
err:
fsck_err:
	return ret;
}

int bch2_check_subvol_children(struct bch_fs *c)
{
	int ret = bch2_trans_run(c,
		for_each_btree_key_commit(trans, iter,
				BTREE_ID_subvolume_children, POS_MIN, BTREE_ITER_prefetch, k,
				NULL, NULL, BCH_TRANS_COMMIT_no_enospc,
			check_subvol_child(trans, &iter, k)));
	bch_err_fn(c, ret);
	return 0;
}

/* Subvolumes: */

int bch2_subvolume_validate(struct bch_fs *c, struct bkey_s_c k,
			   enum bch_validate_flags flags)
{
	struct bkey_s_c_subvolume subvol = bkey_s_c_to_subvolume(k);
	int ret = 0;

	bkey_fsck_err_on(bkey_lt(k.k->p, SUBVOL_POS_MIN) ||
			 bkey_gt(k.k->p, SUBVOL_POS_MAX),
			 c, subvol_pos_bad,
			 "invalid pos");

	bkey_fsck_err_on(!subvol.v->snapshot,
			 c, subvol_snapshot_bad,
			 "invalid snapshot");

	bkey_fsck_err_on(!subvol.v->inode,
			 c, subvol_inode_bad,
			 "invalid inode");
fsck_err:
	return ret;
}

void bch2_subvolume_to_text(struct printbuf *out, struct bch_fs *c,
			    struct bkey_s_c k)
{
	struct bkey_s_c_subvolume s = bkey_s_c_to_subvolume(k);

	prt_printf(out, "root %llu snapshot id %u",
		   le64_to_cpu(s.v->inode),
		   le32_to_cpu(s.v->snapshot));

	if (bkey_val_bytes(s.k) > offsetof(struct bch_subvolume, creation_parent)) {
		prt_printf(out, " creation_parent %u", le32_to_cpu(s.v->creation_parent));
		prt_printf(out, " fs_parent %u", le32_to_cpu(s.v->fs_path_parent));
	}
}

static int subvolume_children_mod(struct btree_trans *trans, struct bpos pos, bool set)
{
	return !bpos_eq(pos, POS_MIN)
		? bch2_btree_bit_mod(trans, BTREE_ID_subvolume_children, pos, set)
		: 0;
}

int bch2_subvolume_trigger(struct btree_trans *trans,
			   enum btree_id btree_id, unsigned level,
			   struct bkey_s_c old, struct bkey_s new,
			   enum btree_iter_update_trigger_flags flags)
{
	if (flags & BTREE_TRIGGER_transactional) {
		struct bpos children_pos_old = subvolume_children_pos(old);
		struct bpos children_pos_new = subvolume_children_pos(new.s_c);

		if (!bpos_eq(children_pos_old, children_pos_new)) {
			int ret = subvolume_children_mod(trans, children_pos_old, false) ?:
				  subvolume_children_mod(trans, children_pos_new, true);
			if (ret)
				return ret;
		}
	}

	return 0;
}

int bch2_subvol_has_children(struct btree_trans *trans, u32 subvol)
{
	struct btree_iter iter;

	bch2_trans_iter_init(trans, &iter, BTREE_ID_subvolume_children, POS(subvol, 0), 0);
	struct bkey_s_c k = bch2_btree_iter_peek(&iter);
	bch2_trans_iter_exit(trans, &iter);

	return bkey_err(k) ?: k.k && k.k->p.inode == subvol
		? -BCH_ERR_ENOTEMPTY_subvol_not_empty
		: 0;
}

static __always_inline int
bch2_subvolume_get_inlined(struct btree_trans *trans, unsigned subvol,
			   bool inconsistent_if_not_found,
			   int iter_flags,
			   struct bch_subvolume *s)
{
	int ret = bch2_bkey_get_val_typed(trans, BTREE_ID_subvolumes, POS(0, subvol),
					  iter_flags, subvolume, s);
	bch2_fs_inconsistent_on(bch2_err_matches(ret, ENOENT) &&
				inconsistent_if_not_found,
				trans->c, "missing subvolume %u", subvol);
	return ret;
}

int bch2_subvolume_get(struct btree_trans *trans, unsigned subvol,
		       bool inconsistent_if_not_found,
		       int iter_flags,
		       struct bch_subvolume *s)
{
	return bch2_subvolume_get_inlined(trans, subvol, inconsistent_if_not_found, iter_flags, s);
}

int bch2_subvol_is_ro_trans(struct btree_trans *trans, u32 subvol)
{
	struct bch_subvolume s;
	int ret = bch2_subvolume_get_inlined(trans, subvol, true, 0, &s);
	if (ret)
		return ret;

	if (BCH_SUBVOLUME_RO(&s))
		return -EROFS;
	return 0;
}

int bch2_subvol_is_ro(struct bch_fs *c, u32 subvol)
{
	return bch2_trans_do(c, NULL, NULL, 0,
		bch2_subvol_is_ro_trans(trans, subvol));
}

int bch2_snapshot_get_subvol(struct btree_trans *trans, u32 snapshot,
			     struct bch_subvolume *subvol)
{
	struct bch_snapshot snap;

	return  bch2_snapshot_lookup(trans, snapshot, &snap) ?:
		bch2_subvolume_get(trans, le32_to_cpu(snap.subvol), true, 0, subvol);
}

int __bch2_subvolume_get_snapshot(struct btree_trans *trans, u32 subvolid,
				  u32 *snapid, bool warn)
{
	struct btree_iter iter;
	struct bkey_s_c_subvolume subvol;
	int ret;

	subvol = bch2_bkey_get_iter_typed(trans, &iter,
					  BTREE_ID_subvolumes, POS(0, subvolid),
					  BTREE_ITER_cached|BTREE_ITER_with_updates,
					  subvolume);
	ret = bkey_err(subvol);

	bch2_fs_inconsistent_on(warn && bch2_err_matches(ret, ENOENT), trans->c,
				"missing subvolume %u", subvolid);

	if (likely(!ret))
		*snapid = le32_to_cpu(subvol.v->snapshot);
	bch2_trans_iter_exit(trans, &iter);
	return ret;
}

int bch2_subvolume_get_snapshot(struct btree_trans *trans, u32 subvolid,
				u32 *snapid)
{
	return __bch2_subvolume_get_snapshot(trans, subvolid, snapid, true);
}

static int bch2_subvolume_reparent(struct btree_trans *trans,
				   struct btree_iter *iter,
				   struct bkey_s_c k,
				   u32 old_parent, u32 new_parent)
{
	struct bkey_i_subvolume *s;
	int ret;

	if (k.k->type != KEY_TYPE_subvolume)
		return 0;

	if (bkey_val_bytes(k.k) > offsetof(struct bch_subvolume, creation_parent) &&
	    le32_to_cpu(bkey_s_c_to_subvolume(k).v->creation_parent) != old_parent)
		return 0;

	s = bch2_bkey_make_mut_typed(trans, iter, &k, 0, subvolume);
	ret = PTR_ERR_OR_ZERO(s);
	if (ret)
		return ret;

	s->v.creation_parent = cpu_to_le32(new_parent);
	return 0;
}

/*
 * Separate from the snapshot tree in the snapshots btree, we record the tree
 * structure of how snapshot subvolumes were created - the parent subvolume of
 * each snapshot subvolume.
 *
 * When a subvolume is deleted, we scan for child subvolumes and reparant them,
 * to avoid dangling references:
 */
static int bch2_subvolumes_reparent(struct btree_trans *trans, u32 subvolid_to_delete)
{
	struct bch_subvolume s;

	return lockrestart_do(trans,
			bch2_subvolume_get(trans, subvolid_to_delete, true,
				   BTREE_ITER_cached, &s)) ?:
		for_each_btree_key_commit(trans, iter,
				BTREE_ID_subvolumes, POS_MIN, BTREE_ITER_prefetch, k,
				NULL, NULL, BCH_TRANS_COMMIT_no_enospc,
			bch2_subvolume_reparent(trans, &iter, k,
					subvolid_to_delete, le32_to_cpu(s.creation_parent)));
}

/*
 * Delete subvolume, mark snapshot ID as deleted, queue up snapshot
 * deletion/cleanup:
 */
static int __bch2_subvolume_delete(struct btree_trans *trans, u32 subvolid)
{
	struct btree_iter iter;
	struct bkey_s_c_subvolume subvol;
	u32 snapid;
	int ret = 0;

	subvol = bch2_bkey_get_iter_typed(trans, &iter,
				BTREE_ID_subvolumes, POS(0, subvolid),
				BTREE_ITER_cached|BTREE_ITER_intent,
				subvolume);
	ret = bkey_err(subvol);
	bch2_fs_inconsistent_on(bch2_err_matches(ret, ENOENT), trans->c,
				"missing subvolume %u", subvolid);
	if (ret)
		return ret;

	snapid = le32_to_cpu(subvol.v->snapshot);

	ret =   bch2_btree_delete_at(trans, &iter, 0) ?:
		bch2_snapshot_node_set_deleted(trans, snapid);
	bch2_trans_iter_exit(trans, &iter);
	return ret;
}

static int bch2_subvolume_delete(struct btree_trans *trans, u32 subvolid)
{
	return bch2_subvolumes_reparent(trans, subvolid) ?:
		commit_do(trans, NULL, NULL, BCH_TRANS_COMMIT_no_enospc,
			  __bch2_subvolume_delete(trans, subvolid));
}

static void bch2_subvolume_wait_for_pagecache_and_delete(struct work_struct *work)
{
	struct bch_fs *c = container_of(work, struct bch_fs,
				snapshot_wait_for_pagecache_and_delete_work);
	snapshot_id_list s;
	u32 *id;
	int ret = 0;

	while (!ret) {
		mutex_lock(&c->snapshots_unlinked_lock);
		s = c->snapshots_unlinked;
		darray_init(&c->snapshots_unlinked);
		mutex_unlock(&c->snapshots_unlinked_lock);

		if (!s.nr)
			break;

		bch2_evict_subvolume_inodes(c, &s);

		for (id = s.data; id < s.data + s.nr; id++) {
			ret = bch2_trans_run(c, bch2_subvolume_delete(trans, *id));
			bch_err_msg(c, ret, "deleting subvolume %u", *id);
			if (ret)
				break;
		}

		darray_exit(&s);
	}

	bch2_write_ref_put(c, BCH_WRITE_REF_snapshot_delete_pagecache);
}

struct subvolume_unlink_hook {
	struct btree_trans_commit_hook	h;
	u32				subvol;
};

static int bch2_subvolume_wait_for_pagecache_and_delete_hook(struct btree_trans *trans,
						      struct btree_trans_commit_hook *_h)
{
	struct subvolume_unlink_hook *h = container_of(_h, struct subvolume_unlink_hook, h);
	struct bch_fs *c = trans->c;
	int ret = 0;

	mutex_lock(&c->snapshots_unlinked_lock);
	if (!snapshot_list_has_id(&c->snapshots_unlinked, h->subvol))
		ret = snapshot_list_add(c, &c->snapshots_unlinked, h->subvol);
	mutex_unlock(&c->snapshots_unlinked_lock);

	if (ret)
		return ret;

	if (!bch2_write_ref_tryget(c, BCH_WRITE_REF_snapshot_delete_pagecache))
		return -EROFS;

	if (!queue_work(c->write_ref_wq, &c->snapshot_wait_for_pagecache_and_delete_work))
		bch2_write_ref_put(c, BCH_WRITE_REF_snapshot_delete_pagecache);
	return 0;
}

int bch2_subvolume_unlink(struct btree_trans *trans, u32 subvolid)
{
	struct btree_iter iter;
	struct bkey_i_subvolume *n;
	struct subvolume_unlink_hook *h;
	int ret = 0;

	h = bch2_trans_kmalloc(trans, sizeof(*h));
	ret = PTR_ERR_OR_ZERO(h);
	if (ret)
		return ret;

	h->h.fn		= bch2_subvolume_wait_for_pagecache_and_delete_hook;
	h->subvol	= subvolid;
	bch2_trans_commit_hook(trans, &h->h);

	n = bch2_bkey_get_mut_typed(trans, &iter,
			BTREE_ID_subvolumes, POS(0, subvolid),
			BTREE_ITER_cached, subvolume);
	ret = PTR_ERR_OR_ZERO(n);
	if (unlikely(ret)) {
		bch2_fs_inconsistent_on(bch2_err_matches(ret, ENOENT), trans->c,
					"missing subvolume %u", subvolid);
		return ret;
	}

	SET_BCH_SUBVOLUME_UNLINKED(&n->v, true);
	bch2_trans_iter_exit(trans, &iter);
	return ret;
}

int bch2_subvolume_create(struct btree_trans *trans, u64 inode,
			  u32 parent_subvolid,
			  u32 src_subvolid,
			  u32 *new_subvolid,
			  u32 *new_snapshotid,
			  bool ro)
{
	struct bch_fs *c = trans->c;
	struct btree_iter dst_iter, src_iter = (struct btree_iter) { NULL };
	struct bkey_i_subvolume *new_subvol = NULL;
	struct bkey_i_subvolume *src_subvol = NULL;
	u32 parent = 0, new_nodes[2], snapshot_subvols[2];
	int ret = 0;

	ret = bch2_bkey_get_empty_slot(trans, &dst_iter,
				BTREE_ID_subvolumes, POS(0, U32_MAX));
	if (ret == -BCH_ERR_ENOSPC_btree_slot)
		ret = -BCH_ERR_ENOSPC_subvolume_create;
	if (ret)
		return ret;

	snapshot_subvols[0] = dst_iter.pos.offset;
	snapshot_subvols[1] = src_subvolid;

	if (src_subvolid) {
		/* Creating a snapshot: */

		src_subvol = bch2_bkey_get_mut_typed(trans, &src_iter,
				BTREE_ID_subvolumes, POS(0, src_subvolid),
				BTREE_ITER_cached, subvolume);
		ret = PTR_ERR_OR_ZERO(src_subvol);
		if (unlikely(ret)) {
			bch2_fs_inconsistent_on(bch2_err_matches(ret, ENOENT), c,
						"subvolume %u not found", src_subvolid);
			goto err;
		}

		parent = le32_to_cpu(src_subvol->v.snapshot);
	}

	ret = bch2_snapshot_node_create(trans, parent, new_nodes,
					snapshot_subvols,
					src_subvolid ? 2 : 1);
	if (ret)
		goto err;

	if (src_subvolid) {
		src_subvol->v.snapshot = cpu_to_le32(new_nodes[1]);
		ret = bch2_trans_update(trans, &src_iter, &src_subvol->k_i, 0);
		if (ret)
			goto err;
	}

	new_subvol = bch2_bkey_alloc(trans, &dst_iter, 0, subvolume);
	ret = PTR_ERR_OR_ZERO(new_subvol);
	if (ret)
		goto err;

	new_subvol->v.flags		= 0;
	new_subvol->v.snapshot		= cpu_to_le32(new_nodes[0]);
	new_subvol->v.inode		= cpu_to_le64(inode);
	new_subvol->v.creation_parent	= cpu_to_le32(src_subvolid);
	new_subvol->v.fs_path_parent	= cpu_to_le32(parent_subvolid);
	new_subvol->v.otime.lo		= cpu_to_le64(bch2_current_time(c));
	new_subvol->v.otime.hi		= 0;

	SET_BCH_SUBVOLUME_RO(&new_subvol->v, ro);
	SET_BCH_SUBVOLUME_SNAP(&new_subvol->v, src_subvolid != 0);

	*new_subvolid	= new_subvol->k.p.offset;
	*new_snapshotid	= new_nodes[0];
err:
	bch2_trans_iter_exit(trans, &src_iter);
	bch2_trans_iter_exit(trans, &dst_iter);
	return ret;
}

int bch2_initialize_subvolumes(struct bch_fs *c)
{
	struct bkey_i_snapshot_tree	root_tree;
	struct bkey_i_snapshot		root_snapshot;
	struct bkey_i_subvolume		root_volume;
	int ret;

	bkey_snapshot_tree_init(&root_tree.k_i);
	root_tree.k.p.offset		= 1;
	root_tree.v.master_subvol	= cpu_to_le32(1);
	root_tree.v.root_snapshot	= cpu_to_le32(U32_MAX);

	bkey_snapshot_init(&root_snapshot.k_i);
	root_snapshot.k.p.offset = U32_MAX;
	root_snapshot.v.flags	= 0;
	root_snapshot.v.parent	= 0;
	root_snapshot.v.subvol	= cpu_to_le32(BCACHEFS_ROOT_SUBVOL);
	root_snapshot.v.tree	= cpu_to_le32(1);
	SET_BCH_SNAPSHOT_SUBVOL(&root_snapshot.v, true);

	bkey_subvolume_init(&root_volume.k_i);
	root_volume.k.p.offset = BCACHEFS_ROOT_SUBVOL;
	root_volume.v.flags	= 0;
	root_volume.v.snapshot	= cpu_to_le32(U32_MAX);
	root_volume.v.inode	= cpu_to_le64(BCACHEFS_ROOT_INO);

	ret =   bch2_btree_insert(c, BTREE_ID_snapshot_trees,	&root_tree.k_i, NULL, 0, 0) ?:
		bch2_btree_insert(c, BTREE_ID_snapshots,	&root_snapshot.k_i, NULL, 0, 0) ?:
		bch2_btree_insert(c, BTREE_ID_subvolumes,	&root_volume.k_i, NULL, 0, 0);
	bch_err_fn(c, ret);
	return ret;
}

static int __bch2_fs_upgrade_for_subvolumes(struct btree_trans *trans)
{
	struct btree_iter iter;
	struct bkey_s_c k;
	struct bch_inode_unpacked inode;
	int ret;

	k = bch2_bkey_get_iter(trans, &iter, BTREE_ID_inodes,
			       SPOS(0, BCACHEFS_ROOT_INO, U32_MAX), 0);
	ret = bkey_err(k);
	if (ret)
		return ret;

	if (!bkey_is_inode(k.k)) {
		bch_err(trans->c, "root inode not found");
		ret = -BCH_ERR_ENOENT_inode;
		goto err;
	}

	ret = bch2_inode_unpack(k, &inode);
	BUG_ON(ret);

	inode.bi_subvol = BCACHEFS_ROOT_SUBVOL;

	ret = bch2_inode_write(trans, &iter, &inode);
err:
	bch2_trans_iter_exit(trans, &iter);
	return ret;
}

/* set bi_subvol on root inode */
int bch2_fs_upgrade_for_subvolumes(struct bch_fs *c)
{
	int ret = bch2_trans_do(c, NULL, NULL, BCH_TRANS_COMMIT_lazy_rw,
				__bch2_fs_upgrade_for_subvolumes(trans));
	bch_err_fn(c, ret);
	return ret;
}

int bch2_fs_subvolumes_init(struct bch_fs *c)
{
	INIT_WORK(&c->snapshot_delete_work, bch2_delete_dead_snapshots_work);
	INIT_WORK(&c->snapshot_wait_for_pagecache_and_delete_work,
		  bch2_subvolume_wait_for_pagecache_and_delete);
	mutex_init(&c->snapshots_unlinked_lock);
	return 0;
}<|MERGE_RESOLUTION|>--- conflicted
+++ resolved
@@ -102,12 +102,8 @@
 				inode.bi_inum, inode.bi_snapshot,
 				inode.bi_subvol, subvol.k->p.offset)) {
 			inode.bi_subvol = subvol.k->p.offset;
-<<<<<<< HEAD
-			ret = __bch2_fsck_write_inode(trans, &inode, le32_to_cpu(subvol.v->snapshot));
-=======
 			inode.bi_snapshot = le32_to_cpu(subvol.v->snapshot);
 			ret = __bch2_fsck_write_inode(trans, &inode);
->>>>>>> 9372b6c4
 			if (ret)
 				goto err;
 		}
