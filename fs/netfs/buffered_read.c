--- conflicted
+++ resolved
@@ -67,12 +67,8 @@
  * Decant the list of folios to read into a rolling buffer.
  */
 static size_t netfs_load_buffer_from_ra(struct netfs_io_request *rreq,
-<<<<<<< HEAD
-					struct folio_queue *folioq)
-=======
 					struct folio_queue *folioq,
 					struct folio_batch *put_batch)
->>>>>>> f7ead9e0
 {
 	unsigned int order, nr;
 	size_t size = 0;
@@ -87,12 +83,9 @@
 		order = folio_order(folio);
 		folioq->orders[i] = order;
 		size += PAGE_SIZE << order;
-<<<<<<< HEAD
-=======
 
 		if (!folio_batch_add(put_batch, folio))
 			folio_batch_release(put_batch);
->>>>>>> f7ead9e0
 	}
 
 	for (int i = nr; i < folioq_nr_slots(folioq); i++)
@@ -131,12 +124,9 @@
 		 * that we will need to release later - but we don't want to do
 		 * that until after we've started the I/O.
 		 */
-<<<<<<< HEAD
-=======
 		struct folio_batch put_batch;
 
 		folio_batch_init(&put_batch);
->>>>>>> f7ead9e0
 		while (rreq->submitted < subreq->start + rsize) {
 			struct folio_queue *tail = rreq->buffer_tail, *new;
 			size_t added;
@@ -149,18 +139,11 @@
 			new->prev = tail;
 			tail->next = new;
 			rreq->buffer_tail = new;
-<<<<<<< HEAD
-			added = netfs_load_buffer_from_ra(rreq, new);
-			rreq->iter.count += added;
-			rreq->submitted += added;
-		}
-=======
 			added = netfs_load_buffer_from_ra(rreq, new, &put_batch);
 			rreq->iter.count += added;
 			rreq->submitted += added;
 		}
 		folio_batch_release(&put_batch);
->>>>>>> f7ead9e0
 	}
 
 	subreq->len = rsize;
@@ -354,7 +337,6 @@
 static int netfs_wait_for_read(struct netfs_io_request *rreq)
 {
 	int ret;
-<<<<<<< HEAD
 
 	trace_netfs_rreq(rreq, netfs_rreq_trace_wait_ip);
 	wait_on_bit(&rreq->flags, NETFS_RREQ_IN_PROGRESS, TASK_UNINTERRUPTIBLE);
@@ -374,6 +356,7 @@
 static int netfs_prime_buffer(struct netfs_io_request *rreq)
 {
 	struct folio_queue *folioq;
+	struct folio_batch put_batch;
 	size_t added;
 
 	folioq = kmalloc(sizeof(*folioq), GFP_KERNEL);
@@ -386,77 +369,12 @@
 	rreq->submitted = rreq->start;
 	iov_iter_folio_queue(&rreq->iter, ITER_DEST, folioq, 0, 0, 0);
 
-	added = netfs_load_buffer_from_ra(rreq, folioq);
-	rreq->iter.count += added;
-	rreq->submitted += added;
-	return 0;
-}
-
-/*
- * Drop the ref on each folio that we inherited from the VM readahead code.  We
- * still have the folio locks to pin the page until we complete the I/O.
- *
- * Note that we can't just release the batch in each queue struct as we use the
- * occupancy count in other places.
- */
-static void netfs_put_ra_refs(struct folio_queue *folioq)
-{
-	struct folio_batch fbatch;
-
-	folio_batch_init(&fbatch);
-	while (folioq) {
-		for (unsigned int slot = 0; slot < folioq_count(folioq); slot++) {
-			struct folio *folio = folioq_folio(folioq, slot);
-			if (!folio)
-				continue;
-			trace_netfs_folio(folio, netfs_folio_trace_read_put);
-			if (!folio_batch_add(&fbatch, folio))
-				folio_batch_release(&fbatch);
-		}
-		folioq = folioq->next;
-	}
-
-	folio_batch_release(&fbatch);
-=======
-
-	trace_netfs_rreq(rreq, netfs_rreq_trace_wait_ip);
-	wait_on_bit(&rreq->flags, NETFS_RREQ_IN_PROGRESS, TASK_UNINTERRUPTIBLE);
-	ret = rreq->error;
-	if (ret == 0 && rreq->submitted < rreq->len) {
-		trace_netfs_failure(rreq, NULL, ret, netfs_fail_short_read);
-		ret = -EIO;
-	}
-
-	return ret;
-}
-
-/*
- * Set up the initial folioq of buffer folios in the rolling buffer and set the
- * iterator to refer to it.
- */
-static int netfs_prime_buffer(struct netfs_io_request *rreq)
-{
-	struct folio_queue *folioq;
-	struct folio_batch put_batch;
-	size_t added;
-
-	folioq = kmalloc(sizeof(*folioq), GFP_KERNEL);
-	if (!folioq)
-		return -ENOMEM;
-	netfs_stat(&netfs_n_folioq);
-	folioq_init(folioq);
-	rreq->buffer = folioq;
-	rreq->buffer_tail = folioq;
-	rreq->submitted = rreq->start;
-	iov_iter_folio_queue(&rreq->iter, ITER_DEST, folioq, 0, 0, 0);
-
 	folio_batch_init(&put_batch);
 	added = netfs_load_buffer_from_ra(rreq, folioq, &put_batch);
 	folio_batch_release(&put_batch);
 	rreq->iter.count += added;
 	rreq->submitted += added;
 	return 0;
->>>>>>> f7ead9e0
 }
 
 /**
@@ -501,12 +419,6 @@
 	if (netfs_prime_buffer(rreq) < 0)
 		goto cleanup_free;
 	netfs_read_to_pagecache(rreq);
-<<<<<<< HEAD
-
-	/* Release the folio refs whilst we're waiting for the I/O. */
-	netfs_put_ra_refs(rreq->buffer);
-=======
->>>>>>> f7ead9e0
 
 	netfs_put_request(rreq, true, netfs_rreq_trace_put_return);
 	return;
