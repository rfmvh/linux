--- conflicted
+++ resolved
@@ -9,217 +9,6 @@
 #include <linux/task_io_accounting_ops.h>
 #include "internal.h"
 
-<<<<<<< HEAD
-/*
- * [DEPRECATED] Unlock the folios in a read operation for when the filesystem
- * is using PG_private_2 and direct writing to the cache from here rather than
- * marking the page for writeback.
- *
- * Note that we don't touch folio->private in this code.
- */
-static void netfs_rreq_unlock_folios_pgpriv2(struct netfs_io_request *rreq,
-					     size_t *account)
-{
-	struct netfs_io_subrequest *subreq;
-	struct folio *folio;
-	pgoff_t start_page = rreq->start / PAGE_SIZE;
-	pgoff_t last_page = ((rreq->start + rreq->len) / PAGE_SIZE) - 1;
-	bool subreq_failed = false;
-
-	XA_STATE(xas, &rreq->mapping->i_pages, start_page);
-
-	/* Walk through the pagecache and the I/O request lists simultaneously.
-	 * We may have a mixture of cached and uncached sections and we only
-	 * really want to write out the uncached sections.  This is slightly
-	 * complicated by the possibility that we might have huge pages with a
-	 * mixture inside.
-	 */
-	subreq = list_first_entry(&rreq->subrequests,
-				  struct netfs_io_subrequest, rreq_link);
-	subreq_failed = (subreq->error < 0);
-
-	trace_netfs_rreq(rreq, netfs_rreq_trace_unlock_pgpriv2);
-
-	rcu_read_lock();
-	xas_for_each(&xas, folio, last_page) {
-		loff_t pg_end;
-		bool pg_failed = false;
-		bool folio_started = false;
-
-		if (xas_retry(&xas, folio))
-			continue;
-
-		pg_end = folio_pos(folio) + folio_size(folio) - 1;
-
-		for (;;) {
-			loff_t sreq_end;
-
-			if (!subreq) {
-				pg_failed = true;
-				break;
-			}
-
-			if (!folio_started &&
-			    test_bit(NETFS_SREQ_COPY_TO_CACHE, &subreq->flags) &&
-			    fscache_operation_valid(&rreq->cache_resources)) {
-				trace_netfs_folio(folio, netfs_folio_trace_copy_to_cache);
-				folio_start_private_2(folio);
-				folio_started = true;
-			}
-
-			pg_failed |= subreq_failed;
-			sreq_end = subreq->start + subreq->len - 1;
-			if (pg_end < sreq_end)
-				break;
-
-			*account += subreq->transferred;
-			if (!list_is_last(&subreq->rreq_link, &rreq->subrequests)) {
-				subreq = list_next_entry(subreq, rreq_link);
-				subreq_failed = (subreq->error < 0);
-			} else {
-				subreq = NULL;
-				subreq_failed = false;
-			}
-
-			if (pg_end == sreq_end)
-				break;
-		}
-
-		if (!pg_failed) {
-			flush_dcache_folio(folio);
-			folio_mark_uptodate(folio);
-		}
-
-		if (!test_bit(NETFS_RREQ_DONT_UNLOCK_FOLIOS, &rreq->flags)) {
-			if (folio->index == rreq->no_unlock_folio &&
-			    test_bit(NETFS_RREQ_NO_UNLOCK_FOLIO, &rreq->flags))
-				_debug("no unlock");
-			else
-				folio_unlock(folio);
-		}
-	}
-	rcu_read_unlock();
-}
-
-/*
- * Unlock the folios in a read operation.  We need to set PG_writeback on any
- * folios we're going to write back before we unlock them.
- *
- * Note that if the deprecated NETFS_RREQ_USE_PGPRIV2 is set then we use
- * PG_private_2 and do a direct write to the cache from here instead.
- */
-void netfs_rreq_unlock_folios(struct netfs_io_request *rreq)
-{
-	struct netfs_io_subrequest *subreq;
-	struct netfs_folio *finfo;
-	struct folio *folio;
-	pgoff_t start_page = rreq->start / PAGE_SIZE;
-	pgoff_t last_page = ((rreq->start + rreq->len) / PAGE_SIZE) - 1;
-	size_t account = 0;
-	bool subreq_failed = false;
-
-	XA_STATE(xas, &rreq->mapping->i_pages, start_page);
-
-	if (test_bit(NETFS_RREQ_FAILED, &rreq->flags)) {
-		__clear_bit(NETFS_RREQ_COPY_TO_CACHE, &rreq->flags);
-		list_for_each_entry(subreq, &rreq->subrequests, rreq_link) {
-			__clear_bit(NETFS_SREQ_COPY_TO_CACHE, &subreq->flags);
-		}
-	}
-
-	/* Handle deprecated PG_private_2 case. */
-	if (test_bit(NETFS_RREQ_USE_PGPRIV2, &rreq->flags)) {
-		netfs_rreq_unlock_folios_pgpriv2(rreq, &account);
-		goto out;
-	}
-
-	/* Walk through the pagecache and the I/O request lists simultaneously.
-	 * We may have a mixture of cached and uncached sections and we only
-	 * really want to write out the uncached sections.  This is slightly
-	 * complicated by the possibility that we might have huge pages with a
-	 * mixture inside.
-	 */
-	subreq = list_first_entry(&rreq->subrequests,
-				  struct netfs_io_subrequest, rreq_link);
-	subreq_failed = (subreq->error < 0);
-
-	trace_netfs_rreq(rreq, netfs_rreq_trace_unlock);
-
-	rcu_read_lock();
-	xas_for_each(&xas, folio, last_page) {
-		loff_t pg_end;
-		bool pg_failed = false;
-		bool wback_to_cache = false;
-
-		if (xas_retry(&xas, folio))
-			continue;
-
-		pg_end = folio_pos(folio) + folio_size(folio) - 1;
-
-		for (;;) {
-			loff_t sreq_end;
-
-			if (!subreq) {
-				pg_failed = true;
-				break;
-			}
-
-			wback_to_cache |= test_bit(NETFS_SREQ_COPY_TO_CACHE, &subreq->flags);
-			pg_failed |= subreq_failed;
-			sreq_end = subreq->start + subreq->len - 1;
-			if (pg_end < sreq_end)
-				break;
-
-			account += subreq->transferred;
-			if (!list_is_last(&subreq->rreq_link, &rreq->subrequests)) {
-				subreq = list_next_entry(subreq, rreq_link);
-				subreq_failed = (subreq->error < 0);
-			} else {
-				subreq = NULL;
-				subreq_failed = false;
-			}
-
-			if (pg_end == sreq_end)
-				break;
-		}
-
-		if (!pg_failed) {
-			flush_dcache_folio(folio);
-			finfo = netfs_folio_info(folio);
-			if (finfo) {
-				trace_netfs_folio(folio, netfs_folio_trace_filled_gaps);
-				if (finfo->netfs_group)
-					folio_change_private(folio, finfo->netfs_group);
-				else
-					folio_detach_private(folio);
-				kfree(finfo);
-			}
-			folio_mark_uptodate(folio);
-			if (wback_to_cache && !WARN_ON_ONCE(folio_get_private(folio) != NULL)) {
-				trace_netfs_folio(folio, netfs_folio_trace_copy_to_cache);
-				folio_attach_private(folio, NETFS_FOLIO_COPY_TO_CACHE);
-				filemap_dirty_folio(folio->mapping, folio);
-			}
-		}
-
-		if (!test_bit(NETFS_RREQ_DONT_UNLOCK_FOLIOS, &rreq->flags)) {
-			if (folio->index == rreq->no_unlock_folio &&
-			    test_bit(NETFS_RREQ_NO_UNLOCK_FOLIO, &rreq->flags))
-				_debug("no unlock");
-			else
-				folio_unlock(folio);
-		}
-	}
-	rcu_read_unlock();
-
-out:
-	task_io_account_read(account);
-	if (rreq->netfs_ops->done)
-		rreq->netfs_ops->done(rreq);
-}
-
-=======
->>>>>>> 17b65575
 static void netfs_cache_expand_readahead(struct netfs_io_request *rreq,
 					 unsigned long long *_start,
 					 unsigned long long *_len,
