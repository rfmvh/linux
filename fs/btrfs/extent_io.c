// SPDX-License-Identifier: GPL-2.0

#include <linux/bitops.h>
#include <linux/slab.h>
#include <linux/bio.h>
#include <linux/mm.h>
#include <linux/pagemap.h>
#include <linux/page-flags.h>
#include <linux/sched/mm.h>
#include <linux/spinlock.h>
#include <linux/blkdev.h>
#include <linux/swap.h>
#include <linux/writeback.h>
#include <linux/pagevec.h>
#include <linux/prefetch.h>
#include <linux/fsverity.h>
#include "extent_io.h"
#include "extent-io-tree.h"
#include "extent_map.h"
#include "ctree.h"
#include "btrfs_inode.h"
#include "bio.h"
#include "locking.h"
#include "backref.h"
#include "disk-io.h"
#include "subpage.h"
#include "zoned.h"
#include "block-group.h"
#include "compression.h"
#include "fs.h"
#include "accessors.h"
#include "file-item.h"
#include "file.h"
#include "dev-replace.h"
#include "super.h"
#include "transaction.h"

static struct kmem_cache *extent_buffer_cache;

#ifdef CONFIG_BTRFS_DEBUG
static inline void btrfs_leak_debug_add_eb(struct extent_buffer *eb)
{
	struct btrfs_fs_info *fs_info = eb->fs_info;
	unsigned long flags;

	spin_lock_irqsave(&fs_info->eb_leak_lock, flags);
	list_add(&eb->leak_list, &fs_info->allocated_ebs);
	spin_unlock_irqrestore(&fs_info->eb_leak_lock, flags);
}

static inline void btrfs_leak_debug_del_eb(struct extent_buffer *eb)
{
	struct btrfs_fs_info *fs_info = eb->fs_info;
	unsigned long flags;

	spin_lock_irqsave(&fs_info->eb_leak_lock, flags);
	list_del(&eb->leak_list);
	spin_unlock_irqrestore(&fs_info->eb_leak_lock, flags);
}

void btrfs_extent_buffer_leak_debug_check(struct btrfs_fs_info *fs_info)
{
	struct extent_buffer *eb;
	unsigned long flags;

	/*
	 * If we didn't get into open_ctree our allocated_ebs will not be
	 * initialized, so just skip this.
	 */
	if (!fs_info->allocated_ebs.next)
		return;

	WARN_ON(!list_empty(&fs_info->allocated_ebs));
	spin_lock_irqsave(&fs_info->eb_leak_lock, flags);
	while (!list_empty(&fs_info->allocated_ebs)) {
		eb = list_first_entry(&fs_info->allocated_ebs,
				      struct extent_buffer, leak_list);
		pr_err(
	"BTRFS: buffer leak start %llu len %u refs %d bflags %lu owner %llu\n",
		       eb->start, eb->len, atomic_read(&eb->refs), eb->bflags,
		       btrfs_header_owner(eb));
		list_del(&eb->leak_list);
		WARN_ON_ONCE(1);
		kmem_cache_free(extent_buffer_cache, eb);
	}
	spin_unlock_irqrestore(&fs_info->eb_leak_lock, flags);
}
#else
#define btrfs_leak_debug_add_eb(eb)			do {} while (0)
#define btrfs_leak_debug_del_eb(eb)			do {} while (0)
#endif

/*
 * Structure to record info about the bio being assembled, and other info like
 * how many bytes are there before stripe/ordered extent boundary.
 */
struct btrfs_bio_ctrl {
	struct btrfs_bio *bbio;
	enum btrfs_compression_type compress_type;
	u32 len_to_oe_boundary;
	blk_opf_t opf;
	btrfs_bio_end_io_t end_io_func;
	struct writeback_control *wbc;
};

static void submit_one_bio(struct btrfs_bio_ctrl *bio_ctrl)
{
	struct btrfs_bio *bbio = bio_ctrl->bbio;

	if (!bbio)
		return;

	/* Caller should ensure the bio has at least some range added */
	ASSERT(bbio->bio.bi_iter.bi_size);

	if (btrfs_op(&bbio->bio) == BTRFS_MAP_READ &&
	    bio_ctrl->compress_type != BTRFS_COMPRESS_NONE)
		btrfs_submit_compressed_read(bbio);
	else
		btrfs_submit_bio(bbio, 0);

	/* The bbio is owned by the end_io handler now */
	bio_ctrl->bbio = NULL;
}

/*
 * Submit or fail the current bio in the bio_ctrl structure.
 */
static void submit_write_bio(struct btrfs_bio_ctrl *bio_ctrl, int ret)
{
	struct btrfs_bio *bbio = bio_ctrl->bbio;

	if (!bbio)
		return;

	if (ret) {
		ASSERT(ret < 0);
		btrfs_bio_end_io(bbio, errno_to_blk_status(ret));
		/* The bio is owned by the end_io handler now */
		bio_ctrl->bbio = NULL;
	} else {
		submit_one_bio(bio_ctrl);
	}
}

int __init extent_buffer_init_cachep(void)
{
	extent_buffer_cache = kmem_cache_create("btrfs_extent_buffer",
						sizeof(struct extent_buffer), 0, 0,
						NULL);
	if (!extent_buffer_cache)
		return -ENOMEM;

	return 0;
}

void __cold extent_buffer_free_cachep(void)
{
	/*
	 * Make sure all delayed rcu free are flushed before we
	 * destroy caches.
	 */
	rcu_barrier();
	kmem_cache_destroy(extent_buffer_cache);
}

void extent_range_clear_dirty_for_io(struct inode *inode, u64 start, u64 end)
{
	unsigned long index = start >> PAGE_SHIFT;
	unsigned long end_index = end >> PAGE_SHIFT;
	struct page *page;

	while (index <= end_index) {
		page = find_get_page(inode->i_mapping, index);
		BUG_ON(!page); /* Pages should be in the extent_io_tree */
		clear_page_dirty_for_io(page);
		put_page(page);
		index++;
	}
}

static void process_one_page(struct btrfs_fs_info *fs_info,
			     struct page *page, struct page *locked_page,
			     unsigned long page_ops, u64 start, u64 end)
{
	struct folio *folio = page_folio(page);
	u32 len;

	ASSERT(end + 1 - start != 0 && end + 1 - start < U32_MAX);
	len = end + 1 - start;

	if (page_ops & PAGE_SET_ORDERED)
		btrfs_folio_clamp_set_ordered(fs_info, folio, start, len);
	if (page_ops & PAGE_START_WRITEBACK) {
		btrfs_folio_clamp_clear_dirty(fs_info, folio, start, len);
		btrfs_folio_clamp_set_writeback(fs_info, folio, start, len);
	}
	if (page_ops & PAGE_END_WRITEBACK)
		btrfs_folio_clamp_clear_writeback(fs_info, folio, start, len);

	if (page != locked_page && (page_ops & PAGE_UNLOCK))
		btrfs_folio_end_writer_lock(fs_info, folio, start, len);
}

static void __process_pages_contig(struct address_space *mapping,
				   struct page *locked_page, u64 start, u64 end,
				   unsigned long page_ops)
{
	struct btrfs_fs_info *fs_info = inode_to_fs_info(mapping->host);
	pgoff_t start_index = start >> PAGE_SHIFT;
	pgoff_t end_index = end >> PAGE_SHIFT;
	pgoff_t index = start_index;
	struct folio_batch fbatch;
	int i;

	folio_batch_init(&fbatch);
	while (index <= end_index) {
		int found_folios;

		found_folios = filemap_get_folios_contig(mapping, &index,
				end_index, &fbatch);
		for (i = 0; i < found_folios; i++) {
			struct folio *folio = fbatch.folios[i];

			process_one_page(fs_info, &folio->page, locked_page,
					 page_ops, start, end);
		}
		folio_batch_release(&fbatch);
		cond_resched();
	}
}

static noinline void __unlock_for_delalloc(struct inode *inode,
					   struct page *locked_page,
					   u64 start, u64 end)
{
	unsigned long index = start >> PAGE_SHIFT;
	unsigned long end_index = end >> PAGE_SHIFT;

	ASSERT(locked_page);
	if (index == locked_page->index && end_index == index)
		return;

	__process_pages_contig(inode->i_mapping, locked_page, start, end,
			       PAGE_UNLOCK);
}

static noinline int lock_delalloc_pages(struct inode *inode,
					struct page *locked_page,
					u64 start,
					u64 end)
{
	struct btrfs_fs_info *fs_info = inode_to_fs_info(inode);
	struct address_space *mapping = inode->i_mapping;
	pgoff_t start_index = start >> PAGE_SHIFT;
	pgoff_t end_index = end >> PAGE_SHIFT;
	pgoff_t index = start_index;
	u64 processed_end = start;
	struct folio_batch fbatch;

	if (index == locked_page->index && index == end_index)
		return 0;

	folio_batch_init(&fbatch);
	while (index <= end_index) {
		unsigned int found_folios, i;

		found_folios = filemap_get_folios_contig(mapping, &index,
				end_index, &fbatch);
		if (found_folios == 0)
			goto out;

		for (i = 0; i < found_folios; i++) {
			struct folio *folio = fbatch.folios[i];
			struct page *page = folio_page(folio, 0);
			u32 len = end + 1 - start;

			if (page == locked_page)
				continue;

			if (btrfs_folio_start_writer_lock(fs_info, folio, start,
							  len))
				goto out;

			if (!PageDirty(page) || page->mapping != mapping) {
				btrfs_folio_end_writer_lock(fs_info, folio, start,
							    len);
				goto out;
			}

			processed_end = page_offset(page) + PAGE_SIZE - 1;
		}
		folio_batch_release(&fbatch);
		cond_resched();
	}

	return 0;
out:
	folio_batch_release(&fbatch);
	if (processed_end > start)
		__unlock_for_delalloc(inode, locked_page, start, processed_end);
	return -EAGAIN;
}

/*
 * Find and lock a contiguous range of bytes in the file marked as delalloc, no
 * more than @max_bytes.
 *
 * @start:	The original start bytenr to search.
 *		Will store the extent range start bytenr.
 * @end:	The original end bytenr of the search range
 *		Will store the extent range end bytenr.
 *
 * Return true if we find a delalloc range which starts inside the original
 * range, and @start/@end will store the delalloc range start/end.
 *
 * Return false if we can't find any delalloc range which starts inside the
 * original range, and @start/@end will be the non-delalloc range start/end.
 */
EXPORT_FOR_TESTS
noinline_for_stack bool find_lock_delalloc_range(struct inode *inode,
				    struct page *locked_page, u64 *start,
				    u64 *end)
{
	struct btrfs_fs_info *fs_info = inode_to_fs_info(inode);
	struct extent_io_tree *tree = &BTRFS_I(inode)->io_tree;
	const u64 orig_start = *start;
	const u64 orig_end = *end;
	/* The sanity tests may not set a valid fs_info. */
	u64 max_bytes = fs_info ? fs_info->max_extent_size : BTRFS_MAX_EXTENT_SIZE;
	u64 delalloc_start;
	u64 delalloc_end;
	bool found;
	struct extent_state *cached_state = NULL;
	int ret;
	int loops = 0;

	/* Caller should pass a valid @end to indicate the search range end */
	ASSERT(orig_end > orig_start);

	/* The range should at least cover part of the page */
	ASSERT(!(orig_start >= page_offset(locked_page) + PAGE_SIZE ||
		 orig_end <= page_offset(locked_page)));
again:
	/* step one, find a bunch of delalloc bytes starting at start */
	delalloc_start = *start;
	delalloc_end = 0;
	found = btrfs_find_delalloc_range(tree, &delalloc_start, &delalloc_end,
					  max_bytes, &cached_state);
	if (!found || delalloc_end <= *start || delalloc_start > orig_end) {
		*start = delalloc_start;

		/* @delalloc_end can be -1, never go beyond @orig_end */
		*end = min(delalloc_end, orig_end);
		free_extent_state(cached_state);
		return false;
	}

	/*
	 * start comes from the offset of locked_page.  We have to lock
	 * pages in order, so we can't process delalloc bytes before
	 * locked_page
	 */
	if (delalloc_start < *start)
		delalloc_start = *start;

	/*
	 * make sure to limit the number of pages we try to lock down
	 */
	if (delalloc_end + 1 - delalloc_start > max_bytes)
		delalloc_end = delalloc_start + max_bytes - 1;

	/* step two, lock all the pages after the page that has start */
	ret = lock_delalloc_pages(inode, locked_page,
				  delalloc_start, delalloc_end);
	ASSERT(!ret || ret == -EAGAIN);
	if (ret == -EAGAIN) {
		/* some of the pages are gone, lets avoid looping by
		 * shortening the size of the delalloc range we're searching
		 */
		free_extent_state(cached_state);
		cached_state = NULL;
		if (!loops) {
			max_bytes = PAGE_SIZE;
			loops = 1;
			goto again;
		} else {
			found = false;
			goto out_failed;
		}
	}

	/* step three, lock the state bits for the whole range */
	lock_extent(tree, delalloc_start, delalloc_end, &cached_state);

	/* then test to make sure it is all still delalloc */
	ret = test_range_bit(tree, delalloc_start, delalloc_end,
			     EXTENT_DELALLOC, cached_state);
	if (!ret) {
		unlock_extent(tree, delalloc_start, delalloc_end,
			      &cached_state);
		__unlock_for_delalloc(inode, locked_page,
			      delalloc_start, delalloc_end);
		cond_resched();
		goto again;
	}
	free_extent_state(cached_state);
	*start = delalloc_start;
	*end = delalloc_end;
out_failed:
	return found;
}

void extent_clear_unlock_delalloc(struct btrfs_inode *inode, u64 start, u64 end,
				  struct page *locked_page,
				  u32 clear_bits, unsigned long page_ops)
{
	clear_extent_bit(&inode->io_tree, start, end, clear_bits, NULL);

	__process_pages_contig(inode->vfs_inode.i_mapping, locked_page,
			       start, end, page_ops);
}

static bool btrfs_verify_page(struct page *page, u64 start)
{
	if (!fsverity_active(page->mapping->host) ||
	    PageUptodate(page) ||
	    start >= i_size_read(page->mapping->host))
		return true;
	return fsverity_verify_page(page);
}

static void end_page_read(struct page *page, bool uptodate, u64 start, u32 len)
{
	struct btrfs_fs_info *fs_info = page_to_fs_info(page);
	struct folio *folio = page_folio(page);

	ASSERT(page_offset(page) <= start &&
	       start + len <= page_offset(page) + PAGE_SIZE);

	if (uptodate && btrfs_verify_page(page, start))
		btrfs_folio_set_uptodate(fs_info, folio, start, len);
	else
		btrfs_folio_clear_uptodate(fs_info, folio, start, len);

	if (!btrfs_is_subpage(fs_info, page->mapping))
		unlock_page(page);
	else
		btrfs_subpage_end_reader(fs_info, folio, start, len);
}

/*
 * After a write IO is done, we need to:
 *
 * - clear the uptodate bits on error
 * - clear the writeback bits in the extent tree for the range
 * - filio_end_writeback()  if there is no more pending io for the folio
 *
 * Scheduling is not allowed, so the extent state tree is expected
 * to have one and only one object corresponding to this IO.
 */
static void end_bbio_data_write(struct btrfs_bio *bbio)
{
	struct btrfs_fs_info *fs_info = bbio->fs_info;
	struct bio *bio = &bbio->bio;
	int error = blk_status_to_errno(bio->bi_status);
	struct folio_iter fi;
	const u32 sectorsize = fs_info->sectorsize;

	ASSERT(!bio_flagged(bio, BIO_CLONED));
	bio_for_each_folio_all(fi, bio) {
		struct folio *folio = fi.folio;
		u64 start = folio_pos(folio) + fi.offset;
		u32 len = fi.length;

		/* Only order 0 (single page) folios are allowed for data. */
		ASSERT(folio_order(folio) == 0);

		/* Our read/write should always be sector aligned. */
		if (!IS_ALIGNED(fi.offset, sectorsize))
			btrfs_err(fs_info,
		"partial page write in btrfs with offset %zu and length %zu",
				  fi.offset, fi.length);
		else if (!IS_ALIGNED(fi.length, sectorsize))
			btrfs_info(fs_info,
		"incomplete page write with offset %zu and length %zu",
				   fi.offset, fi.length);

		btrfs_finish_ordered_extent(bbio->ordered,
				folio_page(folio, 0), start, len, !error);
		if (error)
			mapping_set_error(folio->mapping, error);
		btrfs_folio_clear_writeback(fs_info, folio, start, len);
	}

	bio_put(bio);
}

/*
 * Record previously processed extent range
 *
 * For endio_readpage_release_extent() to handle a full extent range, reducing
 * the extent io operations.
 */
struct processed_extent {
	struct btrfs_inode *inode;
	/* Start of the range in @inode */
	u64 start;
	/* End of the range in @inode */
	u64 end;
	bool uptodate;
};

/*
 * Try to release processed extent range
 *
 * May not release the extent range right now if the current range is
 * contiguous to processed extent.
 *
 * Will release processed extent when any of @inode, @uptodate, the range is
 * no longer contiguous to the processed range.
 *
 * Passing @inode == NULL will force processed extent to be released.
 */
static void endio_readpage_release_extent(struct processed_extent *processed,
			      struct btrfs_inode *inode, u64 start, u64 end,
			      bool uptodate)
{
	struct extent_state *cached = NULL;
	struct extent_io_tree *tree;

	/* The first extent, initialize @processed */
	if (!processed->inode)
		goto update;

	/*
	 * Contiguous to processed extent, just uptodate the end.
	 *
	 * Several things to notice:
	 *
	 * - bio can be merged as long as on-disk bytenr is contiguous
	 *   This means we can have page belonging to other inodes, thus need to
	 *   check if the inode still matches.
	 * - bvec can contain range beyond current page for multi-page bvec
	 *   Thus we need to do processed->end + 1 >= start check
	 */
	if (processed->inode == inode && processed->uptodate == uptodate &&
	    processed->end + 1 >= start && end >= processed->end) {
		processed->end = end;
		return;
	}

	tree = &processed->inode->io_tree;
	/*
	 * Now we don't have range contiguous to the processed range, release
	 * the processed range now.
	 */
	unlock_extent(tree, processed->start, processed->end, &cached);

update:
	/* Update processed to current range */
	processed->inode = inode;
	processed->start = start;
	processed->end = end;
	processed->uptodate = uptodate;
}

static void begin_page_read(struct btrfs_fs_info *fs_info, struct page *page)
{
	struct folio *folio = page_folio(page);

	ASSERT(folio_test_locked(folio));
	if (!btrfs_is_subpage(fs_info, folio->mapping))
		return;

	ASSERT(folio_test_private(folio));
	btrfs_subpage_start_reader(fs_info, folio, page_offset(page), PAGE_SIZE);
}

/*
 * After a data read IO is done, we need to:
 *
 * - clear the uptodate bits on error
 * - set the uptodate bits if things worked
 * - set the folio up to date if all extents in the tree are uptodate
 * - clear the lock bit in the extent tree
 * - unlock the folio if there are no other extents locked for it
 *
 * Scheduling is not allowed, so the extent state tree is expected
 * to have one and only one object corresponding to this IO.
 */
static void end_bbio_data_read(struct btrfs_bio *bbio)
{
	struct btrfs_fs_info *fs_info = bbio->fs_info;
	struct bio *bio = &bbio->bio;
	struct processed_extent processed = { 0 };
	struct folio_iter fi;
	const u32 sectorsize = fs_info->sectorsize;

	ASSERT(!bio_flagged(bio, BIO_CLONED));
	bio_for_each_folio_all(fi, &bbio->bio) {
		bool uptodate = !bio->bi_status;
		struct folio *folio = fi.folio;
		struct inode *inode = folio->mapping->host;
		u64 start;
		u64 end;
		u32 len;

		/* For now only order 0 folios are supported for data. */
		ASSERT(folio_order(folio) == 0);
		btrfs_debug(fs_info,
			"%s: bi_sector=%llu, err=%d, mirror=%u",
			__func__, bio->bi_iter.bi_sector, bio->bi_status,
			bbio->mirror_num);

		/*
		 * We always issue full-sector reads, but if some block in a
		 * folio fails to read, blk_update_request() will advance
		 * bv_offset and adjust bv_len to compensate.  Print a warning
		 * for unaligned offsets, and an error if they don't add up to
		 * a full sector.
		 */
		if (!IS_ALIGNED(fi.offset, sectorsize))
			btrfs_err(fs_info,
		"partial page read in btrfs with offset %zu and length %zu",
				  fi.offset, fi.length);
		else if (!IS_ALIGNED(fi.offset + fi.length, sectorsize))
			btrfs_info(fs_info,
		"incomplete page read with offset %zu and length %zu",
				   fi.offset, fi.length);

		start = folio_pos(folio) + fi.offset;
		end = start + fi.length - 1;
		len = fi.length;

		if (likely(uptodate)) {
			loff_t i_size = i_size_read(inode);
			pgoff_t end_index = i_size >> folio_shift(folio);

			/*
			 * Zero out the remaining part if this range straddles
			 * i_size.
			 *
			 * Here we should only zero the range inside the folio,
			 * not touch anything else.
			 *
			 * NOTE: i_size is exclusive while end is inclusive.
			 */
			if (folio_index(folio) == end_index && i_size <= end) {
				u32 zero_start = max(offset_in_folio(folio, i_size),
						     offset_in_folio(folio, start));
				u32 zero_len = offset_in_folio(folio, end) + 1 -
					       zero_start;

				folio_zero_range(folio, zero_start, zero_len);
			}
		}

		/* Update page status and unlock. */
		end_page_read(folio_page(folio, 0), uptodate, start, len);
		endio_readpage_release_extent(&processed, BTRFS_I(inode),
					      start, end, uptodate);
	}
	/* Release the last extent */
	endio_readpage_release_extent(&processed, NULL, 0, 0, false);
	bio_put(bio);
}

/*
 * Populate every free slot in a provided array with pages.
 *
 * @nr_pages:   number of pages to allocate
 * @page_array: the array to fill with pages; any existing non-null entries in
 * 		the array will be skipped
 * @extra_gfp:	the extra GFP flags for the allocation.
 *
 * Return: 0        if all pages were able to be allocated;
 *         -ENOMEM  otherwise, the partially allocated pages would be freed and
 *                  the array slots zeroed
 */
int btrfs_alloc_page_array(unsigned int nr_pages, struct page **page_array,
			   gfp_t extra_gfp)
{
	unsigned int allocated;

	for (allocated = 0; allocated < nr_pages;) {
		unsigned int last = allocated;

		allocated = alloc_pages_bulk_array(GFP_NOFS | extra_gfp,
						   nr_pages, page_array);

		if (allocated == nr_pages)
			return 0;

		/*
		 * During this iteration, no page could be allocated, even
		 * though alloc_pages_bulk_array() falls back to alloc_page()
		 * if  it could not bulk-allocate. So we must be out of memory.
		 */
		if (allocated == last) {
			for (int i = 0; i < allocated; i++) {
				__free_page(page_array[i]);
				page_array[i] = NULL;
			}
			return -ENOMEM;
		}

		memalloc_retry_wait(GFP_NOFS);
	}
	return 0;
}

/*
 * Populate needed folios for the extent buffer.
 *
 * For now, the folios populated are always in order 0 (aka, single page).
 */
static int alloc_eb_folio_array(struct extent_buffer *eb, gfp_t extra_gfp)
{
	struct page *page_array[INLINE_EXTENT_BUFFER_PAGES] = { 0 };
	int num_pages = num_extent_pages(eb);
	int ret;

	ret = btrfs_alloc_page_array(num_pages, page_array, extra_gfp);
	if (ret < 0)
		return ret;

	for (int i = 0; i < num_pages; i++)
		eb->folios[i] = page_folio(page_array[i]);
	eb->folio_size = PAGE_SIZE;
	eb->folio_shift = PAGE_SHIFT;
	return 0;
}

static bool btrfs_bio_is_contig(struct btrfs_bio_ctrl *bio_ctrl,
				struct page *page, u64 disk_bytenr,
				unsigned int pg_offset)
{
	struct bio *bio = &bio_ctrl->bbio->bio;
	struct bio_vec *bvec = bio_last_bvec_all(bio);
	const sector_t sector = disk_bytenr >> SECTOR_SHIFT;

	if (bio_ctrl->compress_type != BTRFS_COMPRESS_NONE) {
		/*
		 * For compression, all IO should have its logical bytenr set
		 * to the starting bytenr of the compressed extent.
		 */
		return bio->bi_iter.bi_sector == sector;
	}

	/*
	 * The contig check requires the following conditions to be met:
	 *
	 * 1) The pages are belonging to the same inode
	 *    This is implied by the call chain.
	 *
	 * 2) The range has adjacent logical bytenr
	 *
	 * 3) The range has adjacent file offset
	 *    This is required for the usage of btrfs_bio->file_offset.
	 */
	return bio_end_sector(bio) == sector &&
		page_offset(bvec->bv_page) + bvec->bv_offset + bvec->bv_len ==
		page_offset(page) + pg_offset;
}

static void alloc_new_bio(struct btrfs_inode *inode,
			  struct btrfs_bio_ctrl *bio_ctrl,
			  u64 disk_bytenr, u64 file_offset)
{
	struct btrfs_fs_info *fs_info = inode->root->fs_info;
	struct btrfs_bio *bbio;

	bbio = btrfs_bio_alloc(BIO_MAX_VECS, bio_ctrl->opf, fs_info,
			       bio_ctrl->end_io_func, NULL);
	bbio->bio.bi_iter.bi_sector = disk_bytenr >> SECTOR_SHIFT;
	bbio->inode = inode;
	bbio->file_offset = file_offset;
	bio_ctrl->bbio = bbio;
	bio_ctrl->len_to_oe_boundary = U32_MAX;

	/* Limit data write bios to the ordered boundary. */
	if (bio_ctrl->wbc) {
		struct btrfs_ordered_extent *ordered;

		ordered = btrfs_lookup_ordered_extent(inode, file_offset);
		if (ordered) {
			bio_ctrl->len_to_oe_boundary = min_t(u32, U32_MAX,
					ordered->file_offset +
					ordered->disk_num_bytes - file_offset);
			bbio->ordered = ordered;
		}

		/*
		 * Pick the last added device to support cgroup writeback.  For
		 * multi-device file systems this means blk-cgroup policies have
		 * to always be set on the last added/replaced device.
		 * This is a bit odd but has been like that for a long time.
		 */
		bio_set_dev(&bbio->bio, fs_info->fs_devices->latest_dev->bdev);
		wbc_init_bio(bio_ctrl->wbc, &bbio->bio);
	}
}

/*
 * @disk_bytenr: logical bytenr where the write will be
 * @page:	page to add to the bio
 * @size:	portion of page that we want to write to
 * @pg_offset:	offset of the new bio or to check whether we are adding
 *              a contiguous page to the previous one
 *
 * The will either add the page into the existing @bio_ctrl->bbio, or allocate a
 * new one in @bio_ctrl->bbio.
 * The mirror number for this IO should already be initizlied in
 * @bio_ctrl->mirror_num.
 */
static void submit_extent_page(struct btrfs_bio_ctrl *bio_ctrl,
			       u64 disk_bytenr, struct page *page,
			       size_t size, unsigned long pg_offset)
{
	struct btrfs_inode *inode = page_to_inode(page);

	ASSERT(pg_offset + size <= PAGE_SIZE);
	ASSERT(bio_ctrl->end_io_func);

	if (bio_ctrl->bbio &&
	    !btrfs_bio_is_contig(bio_ctrl, page, disk_bytenr, pg_offset))
		submit_one_bio(bio_ctrl);

	do {
		u32 len = size;

		/* Allocate new bio if needed */
		if (!bio_ctrl->bbio) {
			alloc_new_bio(inode, bio_ctrl, disk_bytenr,
				      page_offset(page) + pg_offset);
		}

		/* Cap to the current ordered extent boundary if there is one. */
		if (len > bio_ctrl->len_to_oe_boundary) {
			ASSERT(bio_ctrl->compress_type == BTRFS_COMPRESS_NONE);
			ASSERT(is_data_inode(&inode->vfs_inode));
			len = bio_ctrl->len_to_oe_boundary;
		}

		if (bio_add_page(&bio_ctrl->bbio->bio, page, len, pg_offset) != len) {
			/* bio full: move on to a new one */
			submit_one_bio(bio_ctrl);
			continue;
		}

		if (bio_ctrl->wbc)
			wbc_account_cgroup_owner(bio_ctrl->wbc, page, len);

		size -= len;
		pg_offset += len;
		disk_bytenr += len;

		/*
		 * len_to_oe_boundary defaults to U32_MAX, which isn't page or
		 * sector aligned.  alloc_new_bio() then sets it to the end of
		 * our ordered extent for writes into zoned devices.
		 *
		 * When len_to_oe_boundary is tracking an ordered extent, we
		 * trust the ordered extent code to align things properly, and
		 * the check above to cap our write to the ordered extent
		 * boundary is correct.
		 *
		 * When len_to_oe_boundary is U32_MAX, the cap above would
		 * result in a 4095 byte IO for the last page right before
		 * we hit the bio limit of UINT_MAX.  bio_add_page() has all
		 * the checks required to make sure we don't overflow the bio,
		 * and we should just ignore len_to_oe_boundary completely
		 * unless we're using it to track an ordered extent.
		 *
		 * It's pretty hard to make a bio sized U32_MAX, but it can
		 * happen when the page cache is able to feed us contiguous
		 * pages for large extents.
		 */
		if (bio_ctrl->len_to_oe_boundary != U32_MAX)
			bio_ctrl->len_to_oe_boundary -= len;

		/* Ordered extent boundary: move on to a new bio. */
		if (bio_ctrl->len_to_oe_boundary == 0)
			submit_one_bio(bio_ctrl);
	} while (size);
}

static int attach_extent_buffer_folio(struct extent_buffer *eb,
				      struct folio *folio,
				      struct btrfs_subpage *prealloc)
{
	struct btrfs_fs_info *fs_info = eb->fs_info;
	int ret = 0;

	/*
	 * If the page is mapped to btree inode, we should hold the private
	 * lock to prevent race.
	 * For cloned or dummy extent buffers, their pages are not mapped and
	 * will not race with any other ebs.
	 */
	if (folio->mapping)
		lockdep_assert_held(&folio->mapping->i_private_lock);

	if (fs_info->nodesize >= PAGE_SIZE) {
		if (!folio_test_private(folio))
			folio_attach_private(folio, eb);
		else
			WARN_ON(folio_get_private(folio) != eb);
		return 0;
	}

	/* Already mapped, just free prealloc */
	if (folio_test_private(folio)) {
		btrfs_free_subpage(prealloc);
		return 0;
	}

	if (prealloc)
		/* Has preallocated memory for subpage */
		folio_attach_private(folio, prealloc);
	else
		/* Do new allocation to attach subpage */
		ret = btrfs_attach_subpage(fs_info, folio, BTRFS_SUBPAGE_METADATA);
	return ret;
}

int set_page_extent_mapped(struct page *page)
{
	return set_folio_extent_mapped(page_folio(page));
}

int set_folio_extent_mapped(struct folio *folio)
{
	struct btrfs_fs_info *fs_info;

	ASSERT(folio->mapping);

	if (folio_test_private(folio))
		return 0;

	fs_info = folio_to_fs_info(folio);

	if (btrfs_is_subpage(fs_info, folio->mapping))
		return btrfs_attach_subpage(fs_info, folio, BTRFS_SUBPAGE_DATA);

	folio_attach_private(folio, (void *)EXTENT_FOLIO_PRIVATE);
	return 0;
}

void clear_page_extent_mapped(struct page *page)
{
	struct folio *folio = page_folio(page);
	struct btrfs_fs_info *fs_info;

	ASSERT(page->mapping);

	if (!folio_test_private(folio))
		return;

	fs_info = page_to_fs_info(page);
	if (btrfs_is_subpage(fs_info, page->mapping))
		return btrfs_detach_subpage(fs_info, folio);

	folio_detach_private(folio);
}

static struct extent_map *__get_extent_map(struct inode *inode, struct page *page,
		 u64 start, u64 len, struct extent_map **em_cached)
{
	struct extent_map *em;

	ASSERT(em_cached);

	if (*em_cached) {
		em = *em_cached;
		if (extent_map_in_tree(em) && start >= em->start &&
		    start < extent_map_end(em)) {
			refcount_inc(&em->refs);
			return em;
		}

		free_extent_map(em);
		*em_cached = NULL;
	}

	em = btrfs_get_extent(BTRFS_I(inode), page, start, len);
	if (!IS_ERR(em)) {
		BUG_ON(*em_cached);
		refcount_inc(&em->refs);
		*em_cached = em;
	}
	return em;
}
/*
 * basic readpage implementation.  Locked extent state structs are inserted
 * into the tree that are removed when the IO is done (by the end_io
 * handlers)
 * XXX JDM: This needs looking at to ensure proper page locking
 * return 0 on success, otherwise return error
 */
static int btrfs_do_readpage(struct page *page, struct extent_map **em_cached,
		      struct btrfs_bio_ctrl *bio_ctrl, u64 *prev_em_start)
{
	struct inode *inode = page->mapping->host;
	struct btrfs_fs_info *fs_info = inode_to_fs_info(inode);
	u64 start = page_offset(page);
	const u64 end = start + PAGE_SIZE - 1;
	u64 cur = start;
	u64 extent_offset;
	u64 last_byte = i_size_read(inode);
	u64 block_start;
	struct extent_map *em;
	int ret = 0;
	size_t pg_offset = 0;
	size_t iosize;
	size_t blocksize = fs_info->sectorsize;
	struct extent_io_tree *tree = &BTRFS_I(inode)->io_tree;

	ret = set_page_extent_mapped(page);
	if (ret < 0) {
		unlock_extent(tree, start, end, NULL);
		unlock_page(page);
		return ret;
	}

	if (page->index == last_byte >> PAGE_SHIFT) {
		size_t zero_offset = offset_in_page(last_byte);

		if (zero_offset) {
			iosize = PAGE_SIZE - zero_offset;
			memzero_page(page, zero_offset, iosize);
		}
	}
	bio_ctrl->end_io_func = end_bbio_data_read;
	begin_page_read(fs_info, page);
	while (cur <= end) {
		enum btrfs_compression_type compress_type = BTRFS_COMPRESS_NONE;
		bool force_bio_submit = false;
		u64 disk_bytenr;

		ASSERT(IS_ALIGNED(cur, fs_info->sectorsize));
		if (cur >= last_byte) {
			iosize = PAGE_SIZE - pg_offset;
			memzero_page(page, pg_offset, iosize);
			unlock_extent(tree, cur, cur + iosize - 1, NULL);
			end_page_read(page, true, cur, iosize);
			break;
		}
		em = __get_extent_map(inode, page, cur, end - cur + 1, em_cached);
		if (IS_ERR(em)) {
			unlock_extent(tree, cur, end, NULL);
			end_page_read(page, false, cur, end + 1 - cur);
			return PTR_ERR(em);
		}
		extent_offset = cur - em->start;
		BUG_ON(extent_map_end(em) <= cur);
		BUG_ON(end < cur);

		compress_type = extent_map_compression(em);

		iosize = min(extent_map_end(em) - cur, end - cur + 1);
		iosize = ALIGN(iosize, blocksize);
		if (compress_type != BTRFS_COMPRESS_NONE)
			disk_bytenr = em->block_start;
		else
			disk_bytenr = em->block_start + extent_offset;
		block_start = em->block_start;
		if (em->flags & EXTENT_FLAG_PREALLOC)
			block_start = EXTENT_MAP_HOLE;

		/*
		 * If we have a file range that points to a compressed extent
		 * and it's followed by a consecutive file range that points
		 * to the same compressed extent (possibly with a different
		 * offset and/or length, so it either points to the whole extent
		 * or only part of it), we must make sure we do not submit a
		 * single bio to populate the pages for the 2 ranges because
		 * this makes the compressed extent read zero out the pages
		 * belonging to the 2nd range. Imagine the following scenario:
		 *
		 *  File layout
		 *  [0 - 8K]                     [8K - 24K]
		 *    |                               |
		 *    |                               |
		 * points to extent X,         points to extent X,
		 * offset 4K, length of 8K     offset 0, length 16K
		 *
		 * [extent X, compressed length = 4K uncompressed length = 16K]
		 *
		 * If the bio to read the compressed extent covers both ranges,
		 * it will decompress extent X into the pages belonging to the
		 * first range and then it will stop, zeroing out the remaining
		 * pages that belong to the other range that points to extent X.
		 * So here we make sure we submit 2 bios, one for the first
		 * range and another one for the third range. Both will target
		 * the same physical extent from disk, but we can't currently
		 * make the compressed bio endio callback populate the pages
		 * for both ranges because each compressed bio is tightly
		 * coupled with a single extent map, and each range can have
		 * an extent map with a different offset value relative to the
		 * uncompressed data of our extent and different lengths. This
		 * is a corner case so we prioritize correctness over
		 * non-optimal behavior (submitting 2 bios for the same extent).
		 */
		if (compress_type != BTRFS_COMPRESS_NONE &&
		    prev_em_start && *prev_em_start != (u64)-1 &&
		    *prev_em_start != em->start)
			force_bio_submit = true;

		if (prev_em_start)
			*prev_em_start = em->start;

		free_extent_map(em);
		em = NULL;

		/* we've found a hole, just zero and go on */
		if (block_start == EXTENT_MAP_HOLE) {
			memzero_page(page, pg_offset, iosize);

			unlock_extent(tree, cur, cur + iosize - 1, NULL);
			end_page_read(page, true, cur, iosize);
			cur = cur + iosize;
			pg_offset += iosize;
			continue;
		}
		/* the get_extent function already copied into the page */
		if (block_start == EXTENT_MAP_INLINE) {
			unlock_extent(tree, cur, cur + iosize - 1, NULL);
			end_page_read(page, true, cur, iosize);
			cur = cur + iosize;
			pg_offset += iosize;
			continue;
		}

		if (bio_ctrl->compress_type != compress_type) {
			submit_one_bio(bio_ctrl);
			bio_ctrl->compress_type = compress_type;
		}

		if (force_bio_submit)
			submit_one_bio(bio_ctrl);
		submit_extent_page(bio_ctrl, disk_bytenr, page, iosize,
				   pg_offset);
		cur = cur + iosize;
		pg_offset += iosize;
	}

	return 0;
}

int btrfs_read_folio(struct file *file, struct folio *folio)
{
	struct page *page = &folio->page;
	struct btrfs_inode *inode = page_to_inode(page);
	u64 start = page_offset(page);
	u64 end = start + PAGE_SIZE - 1;
	struct btrfs_bio_ctrl bio_ctrl = { .opf = REQ_OP_READ };
	struct extent_map *em_cached = NULL;
	int ret;

	btrfs_lock_and_flush_ordered_range(inode, start, end, NULL);

	ret = btrfs_do_readpage(page, &em_cached, &bio_ctrl, NULL);
	free_extent_map(em_cached);

	/*
	 * If btrfs_do_readpage() failed we will want to submit the assembled
	 * bio to do the cleanup.
	 */
	submit_one_bio(&bio_ctrl);
	return ret;
}

static inline void contiguous_readpages(struct page *pages[], int nr_pages,
					u64 start, u64 end,
					struct extent_map **em_cached,
					struct btrfs_bio_ctrl *bio_ctrl,
					u64 *prev_em_start)
{
	struct btrfs_inode *inode = page_to_inode(pages[0]);
	int index;

	ASSERT(em_cached);

	btrfs_lock_and_flush_ordered_range(inode, start, end, NULL);

	for (index = 0; index < nr_pages; index++) {
		btrfs_do_readpage(pages[index], em_cached, bio_ctrl,
				  prev_em_start);
		put_page(pages[index]);
	}
}

/*
 * helper for __extent_writepage, doing all of the delayed allocation setup.
 *
 * This returns 1 if btrfs_run_delalloc_range function did all the work required
 * to write the page (copy into inline extent).  In this case the IO has
 * been started and the page is already unlocked.
 *
 * This returns 0 if all went well (page still locked)
 * This returns < 0 if there were errors (page still locked)
 */
static noinline_for_stack int writepage_delalloc(struct btrfs_inode *inode,
		struct page *page, struct writeback_control *wbc)
{
	const u64 page_start = page_offset(page);
	const u64 page_end = page_start + PAGE_SIZE - 1;
	u64 delalloc_start = page_start;
	u64 delalloc_end = page_end;
	u64 delalloc_to_write = 0;
	int ret = 0;

	while (delalloc_start < page_end) {
		delalloc_end = page_end;
		if (!find_lock_delalloc_range(&inode->vfs_inode, page,
					      &delalloc_start, &delalloc_end)) {
			delalloc_start = delalloc_end + 1;
			continue;
		}

		ret = btrfs_run_delalloc_range(inode, page, delalloc_start,
					       delalloc_end, wbc);
		if (ret < 0)
			return ret;

		delalloc_start = delalloc_end + 1;
	}

	/*
	 * delalloc_end is already one less than the total length, so
	 * we don't subtract one from PAGE_SIZE
	 */
	delalloc_to_write +=
		DIV_ROUND_UP(delalloc_end + 1 - page_start, PAGE_SIZE);

	/*
	 * If btrfs_run_dealloc_range() already started I/O and unlocked
	 * the pages, we just need to account for them here.
	 */
	if (ret == 1) {
		wbc->nr_to_write -= delalloc_to_write;
		return 1;
	}

	if (wbc->nr_to_write < delalloc_to_write) {
		int thresh = 8192;

		if (delalloc_to_write < thresh * 2)
			thresh = delalloc_to_write;
		wbc->nr_to_write = min_t(u64, delalloc_to_write,
					 thresh);
	}

	return 0;
}

/*
 * Find the first byte we need to write.
 *
 * For subpage, one page can contain several sectors, and
 * __extent_writepage_io() will just grab all extent maps in the page
 * range and try to submit all non-inline/non-compressed extents.
 *
 * This is a big problem for subpage, we shouldn't re-submit already written
 * data at all.
 * This function will lookup subpage dirty bit to find which range we really
 * need to submit.
 *
 * Return the next dirty range in [@start, @end).
 * If no dirty range is found, @start will be page_offset(page) + PAGE_SIZE.
 */
static void find_next_dirty_byte(struct btrfs_fs_info *fs_info,
				 struct page *page, u64 *start, u64 *end)
{
	struct folio *folio = page_folio(page);
	struct btrfs_subpage *subpage = folio_get_private(folio);
	struct btrfs_subpage_info *spi = fs_info->subpage_info;
	u64 orig_start = *start;
	/* Declare as unsigned long so we can use bitmap ops */
	unsigned long flags;
	int range_start_bit;
	int range_end_bit;

	/*
	 * For regular sector size == page size case, since one page only
	 * contains one sector, we return the page offset directly.
	 */
	if (!btrfs_is_subpage(fs_info, page->mapping)) {
		*start = page_offset(page);
		*end = page_offset(page) + PAGE_SIZE;
		return;
	}

	range_start_bit = spi->dirty_offset +
			  (offset_in_page(orig_start) >> fs_info->sectorsize_bits);

	/* We should have the page locked, but just in case */
	spin_lock_irqsave(&subpage->lock, flags);
	bitmap_next_set_region(subpage->bitmaps, &range_start_bit, &range_end_bit,
			       spi->dirty_offset + spi->bitmap_nr_bits);
	spin_unlock_irqrestore(&subpage->lock, flags);

	range_start_bit -= spi->dirty_offset;
	range_end_bit -= spi->dirty_offset;

	*start = page_offset(page) + range_start_bit * fs_info->sectorsize;
	*end = page_offset(page) + range_end_bit * fs_info->sectorsize;
}

/*
 * helper for __extent_writepage.  This calls the writepage start hooks,
 * and does the loop to map the page into extents and bios.
 *
 * We return 1 if the IO is started and the page is unlocked,
 * 0 if all went well (page still locked)
 * < 0 if there were errors (page still locked)
 */
static noinline_for_stack int __extent_writepage_io(struct btrfs_inode *inode,
				 struct page *page,
				 struct btrfs_bio_ctrl *bio_ctrl,
				 loff_t i_size,
				 int *nr_ret)
{
	struct btrfs_fs_info *fs_info = inode->root->fs_info;
	u64 cur = page_offset(page);
	u64 end = cur + PAGE_SIZE - 1;
	u64 extent_offset;
	u64 block_start;
	struct extent_map *em;
	int ret = 0;
	int nr = 0;

	ret = btrfs_writepage_cow_fixup(page);
	if (ret) {
		/* Fixup worker will requeue */
		redirty_page_for_writepage(bio_ctrl->wbc, page);
		unlock_page(page);
		return 1;
	}

	bio_ctrl->end_io_func = end_bbio_data_write;
	while (cur <= end) {
		u32 len = end - cur + 1;
		u64 disk_bytenr;
		u64 em_end;
		u64 dirty_range_start = cur;
		u64 dirty_range_end;
		u32 iosize;

		if (cur >= i_size) {
			btrfs_mark_ordered_io_finished(inode, page, cur, len,
						       true);
			/*
			 * This range is beyond i_size, thus we don't need to
			 * bother writing back.
			 * But we still need to clear the dirty subpage bit, or
			 * the next time the page gets dirtied, we will try to
			 * writeback the sectors with subpage dirty bits,
			 * causing writeback without ordered extent.
			 */
			btrfs_folio_clear_dirty(fs_info, page_folio(page), cur, len);
			break;
		}

		find_next_dirty_byte(fs_info, page, &dirty_range_start,
				     &dirty_range_end);
		if (cur < dirty_range_start) {
			cur = dirty_range_start;
			continue;
		}

		em = btrfs_get_extent(inode, NULL, cur, len);
		if (IS_ERR(em)) {
			ret = PTR_ERR_OR_ZERO(em);
			goto out_error;
		}

		extent_offset = cur - em->start;
		em_end = extent_map_end(em);
		ASSERT(cur <= em_end);
		ASSERT(cur < end);
		ASSERT(IS_ALIGNED(em->start, fs_info->sectorsize));
		ASSERT(IS_ALIGNED(em->len, fs_info->sectorsize));

		block_start = em->block_start;
		disk_bytenr = em->block_start + extent_offset;

		ASSERT(!extent_map_is_compressed(em));
		ASSERT(block_start != EXTENT_MAP_HOLE);
		ASSERT(block_start != EXTENT_MAP_INLINE);

		/*
		 * Note that em_end from extent_map_end() and dirty_range_end from
		 * find_next_dirty_byte() are all exclusive
		 */
		iosize = min(min(em_end, end + 1), dirty_range_end) - cur;
		free_extent_map(em);
		em = NULL;

		btrfs_set_range_writeback(inode, cur, cur + iosize - 1);
		if (!PageWriteback(page)) {
			btrfs_err(inode->root->fs_info,
				   "page %lu not writeback, cur %llu end %llu",
			       page->index, cur, end);
		}

		/*
		 * Although the PageDirty bit is cleared before entering this
		 * function, subpage dirty bit is not cleared.
		 * So clear subpage dirty bit here so next time we won't submit
		 * page for range already written to disk.
		 */
		btrfs_folio_clear_dirty(fs_info, page_folio(page), cur, iosize);

		submit_extent_page(bio_ctrl, disk_bytenr, page, iosize,
				   cur - page_offset(page));
		cur += iosize;
		nr++;
	}

	btrfs_folio_assert_not_dirty(fs_info, page_folio(page));
	*nr_ret = nr;
	return 0;

out_error:
	/*
	 * If we finish without problem, we should not only clear page dirty,
	 * but also empty subpage dirty bits
	 */
	*nr_ret = nr;
	return ret;
}

/*
 * the writepage semantics are similar to regular writepage.  extent
 * records are inserted to lock ranges in the tree, and as dirty areas
 * are found, they are marked writeback.  Then the lock bits are removed
 * and the end_io handler clears the writeback ranges
 *
 * Return 0 if everything goes well.
 * Return <0 for error.
 */
static int __extent_writepage(struct page *page, struct btrfs_bio_ctrl *bio_ctrl)
{
	struct folio *folio = page_folio(page);
	struct inode *inode = page->mapping->host;
	const u64 page_start = page_offset(page);
	int ret;
	int nr = 0;
	size_t pg_offset;
	loff_t i_size = i_size_read(inode);
	unsigned long end_index = i_size >> PAGE_SHIFT;

	trace___extent_writepage(page, inode, bio_ctrl->wbc);

	WARN_ON(!PageLocked(page));

	pg_offset = offset_in_page(i_size);
	if (page->index > end_index ||
	   (page->index == end_index && !pg_offset)) {
		folio_invalidate(folio, 0, folio_size(folio));
		folio_unlock(folio);
		return 0;
	}

	if (page->index == end_index)
		memzero_page(page, pg_offset, PAGE_SIZE - pg_offset);

	ret = set_page_extent_mapped(page);
	if (ret < 0)
		goto done;

	ret = writepage_delalloc(BTRFS_I(inode), page, bio_ctrl->wbc);
	if (ret == 1)
		return 0;
	if (ret)
		goto done;

	ret = __extent_writepage_io(BTRFS_I(inode), page, bio_ctrl, i_size, &nr);
	if (ret == 1)
		return 0;

	bio_ctrl->wbc->nr_to_write--;

done:
	if (nr == 0) {
		/* make sure the mapping tag for page dirty gets cleared */
		set_page_writeback(page);
		end_page_writeback(page);
	}
	if (ret) {
		btrfs_mark_ordered_io_finished(BTRFS_I(inode), page, page_start,
					       PAGE_SIZE, !ret);
		mapping_set_error(page->mapping, ret);
	}
	unlock_page(page);
	ASSERT(ret <= 0);
	return ret;
}

void wait_on_extent_buffer_writeback(struct extent_buffer *eb)
{
	wait_on_bit_io(&eb->bflags, EXTENT_BUFFER_WRITEBACK,
		       TASK_UNINTERRUPTIBLE);
}

/*
 * Lock extent buffer status and pages for writeback.
 *
 * Return %false if the extent buffer doesn't need to be submitted (e.g. the
 * extent buffer is not dirty)
 * Return %true is the extent buffer is submitted to bio.
 */
static noinline_for_stack bool lock_extent_buffer_for_io(struct extent_buffer *eb,
			  struct writeback_control *wbc)
{
	struct btrfs_fs_info *fs_info = eb->fs_info;
	bool ret = false;

	btrfs_tree_lock(eb);
	while (test_bit(EXTENT_BUFFER_WRITEBACK, &eb->bflags)) {
		btrfs_tree_unlock(eb);
		if (wbc->sync_mode != WB_SYNC_ALL)
			return false;
		wait_on_extent_buffer_writeback(eb);
		btrfs_tree_lock(eb);
	}

	/*
	 * We need to do this to prevent races in people who check if the eb is
	 * under IO since we can end up having no IO bits set for a short period
	 * of time.
	 */
	spin_lock(&eb->refs_lock);
	if (test_and_clear_bit(EXTENT_BUFFER_DIRTY, &eb->bflags)) {
		set_bit(EXTENT_BUFFER_WRITEBACK, &eb->bflags);
		spin_unlock(&eb->refs_lock);
		btrfs_set_header_flag(eb, BTRFS_HEADER_FLAG_WRITTEN);
		percpu_counter_add_batch(&fs_info->dirty_metadata_bytes,
					 -eb->len,
					 fs_info->dirty_metadata_batch);
		ret = true;
	} else {
		spin_unlock(&eb->refs_lock);
	}
	btrfs_tree_unlock(eb);
	return ret;
}

static void set_btree_ioerr(struct extent_buffer *eb)
{
	struct btrfs_fs_info *fs_info = eb->fs_info;

	set_bit(EXTENT_BUFFER_WRITE_ERR, &eb->bflags);

	/*
	 * A read may stumble upon this buffer later, make sure that it gets an
	 * error and knows there was an error.
	 */
	clear_bit(EXTENT_BUFFER_UPTODATE, &eb->bflags);

	/*
	 * We need to set the mapping with the io error as well because a write
	 * error will flip the file system readonly, and then syncfs() will
	 * return a 0 because we are readonly if we don't modify the err seq for
	 * the superblock.
	 */
	mapping_set_error(eb->fs_info->btree_inode->i_mapping, -EIO);

	/*
	 * If writeback for a btree extent that doesn't belong to a log tree
	 * failed, increment the counter transaction->eb_write_errors.
	 * We do this because while the transaction is running and before it's
	 * committing (when we call filemap_fdata[write|wait]_range against
	 * the btree inode), we might have
	 * btree_inode->i_mapping->a_ops->writepages() called by the VM - if it
	 * returns an error or an error happens during writeback, when we're
	 * committing the transaction we wouldn't know about it, since the pages
	 * can be no longer dirty nor marked anymore for writeback (if a
	 * subsequent modification to the extent buffer didn't happen before the
	 * transaction commit), which makes filemap_fdata[write|wait]_range not
	 * able to find the pages tagged with SetPageError at transaction
	 * commit time. So if this happens we must abort the transaction,
	 * otherwise we commit a super block with btree roots that point to
	 * btree nodes/leafs whose content on disk is invalid - either garbage
	 * or the content of some node/leaf from a past generation that got
	 * cowed or deleted and is no longer valid.
	 *
	 * Note: setting AS_EIO/AS_ENOSPC in the btree inode's i_mapping would
	 * not be enough - we need to distinguish between log tree extents vs
	 * non-log tree extents, and the next filemap_fdatawait_range() call
	 * will catch and clear such errors in the mapping - and that call might
	 * be from a log sync and not from a transaction commit. Also, checking
	 * for the eb flag EXTENT_BUFFER_WRITE_ERR at transaction commit time is
	 * not done and would not be reliable - the eb might have been released
	 * from memory and reading it back again means that flag would not be
	 * set (since it's a runtime flag, not persisted on disk).
	 *
	 * Using the flags below in the btree inode also makes us achieve the
	 * goal of AS_EIO/AS_ENOSPC when writepages() returns success, started
	 * writeback for all dirty pages and before filemap_fdatawait_range()
	 * is called, the writeback for all dirty pages had already finished
	 * with errors - because we were not using AS_EIO/AS_ENOSPC,
	 * filemap_fdatawait_range() would return success, as it could not know
	 * that writeback errors happened (the pages were no longer tagged for
	 * writeback).
	 */
	switch (eb->log_index) {
	case -1:
		set_bit(BTRFS_FS_BTREE_ERR, &fs_info->flags);
		break;
	case 0:
		set_bit(BTRFS_FS_LOG1_ERR, &fs_info->flags);
		break;
	case 1:
		set_bit(BTRFS_FS_LOG2_ERR, &fs_info->flags);
		break;
	default:
		BUG(); /* unexpected, logic error */
	}
}

/*
 * The endio specific version which won't touch any unsafe spinlock in endio
 * context.
 */
static struct extent_buffer *find_extent_buffer_nolock(
		struct btrfs_fs_info *fs_info, u64 start)
{
	struct extent_buffer *eb;

	rcu_read_lock();
	eb = radix_tree_lookup(&fs_info->buffer_radix,
			       start >> fs_info->sectorsize_bits);
	if (eb && atomic_inc_not_zero(&eb->refs)) {
		rcu_read_unlock();
		return eb;
	}
	rcu_read_unlock();
	return NULL;
}

static void end_bbio_meta_write(struct btrfs_bio *bbio)
{
	struct extent_buffer *eb = bbio->private;
	struct btrfs_fs_info *fs_info = eb->fs_info;
	bool uptodate = !bbio->bio.bi_status;
	struct folio_iter fi;
	u32 bio_offset = 0;

	if (!uptodate)
		set_btree_ioerr(eb);

	bio_for_each_folio_all(fi, &bbio->bio) {
		u64 start = eb->start + bio_offset;
		struct folio *folio = fi.folio;
		u32 len = fi.length;

		btrfs_folio_clear_writeback(fs_info, folio, start, len);
		bio_offset += len;
	}

	clear_bit(EXTENT_BUFFER_WRITEBACK, &eb->bflags);
	smp_mb__after_atomic();
	wake_up_bit(&eb->bflags, EXTENT_BUFFER_WRITEBACK);

	bio_put(&bbio->bio);
}

static void prepare_eb_write(struct extent_buffer *eb)
{
	u32 nritems;
	unsigned long start;
	unsigned long end;

	clear_bit(EXTENT_BUFFER_WRITE_ERR, &eb->bflags);

	/* Set btree blocks beyond nritems with 0 to avoid stale content */
	nritems = btrfs_header_nritems(eb);
	if (btrfs_header_level(eb) > 0) {
		end = btrfs_node_key_ptr_offset(eb, nritems);
		memzero_extent_buffer(eb, end, eb->len - end);
	} else {
		/*
		 * Leaf:
		 * header 0 1 2 .. N ... data_N .. data_2 data_1 data_0
		 */
		start = btrfs_item_nr_offset(eb, nritems);
		end = btrfs_item_nr_offset(eb, 0);
		if (nritems == 0)
			end += BTRFS_LEAF_DATA_SIZE(eb->fs_info);
		else
			end += btrfs_item_offset(eb, nritems - 1);
		memzero_extent_buffer(eb, start, end - start);
	}
}

static noinline_for_stack void write_one_eb(struct extent_buffer *eb,
					    struct writeback_control *wbc)
{
	struct btrfs_fs_info *fs_info = eb->fs_info;
	struct btrfs_bio *bbio;

	prepare_eb_write(eb);

	bbio = btrfs_bio_alloc(INLINE_EXTENT_BUFFER_PAGES,
			       REQ_OP_WRITE | REQ_META | wbc_to_write_flags(wbc),
			       eb->fs_info, end_bbio_meta_write, eb);
	bbio->bio.bi_iter.bi_sector = eb->start >> SECTOR_SHIFT;
	bio_set_dev(&bbio->bio, fs_info->fs_devices->latest_dev->bdev);
	wbc_init_bio(wbc, &bbio->bio);
	bbio->inode = BTRFS_I(eb->fs_info->btree_inode);
	bbio->file_offset = eb->start;
	if (fs_info->nodesize < PAGE_SIZE) {
		struct folio *folio = eb->folios[0];
		bool ret;

		folio_lock(folio);
		btrfs_subpage_set_writeback(fs_info, folio, eb->start, eb->len);
		if (btrfs_subpage_clear_and_test_dirty(fs_info, folio, eb->start,
						       eb->len)) {
			folio_clear_dirty_for_io(folio);
			wbc->nr_to_write--;
		}
		ret = bio_add_folio(&bbio->bio, folio, eb->len,
				    eb->start - folio_pos(folio));
		ASSERT(ret);
		wbc_account_cgroup_owner(wbc, folio_page(folio, 0), eb->len);
		folio_unlock(folio);
	} else {
		int num_folios = num_extent_folios(eb);

		for (int i = 0; i < num_folios; i++) {
			struct folio *folio = eb->folios[i];
			bool ret;

			folio_lock(folio);
			folio_clear_dirty_for_io(folio);
			folio_start_writeback(folio);
			ret = bio_add_folio(&bbio->bio, folio, eb->folio_size, 0);
			ASSERT(ret);
			wbc_account_cgroup_owner(wbc, folio_page(folio, 0),
						 eb->folio_size);
			wbc->nr_to_write -= folio_nr_pages(folio);
			folio_unlock(folio);
		}
	}
	btrfs_submit_bio(bbio, 0);
}

/*
 * Submit one subpage btree page.
 *
 * The main difference to submit_eb_page() is:
 * - Page locking
 *   For subpage, we don't rely on page locking at all.
 *
 * - Flush write bio
 *   We only flush bio if we may be unable to fit current extent buffers into
 *   current bio.
 *
 * Return >=0 for the number of submitted extent buffers.
 * Return <0 for fatal error.
 */
static int submit_eb_subpage(struct page *page, struct writeback_control *wbc)
{
	struct btrfs_fs_info *fs_info = page_to_fs_info(page);
	struct folio *folio = page_folio(page);
	int submitted = 0;
	u64 page_start = page_offset(page);
	int bit_start = 0;
	int sectors_per_node = fs_info->nodesize >> fs_info->sectorsize_bits;

	/* Lock and write each dirty extent buffers in the range */
	while (bit_start < fs_info->subpage_info->bitmap_nr_bits) {
		struct btrfs_subpage *subpage = folio_get_private(folio);
		struct extent_buffer *eb;
		unsigned long flags;
		u64 start;

		/*
		 * Take private lock to ensure the subpage won't be detached
		 * in the meantime.
		 */
		spin_lock(&page->mapping->i_private_lock);
		if (!folio_test_private(folio)) {
			spin_unlock(&page->mapping->i_private_lock);
			break;
		}
		spin_lock_irqsave(&subpage->lock, flags);
		if (!test_bit(bit_start + fs_info->subpage_info->dirty_offset,
			      subpage->bitmaps)) {
			spin_unlock_irqrestore(&subpage->lock, flags);
			spin_unlock(&page->mapping->i_private_lock);
			bit_start++;
			continue;
		}

		start = page_start + bit_start * fs_info->sectorsize;
		bit_start += sectors_per_node;

		/*
		 * Here we just want to grab the eb without touching extra
		 * spin locks, so call find_extent_buffer_nolock().
		 */
		eb = find_extent_buffer_nolock(fs_info, start);
		spin_unlock_irqrestore(&subpage->lock, flags);
		spin_unlock(&page->mapping->i_private_lock);

		/*
		 * The eb has already reached 0 refs thus find_extent_buffer()
		 * doesn't return it. We don't need to write back such eb
		 * anyway.
		 */
		if (!eb)
			continue;

		if (lock_extent_buffer_for_io(eb, wbc)) {
			write_one_eb(eb, wbc);
			submitted++;
		}
		free_extent_buffer(eb);
	}
	return submitted;
}

/*
 * Submit all page(s) of one extent buffer.
 *
 * @page:	the page of one extent buffer
 * @eb_context:	to determine if we need to submit this page, if current page
 *		belongs to this eb, we don't need to submit
 *
 * The caller should pass each page in their bytenr order, and here we use
 * @eb_context to determine if we have submitted pages of one extent buffer.
 *
 * If we have, we just skip until we hit a new page that doesn't belong to
 * current @eb_context.
 *
 * If not, we submit all the page(s) of the extent buffer.
 *
 * Return >0 if we have submitted the extent buffer successfully.
 * Return 0 if we don't need to submit the page, as it's already submitted by
 * previous call.
 * Return <0 for fatal error.
 */
static int submit_eb_page(struct page *page, struct btrfs_eb_write_context *ctx)
{
	struct writeback_control *wbc = ctx->wbc;
	struct address_space *mapping = page->mapping;
	struct folio *folio = page_folio(page);
	struct extent_buffer *eb;
	int ret;

	if (!folio_test_private(folio))
		return 0;

	if (page_to_fs_info(page)->nodesize < PAGE_SIZE)
		return submit_eb_subpage(page, wbc);

	spin_lock(&mapping->i_private_lock);
	if (!folio_test_private(folio)) {
		spin_unlock(&mapping->i_private_lock);
		return 0;
	}

	eb = folio_get_private(folio);

	/*
	 * Shouldn't happen and normally this would be a BUG_ON but no point
	 * crashing the machine for something we can survive anyway.
	 */
	if (WARN_ON(!eb)) {
		spin_unlock(&mapping->i_private_lock);
		return 0;
	}

	if (eb == ctx->eb) {
		spin_unlock(&mapping->i_private_lock);
		return 0;
	}
	ret = atomic_inc_not_zero(&eb->refs);
	spin_unlock(&mapping->i_private_lock);
	if (!ret)
		return 0;

	ctx->eb = eb;

	ret = btrfs_check_meta_write_pointer(eb->fs_info, ctx);
	if (ret) {
		if (ret == -EBUSY)
			ret = 0;
		free_extent_buffer(eb);
		return ret;
	}

	if (!lock_extent_buffer_for_io(eb, wbc)) {
		free_extent_buffer(eb);
		return 0;
	}
	/* Implies write in zoned mode. */
	if (ctx->zoned_bg) {
		/* Mark the last eb in the block group. */
		btrfs_schedule_zone_finish_bg(ctx->zoned_bg, eb);
		ctx->zoned_bg->meta_write_pointer += eb->len;
	}
	write_one_eb(eb, wbc);
	free_extent_buffer(eb);
	return 1;
}

int btree_write_cache_pages(struct address_space *mapping,
				   struct writeback_control *wbc)
{
	struct btrfs_eb_write_context ctx = { .wbc = wbc };
	struct btrfs_fs_info *fs_info = inode_to_fs_info(mapping->host);
	int ret = 0;
	int done = 0;
	int nr_to_write_done = 0;
	struct folio_batch fbatch;
	unsigned int nr_folios;
	pgoff_t index;
	pgoff_t end;		/* Inclusive */
	int scanned = 0;
	xa_mark_t tag;

	folio_batch_init(&fbatch);
	if (wbc->range_cyclic) {
		index = mapping->writeback_index; /* Start from prev offset */
		end = -1;
		/*
		 * Start from the beginning does not need to cycle over the
		 * range, mark it as scanned.
		 */
		scanned = (index == 0);
	} else {
		index = wbc->range_start >> PAGE_SHIFT;
		end = wbc->range_end >> PAGE_SHIFT;
		scanned = 1;
	}
	if (wbc->sync_mode == WB_SYNC_ALL)
		tag = PAGECACHE_TAG_TOWRITE;
	else
		tag = PAGECACHE_TAG_DIRTY;
	btrfs_zoned_meta_io_lock(fs_info);
retry:
	if (wbc->sync_mode == WB_SYNC_ALL)
		tag_pages_for_writeback(mapping, index, end);
	while (!done && !nr_to_write_done && (index <= end) &&
	       (nr_folios = filemap_get_folios_tag(mapping, &index, end,
					    tag, &fbatch))) {
		unsigned i;

		for (i = 0; i < nr_folios; i++) {
			struct folio *folio = fbatch.folios[i];

			ret = submit_eb_page(&folio->page, &ctx);
			if (ret == 0)
				continue;
			if (ret < 0) {
				done = 1;
				break;
			}

			/*
			 * the filesystem may choose to bump up nr_to_write.
			 * We have to make sure to honor the new nr_to_write
			 * at any time
			 */
			nr_to_write_done = wbc->nr_to_write <= 0;
		}
		folio_batch_release(&fbatch);
		cond_resched();
	}
	if (!scanned && !done) {
		/*
		 * We hit the last page and there is more work to be done: wrap
		 * back to the start of the file
		 */
		scanned = 1;
		index = 0;
		goto retry;
	}
	/*
	 * If something went wrong, don't allow any metadata write bio to be
	 * submitted.
	 *
	 * This would prevent use-after-free if we had dirty pages not
	 * cleaned up, which can still happen by fuzzed images.
	 *
	 * - Bad extent tree
	 *   Allowing existing tree block to be allocated for other trees.
	 *
	 * - Log tree operations
	 *   Exiting tree blocks get allocated to log tree, bumps its
	 *   generation, then get cleaned in tree re-balance.
	 *   Such tree block will not be written back, since it's clean,
	 *   thus no WRITTEN flag set.
	 *   And after log writes back, this tree block is not traced by
	 *   any dirty extent_io_tree.
	 *
	 * - Offending tree block gets re-dirtied from its original owner
	 *   Since it has bumped generation, no WRITTEN flag, it can be
	 *   reused without COWing. This tree block will not be traced
	 *   by btrfs_transaction::dirty_pages.
	 *
	 *   Now such dirty tree block will not be cleaned by any dirty
	 *   extent io tree. Thus we don't want to submit such wild eb
	 *   if the fs already has error.
	 *
	 * We can get ret > 0 from submit_extent_page() indicating how many ebs
	 * were submitted. Reset it to 0 to avoid false alerts for the caller.
	 */
	if (ret > 0)
		ret = 0;
	if (!ret && BTRFS_FS_ERROR(fs_info))
		ret = -EROFS;

	if (ctx.zoned_bg)
		btrfs_put_block_group(ctx.zoned_bg);
	btrfs_zoned_meta_io_unlock(fs_info);
	return ret;
}

/*
 * Walk the list of dirty pages of the given address space and write all of them.
 *
 * @mapping:   address space structure to write
 * @wbc:       subtract the number of written pages from *@wbc->nr_to_write
 * @bio_ctrl:  holds context for the write, namely the bio
 *
 * If a page is already under I/O, write_cache_pages() skips it, even
 * if it's dirty.  This is desirable behaviour for memory-cleaning writeback,
 * but it is INCORRECT for data-integrity system calls such as fsync().  fsync()
 * and msync() need to guarantee that all the data which was dirty at the time
 * the call was made get new I/O started against them.  If wbc->sync_mode is
 * WB_SYNC_ALL then we were called for data integrity and we must wait for
 * existing IO to complete.
 */
static int extent_write_cache_pages(struct address_space *mapping,
			     struct btrfs_bio_ctrl *bio_ctrl)
{
	struct writeback_control *wbc = bio_ctrl->wbc;
	struct inode *inode = mapping->host;
	int ret = 0;
	int done = 0;
	int nr_to_write_done = 0;
	struct folio_batch fbatch;
	unsigned int nr_folios;
	pgoff_t index;
	pgoff_t end;		/* Inclusive */
	pgoff_t done_index;
	int range_whole = 0;
	int scanned = 0;
	xa_mark_t tag;

	/*
	 * We have to hold onto the inode so that ordered extents can do their
	 * work when the IO finishes.  The alternative to this is failing to add
	 * an ordered extent if the igrab() fails there and that is a huge pain
	 * to deal with, so instead just hold onto the inode throughout the
	 * writepages operation.  If it fails here we are freeing up the inode
	 * anyway and we'd rather not waste our time writing out stuff that is
	 * going to be truncated anyway.
	 */
	if (!igrab(inode))
		return 0;

	folio_batch_init(&fbatch);
	if (wbc->range_cyclic) {
		index = mapping->writeback_index; /* Start from prev offset */
		end = -1;
		/*
		 * Start from the beginning does not need to cycle over the
		 * range, mark it as scanned.
		 */
		scanned = (index == 0);
	} else {
		index = wbc->range_start >> PAGE_SHIFT;
		end = wbc->range_end >> PAGE_SHIFT;
		if (wbc->range_start == 0 && wbc->range_end == LLONG_MAX)
			range_whole = 1;
		scanned = 1;
	}

	/*
	 * We do the tagged writepage as long as the snapshot flush bit is set
	 * and we are the first one who do the filemap_flush() on this inode.
	 *
	 * The nr_to_write == LONG_MAX is needed to make sure other flushers do
	 * not race in and drop the bit.
	 */
	if (range_whole && wbc->nr_to_write == LONG_MAX &&
	    test_and_clear_bit(BTRFS_INODE_SNAPSHOT_FLUSH,
			       &BTRFS_I(inode)->runtime_flags))
		wbc->tagged_writepages = 1;

	if (wbc->sync_mode == WB_SYNC_ALL || wbc->tagged_writepages)
		tag = PAGECACHE_TAG_TOWRITE;
	else
		tag = PAGECACHE_TAG_DIRTY;
retry:
	if (wbc->sync_mode == WB_SYNC_ALL || wbc->tagged_writepages)
		tag_pages_for_writeback(mapping, index, end);
	done_index = index;
	while (!done && !nr_to_write_done && (index <= end) &&
			(nr_folios = filemap_get_folios_tag(mapping, &index,
							end, tag, &fbatch))) {
		unsigned i;

		for (i = 0; i < nr_folios; i++) {
			struct folio *folio = fbatch.folios[i];

			done_index = folio_next_index(folio);
			/*
			 * At this point we hold neither the i_pages lock nor
			 * the page lock: the page may be truncated or
			 * invalidated (changing page->mapping to NULL),
			 * or even swizzled back from swapper_space to
			 * tmpfs file mapping
			 */
			if (!folio_trylock(folio)) {
				submit_write_bio(bio_ctrl, 0);
				folio_lock(folio);
			}

			if (unlikely(folio->mapping != mapping)) {
				folio_unlock(folio);
				continue;
			}

			if (!folio_test_dirty(folio)) {
				/* Someone wrote it for us. */
				folio_unlock(folio);
				continue;
			}

			if (wbc->sync_mode != WB_SYNC_NONE) {
				if (folio_test_writeback(folio))
					submit_write_bio(bio_ctrl, 0);
				folio_wait_writeback(folio);
			}

			if (folio_test_writeback(folio) ||
			    !folio_clear_dirty_for_io(folio)) {
				folio_unlock(folio);
				continue;
			}

			ret = __extent_writepage(&folio->page, bio_ctrl);
			if (ret < 0) {
				done = 1;
				break;
			}

			/*
			 * The filesystem may choose to bump up nr_to_write.
			 * We have to make sure to honor the new nr_to_write
			 * at any time.
			 */
			nr_to_write_done = (wbc->sync_mode == WB_SYNC_NONE &&
					    wbc->nr_to_write <= 0);
		}
		folio_batch_release(&fbatch);
		cond_resched();
	}
	if (!scanned && !done) {
		/*
		 * We hit the last page and there is more work to be done: wrap
		 * back to the start of the file
		 */
		scanned = 1;
		index = 0;

		/*
		 * If we're looping we could run into a page that is locked by a
		 * writer and that writer could be waiting on writeback for a
		 * page in our current bio, and thus deadlock, so flush the
		 * write bio here.
		 */
		submit_write_bio(bio_ctrl, 0);
		goto retry;
	}

	if (wbc->range_cyclic || (wbc->nr_to_write > 0 && range_whole))
		mapping->writeback_index = done_index;

	btrfs_add_delayed_iput(BTRFS_I(inode));
	return ret;
}

/*
 * Submit the pages in the range to bio for call sites which delalloc range has
 * already been ran (aka, ordered extent inserted) and all pages are still
 * locked.
 */
void extent_write_locked_range(struct inode *inode, struct page *locked_page,
			       u64 start, u64 end, struct writeback_control *wbc,
			       bool pages_dirty)
{
	bool found_error = false;
	int ret = 0;
	struct address_space *mapping = inode->i_mapping;
	struct btrfs_fs_info *fs_info = inode_to_fs_info(inode);
	const u32 sectorsize = fs_info->sectorsize;
	loff_t i_size = i_size_read(inode);
	u64 cur = start;
	struct btrfs_bio_ctrl bio_ctrl = {
		.wbc = wbc,
		.opf = REQ_OP_WRITE | wbc_to_write_flags(wbc),
	};

	if (wbc->no_cgroup_owner)
		bio_ctrl.opf |= REQ_BTRFS_CGROUP_PUNT;

	ASSERT(IS_ALIGNED(start, sectorsize) && IS_ALIGNED(end + 1, sectorsize));

	while (cur <= end) {
		u64 cur_end = min(round_down(cur, PAGE_SIZE) + PAGE_SIZE - 1, end);
		u32 cur_len = cur_end + 1 - cur;
		struct page *page;
		int nr = 0;

		page = find_get_page(mapping, cur >> PAGE_SHIFT);
		ASSERT(PageLocked(page));
		if (pages_dirty && page != locked_page) {
			ASSERT(PageDirty(page));
			clear_page_dirty_for_io(page);
		}

		ret = __extent_writepage_io(BTRFS_I(inode), page, &bio_ctrl,
					    i_size, &nr);
		if (ret == 1)
			goto next_page;

		/* Make sure the mapping tag for page dirty gets cleared. */
		if (nr == 0) {
			set_page_writeback(page);
			end_page_writeback(page);
		}
		if (ret) {
			btrfs_mark_ordered_io_finished(BTRFS_I(inode), page,
						       cur, cur_len, !ret);
			mapping_set_error(page->mapping, ret);
		}
		btrfs_folio_unlock_writer(fs_info, page_folio(page), cur, cur_len);
		if (ret < 0)
			found_error = true;
next_page:
		put_page(page);
		cur = cur_end + 1;
	}

	submit_write_bio(&bio_ctrl, found_error ? ret : 0);
}

int extent_writepages(struct address_space *mapping,
		      struct writeback_control *wbc)
{
	struct inode *inode = mapping->host;
	int ret = 0;
	struct btrfs_bio_ctrl bio_ctrl = {
		.wbc = wbc,
		.opf = REQ_OP_WRITE | wbc_to_write_flags(wbc),
	};

	/*
	 * Allow only a single thread to do the reloc work in zoned mode to
	 * protect the write pointer updates.
	 */
	btrfs_zoned_data_reloc_lock(BTRFS_I(inode));
	ret = extent_write_cache_pages(mapping, &bio_ctrl);
	submit_write_bio(&bio_ctrl, ret);
	btrfs_zoned_data_reloc_unlock(BTRFS_I(inode));
	return ret;
}

void extent_readahead(struct readahead_control *rac)
{
	struct btrfs_bio_ctrl bio_ctrl = { .opf = REQ_OP_READ | REQ_RAHEAD };
	struct page *pagepool[16];
	struct extent_map *em_cached = NULL;
	u64 prev_em_start = (u64)-1;
	int nr;

	while ((nr = readahead_page_batch(rac, pagepool))) {
		u64 contig_start = readahead_pos(rac);
		u64 contig_end = contig_start + readahead_batch_length(rac) - 1;

		contiguous_readpages(pagepool, nr, contig_start, contig_end,
				&em_cached, &bio_ctrl, &prev_em_start);
	}

	if (em_cached)
		free_extent_map(em_cached);
	submit_one_bio(&bio_ctrl);
}

/*
 * basic invalidate_folio code, this waits on any locked or writeback
 * ranges corresponding to the folio, and then deletes any extent state
 * records from the tree
 */
int extent_invalidate_folio(struct extent_io_tree *tree,
			  struct folio *folio, size_t offset)
{
	struct extent_state *cached_state = NULL;
	u64 start = folio_pos(folio);
	u64 end = start + folio_size(folio) - 1;
	size_t blocksize = folio_to_fs_info(folio)->sectorsize;

	/* This function is only called for the btree inode */
	ASSERT(tree->owner == IO_TREE_BTREE_INODE_IO);

	start += ALIGN(offset, blocksize);
	if (start > end)
		return 0;

	lock_extent(tree, start, end, &cached_state);
	folio_wait_writeback(folio);

	/*
	 * Currently for btree io tree, only EXTENT_LOCKED is utilized,
	 * so here we only need to unlock the extent range to free any
	 * existing extent state.
	 */
	unlock_extent(tree, start, end, &cached_state);
	return 0;
}

/*
 * a helper for release_folio, this tests for areas of the page that
 * are locked or under IO and drops the related state bits if it is safe
 * to drop the page.
 */
static int try_release_extent_state(struct extent_io_tree *tree,
				    struct page *page, gfp_t mask)
{
	u64 start = page_offset(page);
	u64 end = start + PAGE_SIZE - 1;
	int ret = 1;

	if (test_range_bit_exists(tree, start, end, EXTENT_LOCKED)) {
		ret = 0;
	} else {
		u32 clear_bits = ~(EXTENT_LOCKED | EXTENT_NODATASUM |
				   EXTENT_DELALLOC_NEW | EXTENT_CTLBITS |
				   EXTENT_QGROUP_RESERVED);

		/*
		 * At this point we can safely clear everything except the
		 * locked bit, the nodatasum bit and the delalloc new bit.
		 * The delalloc new bit will be cleared by ordered extent
		 * completion.
		 */
		ret = __clear_extent_bit(tree, start, end, clear_bits, NULL, NULL);

		/* if clear_extent_bit failed for enomem reasons,
		 * we can't allow the release to continue.
		 */
		if (ret < 0)
			ret = 0;
		else
			ret = 1;
	}
	return ret;
}

/*
 * a helper for release_folio.  As long as there are no locked extents
 * in the range corresponding to the page, both state records and extent
 * map records are removed
 */
int try_release_extent_mapping(struct page *page, gfp_t mask)
{
	struct extent_map *em;
	u64 start = page_offset(page);
	u64 end = start + PAGE_SIZE - 1;
	struct btrfs_inode *btrfs_inode = page_to_inode(page);
	struct extent_io_tree *tree = &btrfs_inode->io_tree;
	struct extent_map_tree *map = &btrfs_inode->extent_tree;

	if (gfpflags_allow_blocking(mask) &&
	    page->mapping->host->i_size > SZ_16M) {
		u64 len;
		while (start <= end) {
			struct btrfs_fs_info *fs_info;
			u64 cur_gen;

			len = end - start + 1;
			write_lock(&map->lock);
			em = lookup_extent_mapping(map, start, len);
			if (!em) {
				write_unlock(&map->lock);
				break;
			}
			if ((em->flags & EXTENT_FLAG_PINNED) ||
			    em->start != start) {
				write_unlock(&map->lock);
				free_extent_map(em);
				break;
			}
			if (test_range_bit_exists(tree, em->start,
						  extent_map_end(em) - 1,
						  EXTENT_LOCKED))
				goto next;
			/*
			 * If it's not in the list of modified extents, used
			 * by a fast fsync, we can remove it. If it's being
			 * logged we can safely remove it since fsync took an
			 * extra reference on the em.
			 */
			if (list_empty(&em->list) ||
			    (em->flags & EXTENT_FLAG_LOGGING))
				goto remove_em;
			/*
			 * If it's in the list of modified extents, remove it
			 * only if its generation is older then the current one,
			 * in which case we don't need it for a fast fsync.
			 * Otherwise don't remove it, we could be racing with an
			 * ongoing fast fsync that could miss the new extent.
			 */
			fs_info = btrfs_inode->root->fs_info;
			spin_lock(&fs_info->trans_lock);
			cur_gen = fs_info->generation;
			spin_unlock(&fs_info->trans_lock);
			if (em->generation >= cur_gen)
				goto next;
remove_em:
			/*
			 * We only remove extent maps that are not in the list of
			 * modified extents or that are in the list but with a
			 * generation lower then the current generation, so there
			 * is no need to set the full fsync flag on the inode (it
			 * hurts the fsync performance for workloads with a data
			 * size that exceeds or is close to the system's memory).
			 */
			remove_extent_mapping(map, em);
			/* once for the rb tree */
			free_extent_map(em);
next:
			start = extent_map_end(em);
			write_unlock(&map->lock);

			/* once for us */
			free_extent_map(em);

			cond_resched(); /* Allow large-extent preemption. */
		}
	}
	return try_release_extent_state(tree, page, mask);
}

struct btrfs_fiemap_entry {
	u64 offset;
	u64 phys;
	u64 len;
	u32 flags;
};

/*
 * Indicate the caller of emit_fiemap_extent() that it needs to unlock the file
 * range from the inode's io tree, unlock the subvolume tree search path, flush
 * the fiemap cache and relock the file range and research the subvolume tree.
 * The value here is something negative that can't be confused with a valid
 * errno value and different from 1 because that's also a return value from
 * fiemap_fill_next_extent() and also it's often used to mean some btree search
 * did not find a key, so make it some distinct negative value.
 */
#define BTRFS_FIEMAP_FLUSH_CACHE (-(MAX_ERRNO + 1))

/*
 * Used to:
 *
 * - Cache the next entry to be emitted to the fiemap buffer, so that we can
 *   merge extents that are contiguous and can be grouped as a single one;
 *
 * - Store extents ready to be written to the fiemap buffer in an intermediary
 *   buffer. This intermediary buffer is to ensure that in case the fiemap
 *   buffer is memory mapped to the fiemap target file, we don't deadlock
 *   during btrfs_page_mkwrite(). This is because during fiemap we are locking
 *   an extent range in order to prevent races with delalloc flushing and
 *   ordered extent completion, which is needed in order to reliably detect
 *   delalloc in holes and prealloc extents. And this can lead to a deadlock
 *   if the fiemap buffer is memory mapped to the file we are running fiemap
 *   against (a silly, useless in practice scenario, but possible) because
 *   btrfs_page_mkwrite() will try to lock the same extent range.
 */
struct fiemap_cache {
	/* An array of ready fiemap entries. */
	struct btrfs_fiemap_entry *entries;
	/* Number of entries in the entries array. */
	int entries_size;
	/* Index of the next entry in the entries array to write to. */
	int entries_pos;
	/*
	 * Once the entries array is full, this indicates what's the offset for
	 * the next file extent item we must search for in the inode's subvolume
	 * tree after unlocking the extent range in the inode's io tree and
	 * releasing the search path.
	 */
	u64 next_search_offset;
	/*
	 * This matches struct fiemap_extent_info::fi_mapped_extents, we use it
	 * to count ourselves emitted extents and stop instead of relying on
	 * fiemap_fill_next_extent() because we buffer ready fiemap entries at
	 * the @entries array, and we want to stop as soon as we hit the max
	 * amount of extents to map, not just to save time but also to make the
	 * logic at extent_fiemap() simpler.
	 */
	unsigned int extents_mapped;
	/* Fields for the cached extent (unsubmitted, not ready, extent). */
	u64 offset;
	u64 phys;
	u64 len;
	u32 flags;
	bool cached;
};

static int flush_fiemap_cache(struct fiemap_extent_info *fieinfo,
			      struct fiemap_cache *cache)
{
	for (int i = 0; i < cache->entries_pos; i++) {
		struct btrfs_fiemap_entry *entry = &cache->entries[i];
		int ret;

		ret = fiemap_fill_next_extent(fieinfo, entry->offset,
					      entry->phys, entry->len,
					      entry->flags);
		/*
		 * Ignore 1 (reached max entries) because we keep track of that
		 * ourselves in emit_fiemap_extent().
		 */
		if (ret < 0)
			return ret;
	}
	cache->entries_pos = 0;

	return 0;
}

/*
 * Helper to submit fiemap extent.
 *
 * Will try to merge current fiemap extent specified by @offset, @phys,
 * @len and @flags with cached one.
 * And only when we fails to merge, cached one will be submitted as
 * fiemap extent.
 *
 * Return value is the same as fiemap_fill_next_extent().
 */
static int emit_fiemap_extent(struct fiemap_extent_info *fieinfo,
				struct fiemap_cache *cache,
				u64 offset, u64 phys, u64 len, u32 flags)
{
<<<<<<< HEAD
	u64 cache_end;
	int ret = 0;
=======
	struct btrfs_fiemap_entry *entry;
	u64 cache_end;
>>>>>>> f6cef5f8

	/* Set at the end of extent_fiemap(). */
	ASSERT((flags & FIEMAP_EXTENT_LAST) == 0);

	if (!cache->cached)
		goto assign;

	/*
	 * When iterating the extents of the inode, at extent_fiemap(), we may
	 * find an extent that starts at an offset behind the end offset of the
	 * previous extent we processed. This happens if fiemap is called
	 * without FIEMAP_FLAG_SYNC and there are ordered extents completing
<<<<<<< HEAD
	 * while we call btrfs_next_leaf() (through fiemap_next_leaf_item()).
	 *
	 * For example we are in leaf X processing its last item, which is the
	 * file extent item for file range [512K, 1M[, and after
	 * btrfs_next_leaf() releases the path, there's an ordered extent that
	 * completes for the file range [768K, 2M[, and that results in trimming
	 * the file extent item so that it now corresponds to the file range
	 * [512K, 768K[ and a new file extent item is inserted for the file
	 * range [768K, 2M[, which may end up as the last item of leaf X or as
	 * the first item of the next leaf - in either case btrfs_next_leaf()
	 * will leave us with a path pointing to the new extent item, for the
	 * file range [768K, 2M[, since that's the first key that follows the
	 * last one we processed. So in order not to report overlapping extents
	 * to user space, we trim the length of the previously cached extent and
	 * emit it.
	 *
=======
	 * after we had to unlock the file range, release the search path, emit
	 * the fiemap extents stored in the buffer (cache->entries array) and
	 * the lock the remainder of the range and re-search the btree.
	 *
	 * For example we are in leaf X processing its last item, which is the
	 * file extent item for file range [512K, 1M[, and after
	 * btrfs_next_leaf() releases the path, there's an ordered extent that
	 * completes for the file range [768K, 2M[, and that results in trimming
	 * the file extent item so that it now corresponds to the file range
	 * [512K, 768K[ and a new file extent item is inserted for the file
	 * range [768K, 2M[, which may end up as the last item of leaf X or as
	 * the first item of the next leaf - in either case btrfs_next_leaf()
	 * will leave us with a path pointing to the new extent item, for the
	 * file range [768K, 2M[, since that's the first key that follows the
	 * last one we processed. So in order not to report overlapping extents
	 * to user space, we trim the length of the previously cached extent and
	 * emit it.
	 *
>>>>>>> f6cef5f8
	 * Upon calling btrfs_next_leaf() we may also find an extent with an
	 * offset smaller than or equals to cache->offset, and this happens
	 * when we had a hole or prealloc extent with several delalloc ranges in
	 * it, but after btrfs_next_leaf() released the path, delalloc was
	 * flushed and the resulting ordered extents were completed, so we can
	 * now have found a file extent item for an offset that is smaller than
	 * or equals to what we have in cache->offset. We deal with this as
	 * described below.
	 */
	cache_end = cache->offset + cache->len;
	if (cache_end > offset) {
		if (offset == cache->offset) {
			/*
			 * We cached a dealloc range (found in the io tree) for
			 * a hole or prealloc extent and we have now found a
			 * file extent item for the same offset. What we have
			 * now is more recent and up to date, so discard what
			 * we had in the cache and use what we have just found.
			 */
			goto assign;
		} else if (offset > cache->offset) {
			/*
			 * The extent range we previously found ends after the
			 * offset of the file extent item we found and that
			 * offset falls somewhere in the middle of that previous
			 * extent range. So adjust the range we previously found
			 * to end at the offset of the file extent item we have
			 * just found, since this extent is more up to date.
			 * Emit that adjusted range and cache the file extent
			 * item we have just found. This corresponds to the case
			 * where a previously found file extent item was split
			 * due to an ordered extent completing.
			 */
			cache->len = offset - cache->offset;
			goto emit;
		} else {
			const u64 range_end = offset + len;

			/*
			 * The offset of the file extent item we have just found
			 * is behind the cached offset. This means we were
			 * processing a hole or prealloc extent for which we
			 * have found delalloc ranges (in the io tree), so what
			 * we have in the cache is the last delalloc range we
			 * found while the file extent item we found can be
			 * either for a whole delalloc range we previously
			 * emmitted or only a part of that range.
			 *
			 * We have two cases here:
			 *
			 * 1) The file extent item's range ends at or behind the
			 *    cached extent's end. In this case just ignore the
			 *    current file extent item because we don't want to
			 *    overlap with previous ranges that may have been
			 *    emmitted already;
			 *
			 * 2) The file extent item starts behind the currently
			 *    cached extent but its end offset goes beyond the
			 *    end offset of the cached extent. We don't want to
			 *    overlap with a previous range that may have been
			 *    emmitted already, so we emit the currently cached
			 *    extent and then partially store the current file
			 *    extent item's range in the cache, for the subrange
			 *    going the cached extent's end to the end of the
			 *    file extent item.
			 */
			if (range_end <= cache_end)
				return 0;

			if (!(flags & (FIEMAP_EXTENT_ENCODED | FIEMAP_EXTENT_DELALLOC)))
				phys += cache_end - offset;

			offset = cache_end;
			len = range_end - cache_end;
			goto emit;
		}
	}

	/*
	 * Only merges fiemap extents if
	 * 1) Their logical addresses are continuous
	 *
	 * 2) Their physical addresses are continuous
	 *    So truly compressed (physical size smaller than logical size)
	 *    extents won't get merged with each other
	 *
	 * 3) Share same flags
	 */
	if (cache->offset + cache->len  == offset &&
	    cache->phys + cache->len == phys  &&
	    cache->flags == flags) {
		cache->len += len;
		return 0;
	}

emit:
	/* Not mergeable, need to submit cached one */

	if (cache->entries_pos == cache->entries_size) {
		/*
		 * We will need to research for the end offset of the last
		 * stored extent and not from the current offset, because after
		 * unlocking the range and releasing the path, if there's a hole
		 * between that end offset and this current offset, a new extent
		 * may have been inserted due to a new write, so we don't want
		 * to miss it.
		 */
		entry = &cache->entries[cache->entries_size - 1];
		cache->next_search_offset = entry->offset + entry->len;
		cache->cached = false;

		return BTRFS_FIEMAP_FLUSH_CACHE;
	}

	entry = &cache->entries[cache->entries_pos];
	entry->offset = cache->offset;
	entry->phys = cache->phys;
	entry->len = cache->len;
	entry->flags = cache->flags;
	cache->entries_pos++;
	cache->extents_mapped++;

	if (cache->extents_mapped == fieinfo->fi_extents_max) {
		cache->cached = false;
		return 1;
	}
assign:
	cache->cached = true;
	cache->offset = offset;
	cache->phys = phys;
	cache->len = len;
	cache->flags = flags;

	return 0;
}

/*
 * Emit last fiemap cache
 *
 * The last fiemap cache may still be cached in the following case:
 * 0		      4k		    8k
 * |<- Fiemap range ->|
 * |<------------  First extent ----------->|
 *
 * In this case, the first extent range will be cached but not emitted.
 * So we must emit it before ending extent_fiemap().
 */
static int emit_last_fiemap_cache(struct fiemap_extent_info *fieinfo,
				  struct fiemap_cache *cache)
{
	int ret;

	if (!cache->cached)
		return 0;

	ret = fiemap_fill_next_extent(fieinfo, cache->offset, cache->phys,
				      cache->len, cache->flags);
	cache->cached = false;
	if (ret > 0)
		ret = 0;
	return ret;
}

static int fiemap_next_leaf_item(struct btrfs_inode *inode, struct btrfs_path *path)
{
	struct extent_buffer *clone = path->nodes[0];
	struct btrfs_key key;
	int slot;
	int ret;

	path->slots[0]++;
	if (path->slots[0] < btrfs_header_nritems(path->nodes[0]))
		return 0;

	/*
	 * Add a temporary extra ref to an already cloned extent buffer to
	 * prevent btrfs_next_leaf() freeing it, we want to reuse it to avoid
	 * the cost of allocating a new one.
	 */
	ASSERT(test_bit(EXTENT_BUFFER_UNMAPPED, &clone->bflags));
	atomic_inc(&clone->refs);

	ret = btrfs_next_leaf(inode->root, path);
	if (ret != 0)
		goto out;

	/*
	 * Don't bother with cloning if there are no more file extent items for
	 * our inode.
	 */
	btrfs_item_key_to_cpu(path->nodes[0], &key, path->slots[0]);
	if (key.objectid != btrfs_ino(inode) || key.type != BTRFS_EXTENT_DATA_KEY) {
		ret = 1;
		goto out;
	}

	/* See the comment at fiemap_search_slot() about why we clone. */
	copy_extent_buffer_full(clone, path->nodes[0]);
	/*
	 * Important to preserve the start field, for the optimizations when
	 * checking if extents are shared (see extent_fiemap()).
	 */
	clone->start = path->nodes[0]->start;

	slot = path->slots[0];
	btrfs_release_path(path);
	path->nodes[0] = clone;
	path->slots[0] = slot;
out:
	if (ret)
		free_extent_buffer(clone);

	return ret;
}

/*
 * Search for the first file extent item that starts at a given file offset or
 * the one that starts immediately before that offset.
 * Returns: 0 on success, < 0 on error, 1 if not found.
 */
static int fiemap_search_slot(struct btrfs_inode *inode, struct btrfs_path *path,
			      u64 file_offset)
{
	const u64 ino = btrfs_ino(inode);
	struct btrfs_root *root = inode->root;
	struct extent_buffer *clone;
	struct btrfs_key key;
	int slot;
	int ret;

	key.objectid = ino;
	key.type = BTRFS_EXTENT_DATA_KEY;
	key.offset = file_offset;

	ret = btrfs_search_slot(NULL, root, &key, path, 0, 0);
	if (ret < 0)
		return ret;

	if (ret > 0 && path->slots[0] > 0) {
		btrfs_item_key_to_cpu(path->nodes[0], &key, path->slots[0] - 1);
		if (key.objectid == ino && key.type == BTRFS_EXTENT_DATA_KEY)
			path->slots[0]--;
	}

	if (path->slots[0] >= btrfs_header_nritems(path->nodes[0])) {
		ret = btrfs_next_leaf(root, path);
		if (ret != 0)
			return ret;

		btrfs_item_key_to_cpu(path->nodes[0], &key, path->slots[0]);
		if (key.objectid != ino || key.type != BTRFS_EXTENT_DATA_KEY)
			return 1;
	}

	/*
	 * We clone the leaf and use it during fiemap. This is because while
	 * using the leaf we do expensive things like checking if an extent is
	 * shared, which can take a long time. In order to prevent blocking
	 * other tasks for too long, we use a clone of the leaf. We have locked
	 * the file range in the inode's io tree, so we know none of our file
	 * extent items can change. This way we avoid blocking other tasks that
	 * want to insert items for other inodes in the same leaf or b+tree
	 * rebalance operations (triggered for example when someone is trying
	 * to push items into this leaf when trying to insert an item in a
	 * neighbour leaf).
	 * We also need the private clone because holding a read lock on an
	 * extent buffer of the subvolume's b+tree will make lockdep unhappy
	 * when we check if extents are shared, as backref walking may need to
	 * lock the same leaf we are processing.
	 */
	clone = btrfs_clone_extent_buffer(path->nodes[0]);
	if (!clone)
		return -ENOMEM;

	slot = path->slots[0];
	btrfs_release_path(path);
	path->nodes[0] = clone;
	path->slots[0] = slot;

	return 0;
}

/*
 * Process a range which is a hole or a prealloc extent in the inode's subvolume
 * btree. If @disk_bytenr is 0, we are dealing with a hole, otherwise a prealloc
 * extent. The end offset (@end) is inclusive.
 */
static int fiemap_process_hole(struct btrfs_inode *inode,
			       struct fiemap_extent_info *fieinfo,
			       struct fiemap_cache *cache,
			       struct extent_state **delalloc_cached_state,
			       struct btrfs_backref_share_check_ctx *backref_ctx,
			       u64 disk_bytenr, u64 extent_offset,
			       u64 extent_gen,
			       u64 start, u64 end)
{
	const u64 i_size = i_size_read(&inode->vfs_inode);
	u64 cur_offset = start;
	u64 last_delalloc_end = 0;
	u32 prealloc_flags = FIEMAP_EXTENT_UNWRITTEN;
	bool checked_extent_shared = false;
	int ret;

	/*
	 * There can be no delalloc past i_size, so don't waste time looking for
	 * it beyond i_size.
	 */
	while (cur_offset < end && cur_offset < i_size) {
		struct extent_state *cached_state = NULL;
		u64 delalloc_start;
		u64 delalloc_end;
		u64 prealloc_start;
		u64 lockstart;
		u64 lockend;
		u64 prealloc_len = 0;
		bool delalloc;

		lockstart = round_down(cur_offset, inode->root->fs_info->sectorsize);
		lockend = round_up(end, inode->root->fs_info->sectorsize);

		/*
		 * We are only locking for the delalloc range because that's the
		 * only thing that can change here.  With fiemap we have a lock
		 * on the inode, so no buffered or direct writes can happen.
		 *
		 * However mmaps and normal page writeback will cause this to
		 * change arbitrarily.  We have to lock the extent lock here to
		 * make sure that nobody messes with the tree while we're doing
		 * btrfs_find_delalloc_in_range.
		 */
		lock_extent(&inode->io_tree, lockstart, lockend, &cached_state);
		delalloc = btrfs_find_delalloc_in_range(inode, cur_offset, end,
							delalloc_cached_state,
							&delalloc_start,
							&delalloc_end);
		unlock_extent(&inode->io_tree, lockstart, lockend, &cached_state);
		if (!delalloc)
			break;

		/*
		 * If this is a prealloc extent we have to report every section
		 * of it that has no delalloc.
		 */
		if (disk_bytenr != 0) {
			if (last_delalloc_end == 0) {
				prealloc_start = start;
				prealloc_len = delalloc_start - start;
			} else {
				prealloc_start = last_delalloc_end + 1;
				prealloc_len = delalloc_start - prealloc_start;
			}
		}

		if (prealloc_len > 0) {
			if (!checked_extent_shared && fieinfo->fi_extents_max) {
				ret = btrfs_is_data_extent_shared(inode,
								  disk_bytenr,
								  extent_gen,
								  backref_ctx);
				if (ret < 0)
					return ret;
				else if (ret > 0)
					prealloc_flags |= FIEMAP_EXTENT_SHARED;

				checked_extent_shared = true;
			}
			ret = emit_fiemap_extent(fieinfo, cache, prealloc_start,
						 disk_bytenr + extent_offset,
						 prealloc_len, prealloc_flags);
			if (ret)
				return ret;
			extent_offset += prealloc_len;
		}

		ret = emit_fiemap_extent(fieinfo, cache, delalloc_start, 0,
					 delalloc_end + 1 - delalloc_start,
					 FIEMAP_EXTENT_DELALLOC |
					 FIEMAP_EXTENT_UNKNOWN);
		if (ret)
			return ret;

		last_delalloc_end = delalloc_end;
		cur_offset = delalloc_end + 1;
		extent_offset += cur_offset - delalloc_start;
		cond_resched();
	}

	/*
	 * Either we found no delalloc for the whole prealloc extent or we have
	 * a prealloc extent that spans i_size or starts at or after i_size.
	 */
	if (disk_bytenr != 0 && last_delalloc_end < end) {
		u64 prealloc_start;
		u64 prealloc_len;

		if (last_delalloc_end == 0) {
			prealloc_start = start;
			prealloc_len = end + 1 - start;
		} else {
			prealloc_start = last_delalloc_end + 1;
			prealloc_len = end + 1 - prealloc_start;
		}

		if (!checked_extent_shared && fieinfo->fi_extents_max) {
			ret = btrfs_is_data_extent_shared(inode,
							  disk_bytenr,
							  extent_gen,
							  backref_ctx);
			if (ret < 0)
				return ret;
			else if (ret > 0)
				prealloc_flags |= FIEMAP_EXTENT_SHARED;
		}
		ret = emit_fiemap_extent(fieinfo, cache, prealloc_start,
					 disk_bytenr + extent_offset,
					 prealloc_len, prealloc_flags);
		if (ret)
			return ret;
	}

	return 0;
}

static int fiemap_find_last_extent_offset(struct btrfs_inode *inode,
					  struct btrfs_path *path,
					  u64 *last_extent_end_ret)
{
	const u64 ino = btrfs_ino(inode);
	struct btrfs_root *root = inode->root;
	struct extent_buffer *leaf;
	struct btrfs_file_extent_item *ei;
	struct btrfs_key key;
	u64 disk_bytenr;
	int ret;

	/*
	 * Lookup the last file extent. We're not using i_size here because
	 * there might be preallocation past i_size.
	 */
	ret = btrfs_lookup_file_extent(NULL, root, path, ino, (u64)-1, 0);
	/* There can't be a file extent item at offset (u64)-1 */
	ASSERT(ret != 0);
	if (ret < 0)
		return ret;

	/*
	 * For a non-existing key, btrfs_search_slot() always leaves us at a
	 * slot > 0, except if the btree is empty, which is impossible because
	 * at least it has the inode item for this inode and all the items for
	 * the root inode 256.
	 */
	ASSERT(path->slots[0] > 0);
	path->slots[0]--;
	leaf = path->nodes[0];
	btrfs_item_key_to_cpu(leaf, &key, path->slots[0]);
	if (key.objectid != ino || key.type != BTRFS_EXTENT_DATA_KEY) {
		/* No file extent items in the subvolume tree. */
		*last_extent_end_ret = 0;
		return 0;
	}

	/*
	 * For an inline extent, the disk_bytenr is where inline data starts at,
	 * so first check if we have an inline extent item before checking if we
	 * have an implicit hole (disk_bytenr == 0).
	 */
	ei = btrfs_item_ptr(leaf, path->slots[0], struct btrfs_file_extent_item);
	if (btrfs_file_extent_type(leaf, ei) == BTRFS_FILE_EXTENT_INLINE) {
		*last_extent_end_ret = btrfs_file_extent_end(path);
		return 0;
	}

	/*
	 * Find the last file extent item that is not a hole (when NO_HOLES is
	 * not enabled). This should take at most 2 iterations in the worst
	 * case: we have one hole file extent item at slot 0 of a leaf and
	 * another hole file extent item as the last item in the previous leaf.
	 * This is because we merge file extent items that represent holes.
	 */
	disk_bytenr = btrfs_file_extent_disk_bytenr(leaf, ei);
	while (disk_bytenr == 0) {
		ret = btrfs_previous_item(root, path, ino, BTRFS_EXTENT_DATA_KEY);
		if (ret < 0) {
			return ret;
		} else if (ret > 0) {
			/* No file extent items that are not holes. */
			*last_extent_end_ret = 0;
			return 0;
		}
		leaf = path->nodes[0];
		ei = btrfs_item_ptr(leaf, path->slots[0],
				    struct btrfs_file_extent_item);
		disk_bytenr = btrfs_file_extent_disk_bytenr(leaf, ei);
	}

	*last_extent_end_ret = btrfs_file_extent_end(path);
	return 0;
}

int extent_fiemap(struct btrfs_inode *inode, struct fiemap_extent_info *fieinfo,
		  u64 start, u64 len)
{
	const u64 ino = btrfs_ino(inode);
	struct extent_state *delalloc_cached_state = NULL;
	struct btrfs_path *path;
	struct fiemap_cache cache = { 0 };
	struct btrfs_backref_share_check_ctx *backref_ctx;
	u64 last_extent_end;
	u64 prev_extent_end;
	u64 range_start;
	u64 range_end;
	const u64 sectorsize = inode->root->fs_info->sectorsize;
	bool stopped = false;
	int ret;

	cache.entries_size = PAGE_SIZE / sizeof(struct btrfs_fiemap_entry);
	cache.entries = kmalloc_array(cache.entries_size,
				      sizeof(struct btrfs_fiemap_entry),
				      GFP_KERNEL);
	backref_ctx = btrfs_alloc_backref_share_check_ctx();
	path = btrfs_alloc_path();
	if (!cache.entries || !backref_ctx || !path) {
		ret = -ENOMEM;
		goto out;
	}

<<<<<<< HEAD
	range_start = round_down(start, sectorsize);
	range_end = round_up(start + len, sectorsize);
	prev_extent_end = range_start;
=======
restart:
	range_start = round_down(start, sectorsize);
	range_end = round_up(start + len, sectorsize);
	prev_extent_end = range_start;

	lock_extent(&inode->io_tree, range_start, range_end, &cached_state);
>>>>>>> f6cef5f8

	ret = fiemap_find_last_extent_offset(inode, path, &last_extent_end);
	if (ret < 0)
		goto out;
	btrfs_release_path(path);

	path->reada = READA_FORWARD;
	ret = fiemap_search_slot(inode, path, range_start);
	if (ret < 0) {
		goto out;
	} else if (ret > 0) {
		/*
		 * No file extent item found, but we may have delalloc between
		 * the current offset and i_size. So check for that.
		 */
		ret = 0;
		goto check_eof_delalloc;
	}

	while (prev_extent_end < range_end) {
		struct extent_buffer *leaf = path->nodes[0];
		struct btrfs_file_extent_item *ei;
		struct btrfs_key key;
		u64 extent_end;
		u64 extent_len;
		u64 extent_offset = 0;
		u64 extent_gen;
		u64 disk_bytenr = 0;
		u64 flags = 0;
		int extent_type;
		u8 compression;

		btrfs_item_key_to_cpu(leaf, &key, path->slots[0]);
		if (key.objectid != ino || key.type != BTRFS_EXTENT_DATA_KEY)
			break;

		extent_end = btrfs_file_extent_end(path);

		/*
		 * The first iteration can leave us at an extent item that ends
		 * before our range's start. Move to the next item.
		 */
		if (extent_end <= range_start)
			goto next_item;

		backref_ctx->curr_leaf_bytenr = leaf->start;

		/* We have in implicit hole (NO_HOLES feature enabled). */
		if (prev_extent_end < key.offset) {
			const u64 hole_end = min(key.offset, range_end) - 1;

			ret = fiemap_process_hole(inode, fieinfo, &cache,
						  &delalloc_cached_state,
						  backref_ctx, 0, 0, 0,
						  prev_extent_end, hole_end);
			if (ret < 0) {
				goto out;
			} else if (ret > 0) {
				/* fiemap_fill_next_extent() told us to stop. */
				stopped = true;
				break;
			}

			/* We've reached the end of the fiemap range, stop. */
			if (key.offset >= range_end) {
				stopped = true;
				break;
			}
		}

		extent_len = extent_end - key.offset;
		ei = btrfs_item_ptr(leaf, path->slots[0],
				    struct btrfs_file_extent_item);
		compression = btrfs_file_extent_compression(leaf, ei);
		extent_type = btrfs_file_extent_type(leaf, ei);
		extent_gen = btrfs_file_extent_generation(leaf, ei);

		if (extent_type != BTRFS_FILE_EXTENT_INLINE) {
			disk_bytenr = btrfs_file_extent_disk_bytenr(leaf, ei);
			if (compression == BTRFS_COMPRESS_NONE)
				extent_offset = btrfs_file_extent_offset(leaf, ei);
		}

		if (compression != BTRFS_COMPRESS_NONE)
			flags |= FIEMAP_EXTENT_ENCODED;

		if (extent_type == BTRFS_FILE_EXTENT_INLINE) {
			flags |= FIEMAP_EXTENT_DATA_INLINE;
			flags |= FIEMAP_EXTENT_NOT_ALIGNED;
			ret = emit_fiemap_extent(fieinfo, &cache, key.offset, 0,
						 extent_len, flags);
		} else if (extent_type == BTRFS_FILE_EXTENT_PREALLOC) {
			ret = fiemap_process_hole(inode, fieinfo, &cache,
						  &delalloc_cached_state,
						  backref_ctx,
						  disk_bytenr, extent_offset,
						  extent_gen, key.offset,
						  extent_end - 1);
		} else if (disk_bytenr == 0) {
			/* We have an explicit hole. */
			ret = fiemap_process_hole(inode, fieinfo, &cache,
						  &delalloc_cached_state,
						  backref_ctx, 0, 0, 0,
						  key.offset, extent_end - 1);
		} else {
			/* We have a regular extent. */
			if (fieinfo->fi_extents_max) {
				ret = btrfs_is_data_extent_shared(inode,
								  disk_bytenr,
								  extent_gen,
								  backref_ctx);
				if (ret < 0)
					goto out;
				else if (ret > 0)
					flags |= FIEMAP_EXTENT_SHARED;
			}

			ret = emit_fiemap_extent(fieinfo, &cache, key.offset,
						 disk_bytenr + extent_offset,
						 extent_len, flags);
		}

		if (ret < 0) {
			goto out;
		} else if (ret > 0) {
			/* emit_fiemap_extent() told us to stop. */
			stopped = true;
			break;
		}

		prev_extent_end = extent_end;
next_item:
		if (fatal_signal_pending(current)) {
			ret = -EINTR;
			goto out;
		}

		ret = fiemap_next_leaf_item(inode, path);
		if (ret < 0) {
			goto out;
		} else if (ret > 0) {
			/* No more file extent items for this inode. */
			break;
		}
		cond_resched();
	}

check_eof_delalloc:
<<<<<<< HEAD
	/*
	 * Release (and free) the path before emitting any final entries to
	 * fiemap_fill_next_extent() to keep lockdep happy. This is because
	 * once we find no more file extent items exist, we may have a
	 * non-cloned leaf, and fiemap_fill_next_extent() can trigger page
	 * faults when copying data to the user space buffer.
	 */
	btrfs_free_path(path);
	path = NULL;

=======
>>>>>>> f6cef5f8
	if (!stopped && prev_extent_end < range_end) {
		ret = fiemap_process_hole(inode, fieinfo, &cache,
					  &delalloc_cached_state, backref_ctx,
					  0, 0, 0, prev_extent_end, range_end - 1);
		if (ret < 0)
<<<<<<< HEAD
			goto out;
=======
			goto out_unlock;
>>>>>>> f6cef5f8
		prev_extent_end = range_end;
	}

	if (cache.cached && cache.offset + cache.len >= last_extent_end) {
		const u64 i_size = i_size_read(&inode->vfs_inode);

		if (prev_extent_end < i_size) {
			struct extent_state *cached_state = NULL;
			u64 delalloc_start;
			u64 delalloc_end;
			u64 lockstart;
			u64 lockend;
			bool delalloc;

			lockstart = round_down(prev_extent_end, sectorsize);
			lockend = round_up(i_size, sectorsize);

			/*
			 * See the comment in fiemap_process_hole as to why
			 * we're doing the locking here.
			 */
			lock_extent(&inode->io_tree, lockstart, lockend, &cached_state);
			delalloc = btrfs_find_delalloc_in_range(inode,
								prev_extent_end,
								i_size - 1,
								&delalloc_cached_state,
								&delalloc_start,
								&delalloc_end);
			unlock_extent(&inode->io_tree, lockstart, lockend, &cached_state);
			if (!delalloc)
				cache.flags |= FIEMAP_EXTENT_LAST;
		} else {
			cache.flags |= FIEMAP_EXTENT_LAST;
		}
	}

<<<<<<< HEAD
=======
out_unlock:
	unlock_extent(&inode->io_tree, range_start, range_end, &cached_state);

	if (ret == BTRFS_FIEMAP_FLUSH_CACHE) {
		btrfs_release_path(path);
		ret = flush_fiemap_cache(fieinfo, &cache);
		if (ret)
			goto out;
		len -= cache.next_search_offset - start;
		start = cache.next_search_offset;
		goto restart;
	} else if (ret < 0) {
		goto out;
	}

	/*
	 * Must free the path before emitting to the fiemap buffer because we
	 * may have a non-cloned leaf and if the fiemap buffer is memory mapped
	 * to a file, a write into it (through btrfs_page_mkwrite()) may trigger
	 * waiting for an ordered extent that in order to complete needs to
	 * modify that leaf, therefore leading to a deadlock.
	 */
	btrfs_free_path(path);
	path = NULL;

	ret = flush_fiemap_cache(fieinfo, &cache);
	if (ret)
		goto out;

>>>>>>> f6cef5f8
	ret = emit_last_fiemap_cache(fieinfo, &cache);
out:
	free_extent_state(delalloc_cached_state);
	kfree(cache.entries);
	btrfs_free_backref_share_ctx(backref_ctx);
	btrfs_free_path(path);
	return ret;
}

static void __free_extent_buffer(struct extent_buffer *eb)
{
	kmem_cache_free(extent_buffer_cache, eb);
}

static int extent_buffer_under_io(const struct extent_buffer *eb)
{
	return (test_bit(EXTENT_BUFFER_WRITEBACK, &eb->bflags) ||
		test_bit(EXTENT_BUFFER_DIRTY, &eb->bflags));
}

static bool folio_range_has_eb(struct btrfs_fs_info *fs_info, struct folio *folio)
{
	struct btrfs_subpage *subpage;

	lockdep_assert_held(&folio->mapping->i_private_lock);

	if (folio_test_private(folio)) {
		subpage = folio_get_private(folio);
		if (atomic_read(&subpage->eb_refs))
			return true;
		/*
		 * Even there is no eb refs here, we may still have
		 * end_page_read() call relying on page::private.
		 */
		if (atomic_read(&subpage->readers))
			return true;
	}
	return false;
}

static void detach_extent_buffer_folio(struct extent_buffer *eb, struct folio *folio)
{
	struct btrfs_fs_info *fs_info = eb->fs_info;
	const bool mapped = !test_bit(EXTENT_BUFFER_UNMAPPED, &eb->bflags);

	/*
	 * For mapped eb, we're going to change the folio private, which should
	 * be done under the i_private_lock.
	 */
	if (mapped)
		spin_lock(&folio->mapping->i_private_lock);

	if (!folio_test_private(folio)) {
		if (mapped)
			spin_unlock(&folio->mapping->i_private_lock);
		return;
	}

	if (fs_info->nodesize >= PAGE_SIZE) {
		/*
		 * We do this since we'll remove the pages after we've
		 * removed the eb from the radix tree, so we could race
		 * and have this page now attached to the new eb.  So
		 * only clear folio if it's still connected to
		 * this eb.
		 */
		if (folio_test_private(folio) && folio_get_private(folio) == eb) {
			BUG_ON(test_bit(EXTENT_BUFFER_DIRTY, &eb->bflags));
			BUG_ON(folio_test_dirty(folio));
			BUG_ON(folio_test_writeback(folio));
			/* We need to make sure we haven't be attached to a new eb. */
			folio_detach_private(folio);
		}
		if (mapped)
			spin_unlock(&folio->mapping->i_private_lock);
		return;
	}

	/*
	 * For subpage, we can have dummy eb with folio private attached.  In
	 * this case, we can directly detach the private as such folio is only
	 * attached to one dummy eb, no sharing.
	 */
	if (!mapped) {
		btrfs_detach_subpage(fs_info, folio);
		return;
	}

	btrfs_folio_dec_eb_refs(fs_info, folio);

	/*
	 * We can only detach the folio private if there are no other ebs in the
	 * page range and no unfinished IO.
	 */
	if (!folio_range_has_eb(fs_info, folio))
		btrfs_detach_subpage(fs_info, folio);

	spin_unlock(&folio->mapping->i_private_lock);
}

/* Release all pages attached to the extent buffer */
static void btrfs_release_extent_buffer_pages(struct extent_buffer *eb)
{
	ASSERT(!extent_buffer_under_io(eb));

	for (int i = 0; i < INLINE_EXTENT_BUFFER_PAGES; i++) {
		struct folio *folio = eb->folios[i];

		if (!folio)
			continue;

		detach_extent_buffer_folio(eb, folio);

		/* One for when we allocated the folio. */
		folio_put(folio);
	}
}

/*
 * Helper for releasing the extent buffer.
 */
static inline void btrfs_release_extent_buffer(struct extent_buffer *eb)
{
	btrfs_release_extent_buffer_pages(eb);
	btrfs_leak_debug_del_eb(eb);
	__free_extent_buffer(eb);
}

static struct extent_buffer *
__alloc_extent_buffer(struct btrfs_fs_info *fs_info, u64 start,
		      unsigned long len)
{
	struct extent_buffer *eb = NULL;

	eb = kmem_cache_zalloc(extent_buffer_cache, GFP_NOFS|__GFP_NOFAIL);
	eb->start = start;
	eb->len = len;
	eb->fs_info = fs_info;
	init_rwsem(&eb->lock);

	btrfs_leak_debug_add_eb(eb);

	spin_lock_init(&eb->refs_lock);
	atomic_set(&eb->refs, 1);

	ASSERT(len <= BTRFS_MAX_METADATA_BLOCKSIZE);

	return eb;
}

struct extent_buffer *btrfs_clone_extent_buffer(const struct extent_buffer *src)
{
	struct extent_buffer *new;
	int num_folios = num_extent_folios(src);
	int ret;

	new = __alloc_extent_buffer(src->fs_info, src->start, src->len);
	if (new == NULL)
		return NULL;

	/*
	 * Set UNMAPPED before calling btrfs_release_extent_buffer(), as
	 * btrfs_release_extent_buffer() have different behavior for
	 * UNMAPPED subpage extent buffer.
	 */
	set_bit(EXTENT_BUFFER_UNMAPPED, &new->bflags);

	ret = alloc_eb_folio_array(new, 0);
	if (ret) {
		btrfs_release_extent_buffer(new);
		return NULL;
	}

	for (int i = 0; i < num_folios; i++) {
		struct folio *folio = new->folios[i];
		int ret;

		ret = attach_extent_buffer_folio(new, folio, NULL);
		if (ret < 0) {
			btrfs_release_extent_buffer(new);
			return NULL;
		}
		WARN_ON(folio_test_dirty(folio));
	}
	copy_extent_buffer_full(new, src);
	set_extent_buffer_uptodate(new);

	return new;
}

struct extent_buffer *__alloc_dummy_extent_buffer(struct btrfs_fs_info *fs_info,
						  u64 start, unsigned long len)
{
	struct extent_buffer *eb;
	int num_folios = 0;
	int ret;

	eb = __alloc_extent_buffer(fs_info, start, len);
	if (!eb)
		return NULL;

	ret = alloc_eb_folio_array(eb, 0);
	if (ret)
		goto err;

	num_folios = num_extent_folios(eb);
	for (int i = 0; i < num_folios; i++) {
		ret = attach_extent_buffer_folio(eb, eb->folios[i], NULL);
		if (ret < 0)
			goto err;
	}

	set_extent_buffer_uptodate(eb);
	btrfs_set_header_nritems(eb, 0);
	set_bit(EXTENT_BUFFER_UNMAPPED, &eb->bflags);

	return eb;
err:
	for (int i = 0; i < num_folios; i++) {
		if (eb->folios[i]) {
			detach_extent_buffer_folio(eb, eb->folios[i]);
			__folio_put(eb->folios[i]);
		}
	}
	__free_extent_buffer(eb);
	return NULL;
}

struct extent_buffer *alloc_dummy_extent_buffer(struct btrfs_fs_info *fs_info,
						u64 start)
{
	return __alloc_dummy_extent_buffer(fs_info, start, fs_info->nodesize);
}

static void check_buffer_tree_ref(struct extent_buffer *eb)
{
	int refs;
	/*
	 * The TREE_REF bit is first set when the extent_buffer is added
	 * to the radix tree. It is also reset, if unset, when a new reference
	 * is created by find_extent_buffer.
	 *
	 * It is only cleared in two cases: freeing the last non-tree
	 * reference to the extent_buffer when its STALE bit is set or
	 * calling release_folio when the tree reference is the only reference.
	 *
	 * In both cases, care is taken to ensure that the extent_buffer's
	 * pages are not under io. However, release_folio can be concurrently
	 * called with creating new references, which is prone to race
	 * conditions between the calls to check_buffer_tree_ref in those
	 * codepaths and clearing TREE_REF in try_release_extent_buffer.
	 *
	 * The actual lifetime of the extent_buffer in the radix tree is
	 * adequately protected by the refcount, but the TREE_REF bit and
	 * its corresponding reference are not. To protect against this
	 * class of races, we call check_buffer_tree_ref from the codepaths
	 * which trigger io. Note that once io is initiated, TREE_REF can no
	 * longer be cleared, so that is the moment at which any such race is
	 * best fixed.
	 */
	refs = atomic_read(&eb->refs);
	if (refs >= 2 && test_bit(EXTENT_BUFFER_TREE_REF, &eb->bflags))
		return;

	spin_lock(&eb->refs_lock);
	if (!test_and_set_bit(EXTENT_BUFFER_TREE_REF, &eb->bflags))
		atomic_inc(&eb->refs);
	spin_unlock(&eb->refs_lock);
}

static void mark_extent_buffer_accessed(struct extent_buffer *eb)
{
	int num_folios= num_extent_folios(eb);

	check_buffer_tree_ref(eb);

	for (int i = 0; i < num_folios; i++)
		folio_mark_accessed(eb->folios[i]);
}

struct extent_buffer *find_extent_buffer(struct btrfs_fs_info *fs_info,
					 u64 start)
{
	struct extent_buffer *eb;

	eb = find_extent_buffer_nolock(fs_info, start);
	if (!eb)
		return NULL;
	/*
	 * Lock our eb's refs_lock to avoid races with free_extent_buffer().
	 * When we get our eb it might be flagged with EXTENT_BUFFER_STALE and
	 * another task running free_extent_buffer() might have seen that flag
	 * set, eb->refs == 2, that the buffer isn't under IO (dirty and
	 * writeback flags not set) and it's still in the tree (flag
	 * EXTENT_BUFFER_TREE_REF set), therefore being in the process of
	 * decrementing the extent buffer's reference count twice.  So here we
	 * could race and increment the eb's reference count, clear its stale
	 * flag, mark it as dirty and drop our reference before the other task
	 * finishes executing free_extent_buffer, which would later result in
	 * an attempt to free an extent buffer that is dirty.
	 */
	if (test_bit(EXTENT_BUFFER_STALE, &eb->bflags)) {
		spin_lock(&eb->refs_lock);
		spin_unlock(&eb->refs_lock);
	}
	mark_extent_buffer_accessed(eb);
	return eb;
}

#ifdef CONFIG_BTRFS_FS_RUN_SANITY_TESTS
struct extent_buffer *alloc_test_extent_buffer(struct btrfs_fs_info *fs_info,
					u64 start)
{
	struct extent_buffer *eb, *exists = NULL;
	int ret;

	eb = find_extent_buffer(fs_info, start);
	if (eb)
		return eb;
	eb = alloc_dummy_extent_buffer(fs_info, start);
	if (!eb)
		return ERR_PTR(-ENOMEM);
	eb->fs_info = fs_info;
again:
	ret = radix_tree_preload(GFP_NOFS);
	if (ret) {
		exists = ERR_PTR(ret);
		goto free_eb;
	}
	spin_lock(&fs_info->buffer_lock);
	ret = radix_tree_insert(&fs_info->buffer_radix,
				start >> fs_info->sectorsize_bits, eb);
	spin_unlock(&fs_info->buffer_lock);
	radix_tree_preload_end();
	if (ret == -EEXIST) {
		exists = find_extent_buffer(fs_info, start);
		if (exists)
			goto free_eb;
		else
			goto again;
	}
	check_buffer_tree_ref(eb);
	set_bit(EXTENT_BUFFER_IN_TREE, &eb->bflags);

	return eb;
free_eb:
	btrfs_release_extent_buffer(eb);
	return exists;
}
#endif

static struct extent_buffer *grab_extent_buffer(
		struct btrfs_fs_info *fs_info, struct page *page)
{
	struct folio *folio = page_folio(page);
	struct extent_buffer *exists;

	/*
	 * For subpage case, we completely rely on radix tree to ensure we
	 * don't try to insert two ebs for the same bytenr.  So here we always
	 * return NULL and just continue.
	 */
	if (fs_info->nodesize < PAGE_SIZE)
		return NULL;

	/* Page not yet attached to an extent buffer */
	if (!folio_test_private(folio))
		return NULL;

	/*
	 * We could have already allocated an eb for this page and attached one
	 * so lets see if we can get a ref on the existing eb, and if we can we
	 * know it's good and we can just return that one, else we know we can
	 * just overwrite folio private.
	 */
	exists = folio_get_private(folio);
	if (atomic_inc_not_zero(&exists->refs))
		return exists;

	WARN_ON(PageDirty(page));
	folio_detach_private(folio);
	return NULL;
}

static int check_eb_alignment(struct btrfs_fs_info *fs_info, u64 start)
{
	if (!IS_ALIGNED(start, fs_info->sectorsize)) {
		btrfs_err(fs_info, "bad tree block start %llu", start);
		return -EINVAL;
	}

	if (fs_info->nodesize < PAGE_SIZE &&
	    offset_in_page(start) + fs_info->nodesize > PAGE_SIZE) {
		btrfs_err(fs_info,
		"tree block crosses page boundary, start %llu nodesize %u",
			  start, fs_info->nodesize);
		return -EINVAL;
	}
	if (fs_info->nodesize >= PAGE_SIZE &&
	    !PAGE_ALIGNED(start)) {
		btrfs_err(fs_info,
		"tree block is not page aligned, start %llu nodesize %u",
			  start, fs_info->nodesize);
		return -EINVAL;
	}
	if (!IS_ALIGNED(start, fs_info->nodesize) &&
	    !test_and_set_bit(BTRFS_FS_UNALIGNED_TREE_BLOCK, &fs_info->flags)) {
		btrfs_warn(fs_info,
"tree block not nodesize aligned, start %llu nodesize %u, can be resolved by a full metadata balance",
			      start, fs_info->nodesize);
	}
	return 0;
}


/*
 * Return 0 if eb->folios[i] is attached to btree inode successfully.
 * Return >0 if there is already another extent buffer for the range,
 * and @found_eb_ret would be updated.
 * Return -EAGAIN if the filemap has an existing folio but with different size
 * than @eb.
 * The caller needs to free the existing folios and retry using the same order.
 */
static int attach_eb_folio_to_filemap(struct extent_buffer *eb, int i,
				      struct extent_buffer **found_eb_ret)
{

	struct btrfs_fs_info *fs_info = eb->fs_info;
	struct address_space *mapping = fs_info->btree_inode->i_mapping;
	const unsigned long index = eb->start >> PAGE_SHIFT;
	struct folio *existing_folio;
	int ret;

	ASSERT(found_eb_ret);

	/* Caller should ensure the folio exists. */
	ASSERT(eb->folios[i]);

retry:
	ret = filemap_add_folio(mapping, eb->folios[i], index + i,
				GFP_NOFS | __GFP_NOFAIL);
	if (!ret)
		return 0;

	existing_folio = filemap_lock_folio(mapping, index + i);
	/* The page cache only exists for a very short time, just retry. */
	if (IS_ERR(existing_folio))
		goto retry;

	/* For now, we should only have single-page folios for btree inode. */
	ASSERT(folio_nr_pages(existing_folio) == 1);

	if (folio_size(existing_folio) != eb->folio_size) {
		folio_unlock(existing_folio);
		folio_put(existing_folio);
		return -EAGAIN;
	}

	if (fs_info->nodesize < PAGE_SIZE) {
		/*
		 * We're going to reuse the existing page, can drop our page
		 * and subpage structure now.
		 */
		__free_page(folio_page(eb->folios[i], 0));
		eb->folios[i] = existing_folio;
	} else {
		struct extent_buffer *existing_eb;

		existing_eb = grab_extent_buffer(fs_info,
						 folio_page(existing_folio, 0));
		if (existing_eb) {
			/* The extent buffer still exists, we can use it directly. */
			*found_eb_ret = existing_eb;
			folio_unlock(existing_folio);
			folio_put(existing_folio);
			return 1;
		}
		/* The extent buffer no longer exists, we can reuse the folio. */
		__free_page(folio_page(eb->folios[i], 0));
		eb->folios[i] = existing_folio;
	}
	return 0;
}

struct extent_buffer *alloc_extent_buffer(struct btrfs_fs_info *fs_info,
					  u64 start, u64 owner_root, int level)
{
	unsigned long len = fs_info->nodesize;
	int num_folios;
	int attached = 0;
	struct extent_buffer *eb;
	struct extent_buffer *existing_eb = NULL;
	struct address_space *mapping = fs_info->btree_inode->i_mapping;
	struct btrfs_subpage *prealloc = NULL;
	u64 lockdep_owner = owner_root;
	bool page_contig = true;
	int uptodate = 1;
	int ret;

	if (check_eb_alignment(fs_info, start))
		return ERR_PTR(-EINVAL);

#if BITS_PER_LONG == 32
	if (start >= MAX_LFS_FILESIZE) {
		btrfs_err_rl(fs_info,
		"extent buffer %llu is beyond 32bit page cache limit", start);
		btrfs_err_32bit_limit(fs_info);
		return ERR_PTR(-EOVERFLOW);
	}
	if (start >= BTRFS_32BIT_EARLY_WARN_THRESHOLD)
		btrfs_warn_32bit_limit(fs_info);
#endif

	eb = find_extent_buffer(fs_info, start);
	if (eb)
		return eb;

	eb = __alloc_extent_buffer(fs_info, start, len);
	if (!eb)
		return ERR_PTR(-ENOMEM);

	/*
	 * The reloc trees are just snapshots, so we need them to appear to be
	 * just like any other fs tree WRT lockdep.
	 */
	if (lockdep_owner == BTRFS_TREE_RELOC_OBJECTID)
		lockdep_owner = BTRFS_FS_TREE_OBJECTID;

	btrfs_set_buffer_lockdep_class(lockdep_owner, eb, level);

	/*
	 * Preallocate folio private for subpage case, so that we won't
	 * allocate memory with i_private_lock nor page lock hold.
	 *
	 * The memory will be freed by attach_extent_buffer_page() or freed
	 * manually if we exit earlier.
	 */
	if (fs_info->nodesize < PAGE_SIZE) {
		prealloc = btrfs_alloc_subpage(fs_info, BTRFS_SUBPAGE_METADATA);
		if (IS_ERR(prealloc)) {
			ret = PTR_ERR(prealloc);
			goto out;
		}
	}

reallocate:
	/* Allocate all pages first. */
	ret = alloc_eb_folio_array(eb, __GFP_NOFAIL);
	if (ret < 0) {
		btrfs_free_subpage(prealloc);
		goto out;
	}

	num_folios = num_extent_folios(eb);
	/* Attach all pages to the filemap. */
	for (int i = 0; i < num_folios; i++) {
		struct folio *folio;

		ret = attach_eb_folio_to_filemap(eb, i, &existing_eb);
		if (ret > 0) {
			ASSERT(existing_eb);
			goto out;
		}

		/*
		 * TODO: Special handling for a corner case where the order of
		 * folios mismatch between the new eb and filemap.
		 *
		 * This happens when:
		 *
		 * - the new eb is using higher order folio
		 *
		 * - the filemap is still using 0-order folios for the range
		 *   This can happen at the previous eb allocation, and we don't
		 *   have higher order folio for the call.
		 *
		 * - the existing eb has already been freed
		 *
		 * In this case, we have to free the existing folios first, and
		 * re-allocate using the same order.
		 * Thankfully this is not going to happen yet, as we're still
		 * using 0-order folios.
		 */
		if (unlikely(ret == -EAGAIN)) {
			ASSERT(0);
			goto reallocate;
		}
		attached++;

		/*
		 * Only after attach_eb_folio_to_filemap(), eb->folios[] is
		 * reliable, as we may choose to reuse the existing page cache
		 * and free the allocated page.
		 */
		folio = eb->folios[i];
		eb->folio_size = folio_size(folio);
		eb->folio_shift = folio_shift(folio);
		spin_lock(&mapping->i_private_lock);
		/* Should not fail, as we have preallocated the memory */
		ret = attach_extent_buffer_folio(eb, folio, prealloc);
		ASSERT(!ret);
		/*
		 * To inform we have extra eb under allocation, so that
		 * detach_extent_buffer_page() won't release the folio private
		 * when the eb hasn't yet been inserted into radix tree.
		 *
		 * The ref will be decreased when the eb released the page, in
		 * detach_extent_buffer_page().
		 * Thus needs no special handling in error path.
		 */
		btrfs_folio_inc_eb_refs(fs_info, folio);
		spin_unlock(&mapping->i_private_lock);

		WARN_ON(btrfs_folio_test_dirty(fs_info, folio, eb->start, eb->len));

		/*
		 * Check if the current page is physically contiguous with previous eb
		 * page.
		 * At this stage, either we allocated a large folio, thus @i
		 * would only be 0, or we fall back to per-page allocation.
		 */
		if (i && folio_page(eb->folios[i - 1], 0) + 1 != folio_page(folio, 0))
			page_contig = false;

		if (!btrfs_folio_test_uptodate(fs_info, folio, eb->start, eb->len))
			uptodate = 0;

		/*
		 * We can't unlock the pages just yet since the extent buffer
		 * hasn't been properly inserted in the radix tree, this
		 * opens a race with btree_release_folio which can free a page
		 * while we are still filling in all pages for the buffer and
		 * we could crash.
		 */
	}
	if (uptodate)
		set_bit(EXTENT_BUFFER_UPTODATE, &eb->bflags);
	/* All pages are physically contiguous, can skip cross page handling. */
	if (page_contig)
		eb->addr = folio_address(eb->folios[0]) + offset_in_page(eb->start);
again:
	ret = radix_tree_preload(GFP_NOFS);
	if (ret)
		goto out;

	spin_lock(&fs_info->buffer_lock);
	ret = radix_tree_insert(&fs_info->buffer_radix,
				start >> fs_info->sectorsize_bits, eb);
	spin_unlock(&fs_info->buffer_lock);
	radix_tree_preload_end();
	if (ret == -EEXIST) {
		ret = 0;
		existing_eb = find_extent_buffer(fs_info, start);
		if (existing_eb)
			goto out;
		else
			goto again;
	}
	/* add one reference for the tree */
	check_buffer_tree_ref(eb);
	set_bit(EXTENT_BUFFER_IN_TREE, &eb->bflags);

	/*
	 * Now it's safe to unlock the pages because any calls to
	 * btree_release_folio will correctly detect that a page belongs to a
	 * live buffer and won't free them prematurely.
	 */
	for (int i = 0; i < num_folios; i++)
		unlock_page(folio_page(eb->folios[i], 0));
	return eb;

out:
	WARN_ON(!atomic_dec_and_test(&eb->refs));

	/*
	 * Any attached folios need to be detached before we unlock them.  This
	 * is because when we're inserting our new folios into the mapping, and
	 * then attaching our eb to that folio.  If we fail to insert our folio
	 * we'll lookup the folio for that index, and grab that EB.  We do not
	 * want that to grab this eb, as we're getting ready to free it.  So we
	 * have to detach it first and then unlock it.
	 *
	 * We have to drop our reference and NULL it out here because in the
	 * subpage case detaching does a btrfs_folio_dec_eb_refs() for our eb.
	 * Below when we call btrfs_release_extent_buffer() we will call
	 * detach_extent_buffer_folio() on our remaining pages in the !subpage
	 * case.  If we left eb->folios[i] populated in the subpage case we'd
	 * double put our reference and be super sad.
	 */
	for (int i = 0; i < attached; i++) {
		ASSERT(eb->folios[i]);
		detach_extent_buffer_folio(eb, eb->folios[i]);
		unlock_page(folio_page(eb->folios[i], 0));
		folio_put(eb->folios[i]);
		eb->folios[i] = NULL;
	}
	/*
	 * Now all pages of that extent buffer is unmapped, set UNMAPPED flag,
	 * so it can be cleaned up without utlizing page->mapping.
	 */
	set_bit(EXTENT_BUFFER_UNMAPPED, &eb->bflags);

	btrfs_release_extent_buffer(eb);
	if (ret < 0)
		return ERR_PTR(ret);
	ASSERT(existing_eb);
	return existing_eb;
}

static inline void btrfs_release_extent_buffer_rcu(struct rcu_head *head)
{
	struct extent_buffer *eb =
			container_of(head, struct extent_buffer, rcu_head);

	__free_extent_buffer(eb);
}

static int release_extent_buffer(struct extent_buffer *eb)
	__releases(&eb->refs_lock)
{
	lockdep_assert_held(&eb->refs_lock);

	WARN_ON(atomic_read(&eb->refs) == 0);
	if (atomic_dec_and_test(&eb->refs)) {
		if (test_and_clear_bit(EXTENT_BUFFER_IN_TREE, &eb->bflags)) {
			struct btrfs_fs_info *fs_info = eb->fs_info;

			spin_unlock(&eb->refs_lock);

			spin_lock(&fs_info->buffer_lock);
			radix_tree_delete(&fs_info->buffer_radix,
					  eb->start >> fs_info->sectorsize_bits);
			spin_unlock(&fs_info->buffer_lock);
		} else {
			spin_unlock(&eb->refs_lock);
		}

		btrfs_leak_debug_del_eb(eb);
		/* Should be safe to release our pages at this point */
		btrfs_release_extent_buffer_pages(eb);
#ifdef CONFIG_BTRFS_FS_RUN_SANITY_TESTS
		if (unlikely(test_bit(EXTENT_BUFFER_UNMAPPED, &eb->bflags))) {
			__free_extent_buffer(eb);
			return 1;
		}
#endif
		call_rcu(&eb->rcu_head, btrfs_release_extent_buffer_rcu);
		return 1;
	}
	spin_unlock(&eb->refs_lock);

	return 0;
}

void free_extent_buffer(struct extent_buffer *eb)
{
	int refs;
	if (!eb)
		return;

	refs = atomic_read(&eb->refs);
	while (1) {
		if ((!test_bit(EXTENT_BUFFER_UNMAPPED, &eb->bflags) && refs <= 3)
		    || (test_bit(EXTENT_BUFFER_UNMAPPED, &eb->bflags) &&
			refs == 1))
			break;
		if (atomic_try_cmpxchg(&eb->refs, &refs, refs - 1))
			return;
	}

	spin_lock(&eb->refs_lock);
	if (atomic_read(&eb->refs) == 2 &&
	    test_bit(EXTENT_BUFFER_STALE, &eb->bflags) &&
	    !extent_buffer_under_io(eb) &&
	    test_and_clear_bit(EXTENT_BUFFER_TREE_REF, &eb->bflags))
		atomic_dec(&eb->refs);

	/*
	 * I know this is terrible, but it's temporary until we stop tracking
	 * the uptodate bits and such for the extent buffers.
	 */
	release_extent_buffer(eb);
}

void free_extent_buffer_stale(struct extent_buffer *eb)
{
	if (!eb)
		return;

	spin_lock(&eb->refs_lock);
	set_bit(EXTENT_BUFFER_STALE, &eb->bflags);

	if (atomic_read(&eb->refs) == 2 && !extent_buffer_under_io(eb) &&
	    test_and_clear_bit(EXTENT_BUFFER_TREE_REF, &eb->bflags))
		atomic_dec(&eb->refs);
	release_extent_buffer(eb);
}

static void btree_clear_folio_dirty(struct folio *folio)
{
	ASSERT(folio_test_dirty(folio));
	ASSERT(folio_test_locked(folio));
	folio_clear_dirty_for_io(folio);
	xa_lock_irq(&folio->mapping->i_pages);
	if (!folio_test_dirty(folio))
		__xa_clear_mark(&folio->mapping->i_pages,
				folio_index(folio), PAGECACHE_TAG_DIRTY);
	xa_unlock_irq(&folio->mapping->i_pages);
}

static void clear_subpage_extent_buffer_dirty(const struct extent_buffer *eb)
{
	struct btrfs_fs_info *fs_info = eb->fs_info;
	struct folio *folio = eb->folios[0];
	bool last;

	/* btree_clear_folio_dirty() needs page locked. */
	folio_lock(folio);
	last = btrfs_subpage_clear_and_test_dirty(fs_info, folio, eb->start, eb->len);
	if (last)
		btree_clear_folio_dirty(folio);
	folio_unlock(folio);
	WARN_ON(atomic_read(&eb->refs) == 0);
}

void btrfs_clear_buffer_dirty(struct btrfs_trans_handle *trans,
			      struct extent_buffer *eb)
{
	struct btrfs_fs_info *fs_info = eb->fs_info;
	int num_folios;

	btrfs_assert_tree_write_locked(eb);

	if (trans && btrfs_header_generation(eb) != trans->transid)
		return;

	/*
	 * Instead of clearing the dirty flag off of the buffer, mark it as
	 * EXTENT_BUFFER_ZONED_ZEROOUT. This allows us to preserve
	 * write-ordering in zoned mode, without the need to later re-dirty
	 * the extent_buffer.
	 *
	 * The actual zeroout of the buffer will happen later in
	 * btree_csum_one_bio.
	 */
	if (btrfs_is_zoned(fs_info)) {
		set_bit(EXTENT_BUFFER_ZONED_ZEROOUT, &eb->bflags);
		return;
	}

	if (!test_and_clear_bit(EXTENT_BUFFER_DIRTY, &eb->bflags))
		return;

	percpu_counter_add_batch(&fs_info->dirty_metadata_bytes, -eb->len,
				 fs_info->dirty_metadata_batch);

	if (eb->fs_info->nodesize < PAGE_SIZE)
		return clear_subpage_extent_buffer_dirty(eb);

	num_folios = num_extent_folios(eb);
	for (int i = 0; i < num_folios; i++) {
		struct folio *folio = eb->folios[i];

		if (!folio_test_dirty(folio))
			continue;
		folio_lock(folio);
		btree_clear_folio_dirty(folio);
		folio_unlock(folio);
	}
	WARN_ON(atomic_read(&eb->refs) == 0);
}

void set_extent_buffer_dirty(struct extent_buffer *eb)
{
	int num_folios;
	bool was_dirty;

	check_buffer_tree_ref(eb);

	was_dirty = test_and_set_bit(EXTENT_BUFFER_DIRTY, &eb->bflags);

	num_folios = num_extent_folios(eb);
	WARN_ON(atomic_read(&eb->refs) == 0);
	WARN_ON(!test_bit(EXTENT_BUFFER_TREE_REF, &eb->bflags));

	if (!was_dirty) {
		bool subpage = eb->fs_info->nodesize < PAGE_SIZE;

		/*
		 * For subpage case, we can have other extent buffers in the
		 * same page, and in clear_subpage_extent_buffer_dirty() we
		 * have to clear page dirty without subpage lock held.
		 * This can cause race where our page gets dirty cleared after
		 * we just set it.
		 *
		 * Thankfully, clear_subpage_extent_buffer_dirty() has locked
		 * its page for other reasons, we can use page lock to prevent
		 * the above race.
		 */
		if (subpage)
			lock_page(folio_page(eb->folios[0], 0));
		for (int i = 0; i < num_folios; i++)
			btrfs_folio_set_dirty(eb->fs_info, eb->folios[i],
					      eb->start, eb->len);
		if (subpage)
			unlock_page(folio_page(eb->folios[0], 0));
		percpu_counter_add_batch(&eb->fs_info->dirty_metadata_bytes,
					 eb->len,
					 eb->fs_info->dirty_metadata_batch);
	}
#ifdef CONFIG_BTRFS_DEBUG
	for (int i = 0; i < num_folios; i++)
		ASSERT(folio_test_dirty(eb->folios[i]));
#endif
}

void clear_extent_buffer_uptodate(struct extent_buffer *eb)
{
	struct btrfs_fs_info *fs_info = eb->fs_info;
	int num_folios = num_extent_folios(eb);

	clear_bit(EXTENT_BUFFER_UPTODATE, &eb->bflags);
	for (int i = 0; i < num_folios; i++) {
		struct folio *folio = eb->folios[i];

		if (!folio)
			continue;

		/*
		 * This is special handling for metadata subpage, as regular
		 * btrfs_is_subpage() can not handle cloned/dummy metadata.
		 */
		if (fs_info->nodesize >= PAGE_SIZE)
			folio_clear_uptodate(folio);
		else
			btrfs_subpage_clear_uptodate(fs_info, folio,
						     eb->start, eb->len);
	}
}

void set_extent_buffer_uptodate(struct extent_buffer *eb)
{
	struct btrfs_fs_info *fs_info = eb->fs_info;
	int num_folios = num_extent_folios(eb);

	set_bit(EXTENT_BUFFER_UPTODATE, &eb->bflags);
	for (int i = 0; i < num_folios; i++) {
		struct folio *folio = eb->folios[i];

		/*
		 * This is special handling for metadata subpage, as regular
		 * btrfs_is_subpage() can not handle cloned/dummy metadata.
		 */
		if (fs_info->nodesize >= PAGE_SIZE)
			folio_mark_uptodate(folio);
		else
			btrfs_subpage_set_uptodate(fs_info, folio,
						   eb->start, eb->len);
	}
}

static void end_bbio_meta_read(struct btrfs_bio *bbio)
{
	struct extent_buffer *eb = bbio->private;
	struct btrfs_fs_info *fs_info = eb->fs_info;
	bool uptodate = !bbio->bio.bi_status;
	struct folio_iter fi;
	u32 bio_offset = 0;

	eb->read_mirror = bbio->mirror_num;

	if (uptodate &&
	    btrfs_validate_extent_buffer(eb, &bbio->parent_check) < 0)
		uptodate = false;

	if (uptodate) {
		set_extent_buffer_uptodate(eb);
	} else {
		clear_extent_buffer_uptodate(eb);
		set_bit(EXTENT_BUFFER_READ_ERR, &eb->bflags);
	}

	bio_for_each_folio_all(fi, &bbio->bio) {
		struct folio *folio = fi.folio;
		u64 start = eb->start + bio_offset;
		u32 len = fi.length;

		if (uptodate)
			btrfs_folio_set_uptodate(fs_info, folio, start, len);
		else
			btrfs_folio_clear_uptodate(fs_info, folio, start, len);

		bio_offset += len;
	}

	clear_bit(EXTENT_BUFFER_READING, &eb->bflags);
	smp_mb__after_atomic();
	wake_up_bit(&eb->bflags, EXTENT_BUFFER_READING);
	free_extent_buffer(eb);

	bio_put(&bbio->bio);
}

int read_extent_buffer_pages(struct extent_buffer *eb, int wait, int mirror_num,
			     struct btrfs_tree_parent_check *check)
{
	struct btrfs_bio *bbio;
	bool ret;

	if (test_bit(EXTENT_BUFFER_UPTODATE, &eb->bflags))
		return 0;

	/*
	 * We could have had EXTENT_BUFFER_UPTODATE cleared by the write
	 * operation, which could potentially still be in flight.  In this case
	 * we simply want to return an error.
	 */
	if (unlikely(test_bit(EXTENT_BUFFER_WRITE_ERR, &eb->bflags)))
		return -EIO;

	/* Someone else is already reading the buffer, just wait for it. */
	if (test_and_set_bit(EXTENT_BUFFER_READING, &eb->bflags))
		goto done;

	clear_bit(EXTENT_BUFFER_READ_ERR, &eb->bflags);
	eb->read_mirror = 0;
	check_buffer_tree_ref(eb);
	atomic_inc(&eb->refs);

	bbio = btrfs_bio_alloc(INLINE_EXTENT_BUFFER_PAGES,
			       REQ_OP_READ | REQ_META, eb->fs_info,
			       end_bbio_meta_read, eb);
	bbio->bio.bi_iter.bi_sector = eb->start >> SECTOR_SHIFT;
	bbio->inode = BTRFS_I(eb->fs_info->btree_inode);
	bbio->file_offset = eb->start;
	memcpy(&bbio->parent_check, check, sizeof(*check));
	if (eb->fs_info->nodesize < PAGE_SIZE) {
		ret = bio_add_folio(&bbio->bio, eb->folios[0], eb->len,
				    eb->start - folio_pos(eb->folios[0]));
		ASSERT(ret);
	} else {
		int num_folios = num_extent_folios(eb);

		for (int i = 0; i < num_folios; i++) {
			struct folio *folio = eb->folios[i];

			ret = bio_add_folio(&bbio->bio, folio, eb->folio_size, 0);
			ASSERT(ret);
		}
	}
	btrfs_submit_bio(bbio, mirror_num);

done:
	if (wait == WAIT_COMPLETE) {
		wait_on_bit_io(&eb->bflags, EXTENT_BUFFER_READING, TASK_UNINTERRUPTIBLE);
		if (!test_bit(EXTENT_BUFFER_UPTODATE, &eb->bflags))
			return -EIO;
	}

	return 0;
}

static bool report_eb_range(const struct extent_buffer *eb, unsigned long start,
			    unsigned long len)
{
	btrfs_warn(eb->fs_info,
		"access to eb bytenr %llu len %u out of range start %lu len %lu",
		eb->start, eb->len, start, len);
	WARN_ON(IS_ENABLED(CONFIG_BTRFS_DEBUG));

	return true;
}

/*
 * Check if the [start, start + len) range is valid before reading/writing
 * the eb.
 * NOTE: @start and @len are offset inside the eb, not logical address.
 *
 * Caller should not touch the dst/src memory if this function returns error.
 */
static inline int check_eb_range(const struct extent_buffer *eb,
				 unsigned long start, unsigned long len)
{
	unsigned long offset;

	/* start, start + len should not go beyond eb->len nor overflow */
	if (unlikely(check_add_overflow(start, len, &offset) || offset > eb->len))
		return report_eb_range(eb, start, len);

	return false;
}

void read_extent_buffer(const struct extent_buffer *eb, void *dstv,
			unsigned long start, unsigned long len)
{
	const int unit_size = eb->folio_size;
	size_t cur;
	size_t offset;
	char *dst = (char *)dstv;
	unsigned long i = get_eb_folio_index(eb, start);

	if (check_eb_range(eb, start, len)) {
		/*
		 * Invalid range hit, reset the memory, so callers won't get
		 * some random garbage for their uninitialized memory.
		 */
		memset(dstv, 0, len);
		return;
	}

	if (eb->addr) {
		memcpy(dstv, eb->addr + start, len);
		return;
	}

	offset = get_eb_offset_in_folio(eb, start);

	while (len > 0) {
		char *kaddr;

		cur = min(len, unit_size - offset);
		kaddr = folio_address(eb->folios[i]);
		memcpy(dst, kaddr + offset, cur);

		dst += cur;
		len -= cur;
		offset = 0;
		i++;
	}
}

int read_extent_buffer_to_user_nofault(const struct extent_buffer *eb,
				       void __user *dstv,
				       unsigned long start, unsigned long len)
{
	const int unit_size = eb->folio_size;
	size_t cur;
	size_t offset;
	char __user *dst = (char __user *)dstv;
	unsigned long i = get_eb_folio_index(eb, start);
	int ret = 0;

	WARN_ON(start > eb->len);
	WARN_ON(start + len > eb->start + eb->len);

	if (eb->addr) {
		if (copy_to_user_nofault(dstv, eb->addr + start, len))
			ret = -EFAULT;
		return ret;
	}

	offset = get_eb_offset_in_folio(eb, start);

	while (len > 0) {
		char *kaddr;

		cur = min(len, unit_size - offset);
		kaddr = folio_address(eb->folios[i]);
		if (copy_to_user_nofault(dst, kaddr + offset, cur)) {
			ret = -EFAULT;
			break;
		}

		dst += cur;
		len -= cur;
		offset = 0;
		i++;
	}

	return ret;
}

int memcmp_extent_buffer(const struct extent_buffer *eb, const void *ptrv,
			 unsigned long start, unsigned long len)
{
	const int unit_size = eb->folio_size;
	size_t cur;
	size_t offset;
	char *kaddr;
	char *ptr = (char *)ptrv;
	unsigned long i = get_eb_folio_index(eb, start);
	int ret = 0;

	if (check_eb_range(eb, start, len))
		return -EINVAL;

	if (eb->addr)
		return memcmp(ptrv, eb->addr + start, len);

	offset = get_eb_offset_in_folio(eb, start);

	while (len > 0) {
		cur = min(len, unit_size - offset);
		kaddr = folio_address(eb->folios[i]);
		ret = memcmp(ptr, kaddr + offset, cur);
		if (ret)
			break;

		ptr += cur;
		len -= cur;
		offset = 0;
		i++;
	}
	return ret;
}

/*
 * Check that the extent buffer is uptodate.
 *
 * For regular sector size == PAGE_SIZE case, check if @page is uptodate.
 * For subpage case, check if the range covered by the eb has EXTENT_UPTODATE.
 */
static void assert_eb_folio_uptodate(const struct extent_buffer *eb, int i)
{
	struct btrfs_fs_info *fs_info = eb->fs_info;
	struct folio *folio = eb->folios[i];

	ASSERT(folio);

	/*
	 * If we are using the commit root we could potentially clear a page
	 * Uptodate while we're using the extent buffer that we've previously
	 * looked up.  We don't want to complain in this case, as the page was
	 * valid before, we just didn't write it out.  Instead we want to catch
	 * the case where we didn't actually read the block properly, which
	 * would have !PageUptodate and !EXTENT_BUFFER_WRITE_ERR.
	 */
	if (test_bit(EXTENT_BUFFER_WRITE_ERR, &eb->bflags))
		return;

	if (fs_info->nodesize < PAGE_SIZE) {
		struct folio *folio = eb->folios[0];

		ASSERT(i == 0);
		if (WARN_ON(!btrfs_subpage_test_uptodate(fs_info, folio,
							 eb->start, eb->len)))
			btrfs_subpage_dump_bitmap(fs_info, folio, eb->start, eb->len);
	} else {
		WARN_ON(!folio_test_uptodate(folio));
	}
}

static void __write_extent_buffer(const struct extent_buffer *eb,
				  const void *srcv, unsigned long start,
				  unsigned long len, bool use_memmove)
{
	const int unit_size = eb->folio_size;
	size_t cur;
	size_t offset;
	char *kaddr;
	char *src = (char *)srcv;
	unsigned long i = get_eb_folio_index(eb, start);
	/* For unmapped (dummy) ebs, no need to check their uptodate status. */
	const bool check_uptodate = !test_bit(EXTENT_BUFFER_UNMAPPED, &eb->bflags);

	if (check_eb_range(eb, start, len))
		return;

	if (eb->addr) {
		if (use_memmove)
			memmove(eb->addr + start, srcv, len);
		else
			memcpy(eb->addr + start, srcv, len);
		return;
	}

	offset = get_eb_offset_in_folio(eb, start);

	while (len > 0) {
		if (check_uptodate)
			assert_eb_folio_uptodate(eb, i);

		cur = min(len, unit_size - offset);
		kaddr = folio_address(eb->folios[i]);
		if (use_memmove)
			memmove(kaddr + offset, src, cur);
		else
			memcpy(kaddr + offset, src, cur);

		src += cur;
		len -= cur;
		offset = 0;
		i++;
	}
}

void write_extent_buffer(const struct extent_buffer *eb, const void *srcv,
			 unsigned long start, unsigned long len)
{
	return __write_extent_buffer(eb, srcv, start, len, false);
}

static void memset_extent_buffer(const struct extent_buffer *eb, int c,
				 unsigned long start, unsigned long len)
{
	const int unit_size = eb->folio_size;
	unsigned long cur = start;

	if (eb->addr) {
		memset(eb->addr + start, c, len);
		return;
	}

	while (cur < start + len) {
		unsigned long index = get_eb_folio_index(eb, cur);
		unsigned int offset = get_eb_offset_in_folio(eb, cur);
		unsigned int cur_len = min(start + len - cur, unit_size - offset);

		assert_eb_folio_uptodate(eb, index);
		memset(folio_address(eb->folios[index]) + offset, c, cur_len);

		cur += cur_len;
	}
}

void memzero_extent_buffer(const struct extent_buffer *eb, unsigned long start,
			   unsigned long len)
{
	if (check_eb_range(eb, start, len))
		return;
	return memset_extent_buffer(eb, 0, start, len);
}

void copy_extent_buffer_full(const struct extent_buffer *dst,
			     const struct extent_buffer *src)
{
	const int unit_size = src->folio_size;
	unsigned long cur = 0;

	ASSERT(dst->len == src->len);

	while (cur < src->len) {
		unsigned long index = get_eb_folio_index(src, cur);
		unsigned long offset = get_eb_offset_in_folio(src, cur);
		unsigned long cur_len = min(src->len, unit_size - offset);
		void *addr = folio_address(src->folios[index]) + offset;

		write_extent_buffer(dst, addr, cur, cur_len);

		cur += cur_len;
	}
}

void copy_extent_buffer(const struct extent_buffer *dst,
			const struct extent_buffer *src,
			unsigned long dst_offset, unsigned long src_offset,
			unsigned long len)
{
	const int unit_size = dst->folio_size;
	u64 dst_len = dst->len;
	size_t cur;
	size_t offset;
	char *kaddr;
	unsigned long i = get_eb_folio_index(dst, dst_offset);

	if (check_eb_range(dst, dst_offset, len) ||
	    check_eb_range(src, src_offset, len))
		return;

	WARN_ON(src->len != dst_len);

	offset = get_eb_offset_in_folio(dst, dst_offset);

	while (len > 0) {
		assert_eb_folio_uptodate(dst, i);

		cur = min(len, (unsigned long)(unit_size - offset));

		kaddr = folio_address(dst->folios[i]);
		read_extent_buffer(src, kaddr + offset, src_offset, cur);

		src_offset += cur;
		len -= cur;
		offset = 0;
		i++;
	}
}

/*
 * Calculate the folio and offset of the byte containing the given bit number.
 *
 * @eb:           the extent buffer
 * @start:        offset of the bitmap item in the extent buffer
 * @nr:           bit number
 * @folio_index:  return index of the folio in the extent buffer that contains
 *                the given bit number
 * @folio_offset: return offset into the folio given by folio_index
 *
 * This helper hides the ugliness of finding the byte in an extent buffer which
 * contains a given bit.
 */
static inline void eb_bitmap_offset(const struct extent_buffer *eb,
				    unsigned long start, unsigned long nr,
				    unsigned long *folio_index,
				    size_t *folio_offset)
{
	size_t byte_offset = BIT_BYTE(nr);
	size_t offset;

	/*
	 * The byte we want is the offset of the extent buffer + the offset of
	 * the bitmap item in the extent buffer + the offset of the byte in the
	 * bitmap item.
	 */
	offset = start + offset_in_eb_folio(eb, eb->start) + byte_offset;

	*folio_index = offset >> eb->folio_shift;
	*folio_offset = offset_in_eb_folio(eb, offset);
}

/*
 * Determine whether a bit in a bitmap item is set.
 *
 * @eb:     the extent buffer
 * @start:  offset of the bitmap item in the extent buffer
 * @nr:     bit number to test
 */
int extent_buffer_test_bit(const struct extent_buffer *eb, unsigned long start,
			   unsigned long nr)
{
	unsigned long i;
	size_t offset;
	u8 *kaddr;

	eb_bitmap_offset(eb, start, nr, &i, &offset);
	assert_eb_folio_uptodate(eb, i);
	kaddr = folio_address(eb->folios[i]);
	return 1U & (kaddr[offset] >> (nr & (BITS_PER_BYTE - 1)));
}

static u8 *extent_buffer_get_byte(const struct extent_buffer *eb, unsigned long bytenr)
{
	unsigned long index = get_eb_folio_index(eb, bytenr);

	if (check_eb_range(eb, bytenr, 1))
		return NULL;
	return folio_address(eb->folios[index]) + get_eb_offset_in_folio(eb, bytenr);
}

/*
 * Set an area of a bitmap to 1.
 *
 * @eb:     the extent buffer
 * @start:  offset of the bitmap item in the extent buffer
 * @pos:    bit number of the first bit
 * @len:    number of bits to set
 */
void extent_buffer_bitmap_set(const struct extent_buffer *eb, unsigned long start,
			      unsigned long pos, unsigned long len)
{
	unsigned int first_byte = start + BIT_BYTE(pos);
	unsigned int last_byte = start + BIT_BYTE(pos + len - 1);
	const bool same_byte = (first_byte == last_byte);
	u8 mask = BITMAP_FIRST_BYTE_MASK(pos);
	u8 *kaddr;

	if (same_byte)
		mask &= BITMAP_LAST_BYTE_MASK(pos + len);

	/* Handle the first byte. */
	kaddr = extent_buffer_get_byte(eb, first_byte);
	*kaddr |= mask;
	if (same_byte)
		return;

	/* Handle the byte aligned part. */
	ASSERT(first_byte + 1 <= last_byte);
	memset_extent_buffer(eb, 0xff, first_byte + 1, last_byte - first_byte - 1);

	/* Handle the last byte. */
	kaddr = extent_buffer_get_byte(eb, last_byte);
	*kaddr |= BITMAP_LAST_BYTE_MASK(pos + len);
}


/*
 * Clear an area of a bitmap.
 *
 * @eb:     the extent buffer
 * @start:  offset of the bitmap item in the extent buffer
 * @pos:    bit number of the first bit
 * @len:    number of bits to clear
 */
void extent_buffer_bitmap_clear(const struct extent_buffer *eb,
				unsigned long start, unsigned long pos,
				unsigned long len)
{
	unsigned int first_byte = start + BIT_BYTE(pos);
	unsigned int last_byte = start + BIT_BYTE(pos + len - 1);
	const bool same_byte = (first_byte == last_byte);
	u8 mask = BITMAP_FIRST_BYTE_MASK(pos);
	u8 *kaddr;

	if (same_byte)
		mask &= BITMAP_LAST_BYTE_MASK(pos + len);

	/* Handle the first byte. */
	kaddr = extent_buffer_get_byte(eb, first_byte);
	*kaddr &= ~mask;
	if (same_byte)
		return;

	/* Handle the byte aligned part. */
	ASSERT(first_byte + 1 <= last_byte);
	memset_extent_buffer(eb, 0, first_byte + 1, last_byte - first_byte - 1);

	/* Handle the last byte. */
	kaddr = extent_buffer_get_byte(eb, last_byte);
	*kaddr &= ~BITMAP_LAST_BYTE_MASK(pos + len);
}

static inline bool areas_overlap(unsigned long src, unsigned long dst, unsigned long len)
{
	unsigned long distance = (src > dst) ? src - dst : dst - src;
	return distance < len;
}

void memcpy_extent_buffer(const struct extent_buffer *dst,
			  unsigned long dst_offset, unsigned long src_offset,
			  unsigned long len)
{
	const int unit_size = dst->folio_size;
	unsigned long cur_off = 0;

	if (check_eb_range(dst, dst_offset, len) ||
	    check_eb_range(dst, src_offset, len))
		return;

	if (dst->addr) {
		const bool use_memmove = areas_overlap(src_offset, dst_offset, len);

		if (use_memmove)
			memmove(dst->addr + dst_offset, dst->addr + src_offset, len);
		else
			memcpy(dst->addr + dst_offset, dst->addr + src_offset, len);
		return;
	}

	while (cur_off < len) {
		unsigned long cur_src = cur_off + src_offset;
		unsigned long folio_index = get_eb_folio_index(dst, cur_src);
		unsigned long folio_off = get_eb_offset_in_folio(dst, cur_src);
		unsigned long cur_len = min(src_offset + len - cur_src,
					    unit_size - folio_off);
		void *src_addr = folio_address(dst->folios[folio_index]) + folio_off;
		const bool use_memmove = areas_overlap(src_offset + cur_off,
						       dst_offset + cur_off, cur_len);

		__write_extent_buffer(dst, src_addr, dst_offset + cur_off, cur_len,
				      use_memmove);
		cur_off += cur_len;
	}
}

void memmove_extent_buffer(const struct extent_buffer *dst,
			   unsigned long dst_offset, unsigned long src_offset,
			   unsigned long len)
{
	unsigned long dst_end = dst_offset + len - 1;
	unsigned long src_end = src_offset + len - 1;

	if (check_eb_range(dst, dst_offset, len) ||
	    check_eb_range(dst, src_offset, len))
		return;

	if (dst_offset < src_offset) {
		memcpy_extent_buffer(dst, dst_offset, src_offset, len);
		return;
	}

	if (dst->addr) {
		memmove(dst->addr + dst_offset, dst->addr + src_offset, len);
		return;
	}

	while (len > 0) {
		unsigned long src_i;
		size_t cur;
		size_t dst_off_in_folio;
		size_t src_off_in_folio;
		void *src_addr;
		bool use_memmove;

		src_i = get_eb_folio_index(dst, src_end);

		dst_off_in_folio = get_eb_offset_in_folio(dst, dst_end);
		src_off_in_folio = get_eb_offset_in_folio(dst, src_end);

		cur = min_t(unsigned long, len, src_off_in_folio + 1);
		cur = min(cur, dst_off_in_folio + 1);

		src_addr = folio_address(dst->folios[src_i]) + src_off_in_folio -
					 cur + 1;
		use_memmove = areas_overlap(src_end - cur + 1, dst_end - cur + 1,
					    cur);

		__write_extent_buffer(dst, src_addr, dst_end - cur + 1, cur,
				      use_memmove);

		dst_end -= cur;
		src_end -= cur;
		len -= cur;
	}
}

#define GANG_LOOKUP_SIZE	16
static struct extent_buffer *get_next_extent_buffer(
		struct btrfs_fs_info *fs_info, struct page *page, u64 bytenr)
{
	struct extent_buffer *gang[GANG_LOOKUP_SIZE];
	struct extent_buffer *found = NULL;
	u64 page_start = page_offset(page);
	u64 cur = page_start;

	ASSERT(in_range(bytenr, page_start, PAGE_SIZE));
	lockdep_assert_held(&fs_info->buffer_lock);

	while (cur < page_start + PAGE_SIZE) {
		int ret;
		int i;

		ret = radix_tree_gang_lookup(&fs_info->buffer_radix,
				(void **)gang, cur >> fs_info->sectorsize_bits,
				min_t(unsigned int, GANG_LOOKUP_SIZE,
				      PAGE_SIZE / fs_info->nodesize));
		if (ret == 0)
			goto out;
		for (i = 0; i < ret; i++) {
			/* Already beyond page end */
			if (gang[i]->start >= page_start + PAGE_SIZE)
				goto out;
			/* Found one */
			if (gang[i]->start >= bytenr) {
				found = gang[i];
				goto out;
			}
		}
		cur = gang[ret - 1]->start + gang[ret - 1]->len;
	}
out:
	return found;
}

static int try_release_subpage_extent_buffer(struct page *page)
{
	struct btrfs_fs_info *fs_info = page_to_fs_info(page);
	u64 cur = page_offset(page);
	const u64 end = page_offset(page) + PAGE_SIZE;
	int ret;

	while (cur < end) {
		struct extent_buffer *eb = NULL;

		/*
		 * Unlike try_release_extent_buffer() which uses folio private
		 * to grab buffer, for subpage case we rely on radix tree, thus
		 * we need to ensure radix tree consistency.
		 *
		 * We also want an atomic snapshot of the radix tree, thus go
		 * with spinlock rather than RCU.
		 */
		spin_lock(&fs_info->buffer_lock);
		eb = get_next_extent_buffer(fs_info, page, cur);
		if (!eb) {
			/* No more eb in the page range after or at cur */
			spin_unlock(&fs_info->buffer_lock);
			break;
		}
		cur = eb->start + eb->len;

		/*
		 * The same as try_release_extent_buffer(), to ensure the eb
		 * won't disappear out from under us.
		 */
		spin_lock(&eb->refs_lock);
		if (atomic_read(&eb->refs) != 1 || extent_buffer_under_io(eb)) {
			spin_unlock(&eb->refs_lock);
			spin_unlock(&fs_info->buffer_lock);
			break;
		}
		spin_unlock(&fs_info->buffer_lock);

		/*
		 * If tree ref isn't set then we know the ref on this eb is a
		 * real ref, so just return, this eb will likely be freed soon
		 * anyway.
		 */
		if (!test_and_clear_bit(EXTENT_BUFFER_TREE_REF, &eb->bflags)) {
			spin_unlock(&eb->refs_lock);
			break;
		}

		/*
		 * Here we don't care about the return value, we will always
		 * check the folio private at the end.  And
		 * release_extent_buffer() will release the refs_lock.
		 */
		release_extent_buffer(eb);
	}
	/*
	 * Finally to check if we have cleared folio private, as if we have
	 * released all ebs in the page, the folio private should be cleared now.
	 */
	spin_lock(&page->mapping->i_private_lock);
	if (!folio_test_private(page_folio(page)))
		ret = 1;
	else
		ret = 0;
	spin_unlock(&page->mapping->i_private_lock);
	return ret;

}

int try_release_extent_buffer(struct page *page)
{
	struct folio *folio = page_folio(page);
	struct extent_buffer *eb;

	if (page_to_fs_info(page)->nodesize < PAGE_SIZE)
		return try_release_subpage_extent_buffer(page);

	/*
	 * We need to make sure nobody is changing folio private, as we rely on
	 * folio private as the pointer to extent buffer.
	 */
	spin_lock(&page->mapping->i_private_lock);
	if (!folio_test_private(folio)) {
		spin_unlock(&page->mapping->i_private_lock);
		return 1;
	}

	eb = folio_get_private(folio);
	BUG_ON(!eb);

	/*
	 * This is a little awful but should be ok, we need to make sure that
	 * the eb doesn't disappear out from under us while we're looking at
	 * this page.
	 */
	spin_lock(&eb->refs_lock);
	if (atomic_read(&eb->refs) != 1 || extent_buffer_under_io(eb)) {
		spin_unlock(&eb->refs_lock);
		spin_unlock(&page->mapping->i_private_lock);
		return 0;
	}
	spin_unlock(&page->mapping->i_private_lock);

	/*
	 * If tree ref isn't set then we know the ref on this eb is a real ref,
	 * so just return, this page will likely be freed soon anyway.
	 */
	if (!test_and_clear_bit(EXTENT_BUFFER_TREE_REF, &eb->bflags)) {
		spin_unlock(&eb->refs_lock);
		return 0;
	}

	return release_extent_buffer(eb);
}

/*
 * Attempt to readahead a child block.
 *
 * @fs_info:	the fs_info
 * @bytenr:	bytenr to read
 * @owner_root: objectid of the root that owns this eb
 * @gen:	generation for the uptodate check, can be 0
 * @level:	level for the eb
 *
 * Attempt to readahead a tree block at @bytenr.  If @gen is 0 then we do a
 * normal uptodate check of the eb, without checking the generation.  If we have
 * to read the block we will not block on anything.
 */
void btrfs_readahead_tree_block(struct btrfs_fs_info *fs_info,
				u64 bytenr, u64 owner_root, u64 gen, int level)
{
	struct btrfs_tree_parent_check check = {
		.has_first_key = 0,
		.level = level,
		.transid = gen
	};
	struct extent_buffer *eb;
	int ret;

	eb = btrfs_find_create_tree_block(fs_info, bytenr, owner_root, level);
	if (IS_ERR(eb))
		return;

	if (btrfs_buffer_uptodate(eb, gen, 1)) {
		free_extent_buffer(eb);
		return;
	}

	ret = read_extent_buffer_pages(eb, WAIT_NONE, 0, &check);
	if (ret < 0)
		free_extent_buffer_stale(eb);
	else
		free_extent_buffer(eb);
}

/*
 * Readahead a node's child block.
 *
 * @node:	parent node we're reading from
 * @slot:	slot in the parent node for the child we want to read
 *
 * A helper for btrfs_readahead_tree_block, we simply read the bytenr pointed at
 * the slot in the node provided.
 */
void btrfs_readahead_node_child(struct extent_buffer *node, int slot)
{
	btrfs_readahead_tree_block(node->fs_info,
				   btrfs_node_blockptr(node, slot),
				   btrfs_header_owner(node),
				   btrfs_node_ptr_generation(node, slot),
				   btrfs_header_level(node) - 1);
}<|MERGE_RESOLUTION|>--- conflicted
+++ resolved
@@ -2555,13 +2555,8 @@
 				struct fiemap_cache *cache,
 				u64 offset, u64 phys, u64 len, u32 flags)
 {
-<<<<<<< HEAD
-	u64 cache_end;
-	int ret = 0;
-=======
 	struct btrfs_fiemap_entry *entry;
 	u64 cache_end;
->>>>>>> f6cef5f8
 
 	/* Set at the end of extent_fiemap(). */
 	ASSERT((flags & FIEMAP_EXTENT_LAST) == 0);
@@ -2574,24 +2569,6 @@
 	 * find an extent that starts at an offset behind the end offset of the
 	 * previous extent we processed. This happens if fiemap is called
 	 * without FIEMAP_FLAG_SYNC and there are ordered extents completing
-<<<<<<< HEAD
-	 * while we call btrfs_next_leaf() (through fiemap_next_leaf_item()).
-	 *
-	 * For example we are in leaf X processing its last item, which is the
-	 * file extent item for file range [512K, 1M[, and after
-	 * btrfs_next_leaf() releases the path, there's an ordered extent that
-	 * completes for the file range [768K, 2M[, and that results in trimming
-	 * the file extent item so that it now corresponds to the file range
-	 * [512K, 768K[ and a new file extent item is inserted for the file
-	 * range [768K, 2M[, which may end up as the last item of leaf X or as
-	 * the first item of the next leaf - in either case btrfs_next_leaf()
-	 * will leave us with a path pointing to the new extent item, for the
-	 * file range [768K, 2M[, since that's the first key that follows the
-	 * last one we processed. So in order not to report overlapping extents
-	 * to user space, we trim the length of the previously cached extent and
-	 * emit it.
-	 *
-=======
 	 * after we had to unlock the file range, release the search path, emit
 	 * the fiemap extents stored in the buffer (cache->entries array) and
 	 * the lock the remainder of the range and re-search the btree.
@@ -2610,7 +2587,6 @@
 	 * to user space, we trim the length of the previously cached extent and
 	 * emit it.
 	 *
->>>>>>> f6cef5f8
 	 * Upon calling btrfs_next_leaf() we may also find an extent with an
 	 * offset smaller than or equals to cache->offset, and this happens
 	 * when we had a hole or prealloc extent with several delalloc ranges in
@@ -2919,34 +2895,16 @@
 	 * it beyond i_size.
 	 */
 	while (cur_offset < end && cur_offset < i_size) {
-		struct extent_state *cached_state = NULL;
 		u64 delalloc_start;
 		u64 delalloc_end;
 		u64 prealloc_start;
-		u64 lockstart;
-		u64 lockend;
 		u64 prealloc_len = 0;
 		bool delalloc;
 
-		lockstart = round_down(cur_offset, inode->root->fs_info->sectorsize);
-		lockend = round_up(end, inode->root->fs_info->sectorsize);
-
-		/*
-		 * We are only locking for the delalloc range because that's the
-		 * only thing that can change here.  With fiemap we have a lock
-		 * on the inode, so no buffered or direct writes can happen.
-		 *
-		 * However mmaps and normal page writeback will cause this to
-		 * change arbitrarily.  We have to lock the extent lock here to
-		 * make sure that nobody messes with the tree while we're doing
-		 * btrfs_find_delalloc_in_range.
-		 */
-		lock_extent(&inode->io_tree, lockstart, lockend, &cached_state);
 		delalloc = btrfs_find_delalloc_in_range(inode, cur_offset, end,
 							delalloc_cached_state,
 							&delalloc_start,
 							&delalloc_end);
-		unlock_extent(&inode->io_tree, lockstart, lockend, &cached_state);
 		if (!delalloc)
 			break;
 
@@ -3114,6 +3072,7 @@
 		  u64 start, u64 len)
 {
 	const u64 ino = btrfs_ino(inode);
+	struct extent_state *cached_state = NULL;
 	struct extent_state *delalloc_cached_state = NULL;
 	struct btrfs_path *path;
 	struct fiemap_cache cache = { 0 };
@@ -3137,28 +3096,22 @@
 		goto out;
 	}
 
-<<<<<<< HEAD
-	range_start = round_down(start, sectorsize);
-	range_end = round_up(start + len, sectorsize);
-	prev_extent_end = range_start;
-=======
 restart:
 	range_start = round_down(start, sectorsize);
 	range_end = round_up(start + len, sectorsize);
 	prev_extent_end = range_start;
 
 	lock_extent(&inode->io_tree, range_start, range_end, &cached_state);
->>>>>>> f6cef5f8
 
 	ret = fiemap_find_last_extent_offset(inode, path, &last_extent_end);
 	if (ret < 0)
-		goto out;
+		goto out_unlock;
 	btrfs_release_path(path);
 
 	path->reada = READA_FORWARD;
 	ret = fiemap_search_slot(inode, path, range_start);
 	if (ret < 0) {
-		goto out;
+		goto out_unlock;
 	} else if (ret > 0) {
 		/*
 		 * No file extent item found, but we may have delalloc between
@@ -3205,7 +3158,7 @@
 						  backref_ctx, 0, 0, 0,
 						  prev_extent_end, hole_end);
 			if (ret < 0) {
-				goto out;
+				goto out_unlock;
 			} else if (ret > 0) {
 				/* fiemap_fill_next_extent() told us to stop. */
 				stopped = true;
@@ -3261,7 +3214,7 @@
 								  extent_gen,
 								  backref_ctx);
 				if (ret < 0)
-					goto out;
+					goto out_unlock;
 				else if (ret > 0)
 					flags |= FIEMAP_EXTENT_SHARED;
 			}
@@ -3272,7 +3225,7 @@
 		}
 
 		if (ret < 0) {
-			goto out;
+			goto out_unlock;
 		} else if (ret > 0) {
 			/* emit_fiemap_extent() told us to stop. */
 			stopped = true;
@@ -3283,12 +3236,12 @@
 next_item:
 		if (fatal_signal_pending(current)) {
 			ret = -EINTR;
-			goto out;
+			goto out_unlock;
 		}
 
 		ret = fiemap_next_leaf_item(inode, path);
 		if (ret < 0) {
-			goto out;
+			goto out_unlock;
 		} else if (ret > 0) {
 			/* No more file extent items for this inode. */
 			break;
@@ -3297,29 +3250,12 @@
 	}
 
 check_eof_delalloc:
-<<<<<<< HEAD
-	/*
-	 * Release (and free) the path before emitting any final entries to
-	 * fiemap_fill_next_extent() to keep lockdep happy. This is because
-	 * once we find no more file extent items exist, we may have a
-	 * non-cloned leaf, and fiemap_fill_next_extent() can trigger page
-	 * faults when copying data to the user space buffer.
-	 */
-	btrfs_free_path(path);
-	path = NULL;
-
-=======
->>>>>>> f6cef5f8
 	if (!stopped && prev_extent_end < range_end) {
 		ret = fiemap_process_hole(inode, fieinfo, &cache,
 					  &delalloc_cached_state, backref_ctx,
 					  0, 0, 0, prev_extent_end, range_end - 1);
 		if (ret < 0)
-<<<<<<< HEAD
-			goto out;
-=======
 			goto out_unlock;
->>>>>>> f6cef5f8
 		prev_extent_end = range_end;
 	}
 
@@ -3327,28 +3263,16 @@
 		const u64 i_size = i_size_read(&inode->vfs_inode);
 
 		if (prev_extent_end < i_size) {
-			struct extent_state *cached_state = NULL;
 			u64 delalloc_start;
 			u64 delalloc_end;
-			u64 lockstart;
-			u64 lockend;
 			bool delalloc;
 
-			lockstart = round_down(prev_extent_end, sectorsize);
-			lockend = round_up(i_size, sectorsize);
-
-			/*
-			 * See the comment in fiemap_process_hole as to why
-			 * we're doing the locking here.
-			 */
-			lock_extent(&inode->io_tree, lockstart, lockend, &cached_state);
 			delalloc = btrfs_find_delalloc_in_range(inode,
 								prev_extent_end,
 								i_size - 1,
 								&delalloc_cached_state,
 								&delalloc_start,
 								&delalloc_end);
-			unlock_extent(&inode->io_tree, lockstart, lockend, &cached_state);
 			if (!delalloc)
 				cache.flags |= FIEMAP_EXTENT_LAST;
 		} else {
@@ -3356,8 +3280,6 @@
 		}
 	}
 
-<<<<<<< HEAD
-=======
 out_unlock:
 	unlock_extent(&inode->io_tree, range_start, range_end, &cached_state);
 
@@ -3387,7 +3309,6 @@
 	if (ret)
 		goto out;
 
->>>>>>> f6cef5f8
 	ret = emit_last_fiemap_cache(fieinfo, &cache);
 out:
 	free_extent_state(delalloc_cached_state);
