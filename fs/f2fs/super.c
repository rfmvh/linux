// SPDX-License-Identifier: GPL-2.0
/*
 * fs/f2fs/super.c
 *
 * Copyright (c) 2012 Samsung Electronics Co., Ltd.
 *             http://www.samsung.com/
 */
#include <linux/module.h>
#include <linux/init.h>
#include <linux/fs.h>
#include <linux/fs_context.h>
#include <linux/sched/mm.h>
#include <linux/statfs.h>
#include <linux/buffer_head.h>
#include <linux/kthread.h>
#include <linux/parser.h>
#include <linux/mount.h>
#include <linux/seq_file.h>
#include <linux/proc_fs.h>
#include <linux/random.h>
#include <linux/exportfs.h>
#include <linux/blkdev.h>
#include <linux/quotaops.h>
#include <linux/f2fs_fs.h>
#include <linux/sysfs.h>
#include <linux/quota.h>
#include <linux/unicode.h>
#include <linux/part_stat.h>
#include <linux/zstd.h>
#include <linux/lz4.h>

#include "f2fs.h"
#include "node.h"
#include "segment.h"
#include "xattr.h"
#include "gc.h"
#include "iostat.h"

#define CREATE_TRACE_POINTS
#include <trace/events/f2fs.h>

static struct kmem_cache *f2fs_inode_cachep;

#ifdef CONFIG_F2FS_FAULT_INJECTION

const char *f2fs_fault_name[FAULT_MAX] = {
	[FAULT_KMALLOC]			= "kmalloc",
	[FAULT_KVMALLOC]		= "kvmalloc",
	[FAULT_PAGE_ALLOC]		= "page alloc",
	[FAULT_PAGE_GET]		= "page get",
	[FAULT_ALLOC_NID]		= "alloc nid",
	[FAULT_ORPHAN]			= "orphan",
	[FAULT_BLOCK]			= "no more block",
	[FAULT_DIR_DEPTH]		= "too big dir depth",
	[FAULT_EVICT_INODE]		= "evict_inode fail",
	[FAULT_TRUNCATE]		= "truncate fail",
	[FAULT_READ_IO]			= "read IO error",
	[FAULT_CHECKPOINT]		= "checkpoint error",
	[FAULT_DISCARD]			= "discard error",
	[FAULT_WRITE_IO]		= "write IO error",
	[FAULT_SLAB_ALLOC]		= "slab alloc",
	[FAULT_DQUOT_INIT]		= "dquot initialize",
	[FAULT_LOCK_OP]			= "lock_op",
	[FAULT_BLKADDR_VALIDITY]	= "invalid blkaddr",
	[FAULT_BLKADDR_CONSISTENCE]	= "inconsistent blkaddr",
	[FAULT_NO_SEGMENT]		= "no free segment",
};

int f2fs_build_fault_attr(struct f2fs_sb_info *sbi, unsigned long rate,
							unsigned long type)
{
	struct f2fs_fault_info *ffi = &F2FS_OPTION(sbi).fault_info;

	if (rate) {
		if (rate > INT_MAX)
			return -EINVAL;
		atomic_set(&ffi->inject_ops, 0);
		ffi->inject_rate = (int)rate;
	}

	if (type) {
		if (type >= BIT(FAULT_MAX))
			return -EINVAL;
		ffi->inject_type = (unsigned int)type;
	}

	if (!rate && !type)
		memset(ffi, 0, sizeof(struct f2fs_fault_info));
	else
		f2fs_info(sbi,
			"build fault injection attr: rate: %lu, type: 0x%lx",
								rate, type);
	return 0;
}
#endif

/* f2fs-wide shrinker description */
static struct shrinker *f2fs_shrinker_info;

static int __init f2fs_init_shrinker(void)
{
	f2fs_shrinker_info = shrinker_alloc(0, "f2fs-shrinker");
	if (!f2fs_shrinker_info)
		return -ENOMEM;

	f2fs_shrinker_info->count_objects = f2fs_shrink_count;
	f2fs_shrinker_info->scan_objects = f2fs_shrink_scan;

	shrinker_register(f2fs_shrinker_info);

	return 0;
}

static void f2fs_exit_shrinker(void)
{
	shrinker_free(f2fs_shrinker_info);
}

enum {
	Opt_gc_background,
	Opt_disable_roll_forward,
	Opt_norecovery,
	Opt_discard,
	Opt_nodiscard,
	Opt_noheap,
	Opt_heap,
	Opt_user_xattr,
	Opt_nouser_xattr,
	Opt_acl,
	Opt_noacl,
	Opt_active_logs,
	Opt_disable_ext_identify,
	Opt_inline_xattr,
	Opt_noinline_xattr,
	Opt_inline_xattr_size,
	Opt_inline_data,
	Opt_inline_dentry,
	Opt_noinline_dentry,
	Opt_flush_merge,
	Opt_noflush_merge,
	Opt_barrier,
	Opt_nobarrier,
	Opt_fastboot,
	Opt_extent_cache,
	Opt_noextent_cache,
	Opt_noinline_data,
	Opt_data_flush,
	Opt_reserve_root,
	Opt_resgid,
	Opt_resuid,
	Opt_mode,
	Opt_fault_injection,
	Opt_fault_type,
	Opt_lazytime,
	Opt_nolazytime,
	Opt_quota,
	Opt_noquota,
	Opt_usrquota,
	Opt_grpquota,
	Opt_prjquota,
	Opt_usrjquota,
	Opt_grpjquota,
	Opt_prjjquota,
	Opt_offusrjquota,
	Opt_offgrpjquota,
	Opt_offprjjquota,
	Opt_jqfmt_vfsold,
	Opt_jqfmt_vfsv0,
	Opt_jqfmt_vfsv1,
	Opt_alloc,
	Opt_fsync,
	Opt_test_dummy_encryption,
	Opt_inlinecrypt,
	Opt_checkpoint_disable,
	Opt_checkpoint_disable_cap,
	Opt_checkpoint_disable_cap_perc,
	Opt_checkpoint_enable,
	Opt_checkpoint_merge,
	Opt_nocheckpoint_merge,
	Opt_compress_algorithm,
	Opt_compress_log_size,
	Opt_compress_extension,
	Opt_nocompress_extension,
	Opt_compress_chksum,
	Opt_compress_mode,
	Opt_compress_cache,
	Opt_atgc,
	Opt_gc_merge,
	Opt_nogc_merge,
	Opt_discard_unit,
	Opt_memory_mode,
	Opt_age_extent_cache,
	Opt_errors,
	Opt_err,
};

static match_table_t f2fs_tokens = {
	{Opt_gc_background, "background_gc=%s"},
	{Opt_disable_roll_forward, "disable_roll_forward"},
	{Opt_norecovery, "norecovery"},
	{Opt_discard, "discard"},
	{Opt_nodiscard, "nodiscard"},
	{Opt_noheap, "no_heap"},
	{Opt_heap, "heap"},
	{Opt_user_xattr, "user_xattr"},
	{Opt_nouser_xattr, "nouser_xattr"},
	{Opt_acl, "acl"},
	{Opt_noacl, "noacl"},
	{Opt_active_logs, "active_logs=%u"},
	{Opt_disable_ext_identify, "disable_ext_identify"},
	{Opt_inline_xattr, "inline_xattr"},
	{Opt_noinline_xattr, "noinline_xattr"},
	{Opt_inline_xattr_size, "inline_xattr_size=%u"},
	{Opt_inline_data, "inline_data"},
	{Opt_inline_dentry, "inline_dentry"},
	{Opt_noinline_dentry, "noinline_dentry"},
	{Opt_flush_merge, "flush_merge"},
	{Opt_noflush_merge, "noflush_merge"},
	{Opt_barrier, "barrier"},
	{Opt_nobarrier, "nobarrier"},
	{Opt_fastboot, "fastboot"},
	{Opt_extent_cache, "extent_cache"},
	{Opt_noextent_cache, "noextent_cache"},
	{Opt_noinline_data, "noinline_data"},
	{Opt_data_flush, "data_flush"},
	{Opt_reserve_root, "reserve_root=%u"},
	{Opt_resgid, "resgid=%u"},
	{Opt_resuid, "resuid=%u"},
	{Opt_mode, "mode=%s"},
	{Opt_fault_injection, "fault_injection=%u"},
	{Opt_fault_type, "fault_type=%u"},
	{Opt_lazytime, "lazytime"},
	{Opt_nolazytime, "nolazytime"},
	{Opt_quota, "quota"},
	{Opt_noquota, "noquota"},
	{Opt_usrquota, "usrquota"},
	{Opt_grpquota, "grpquota"},
	{Opt_prjquota, "prjquota"},
	{Opt_usrjquota, "usrjquota=%s"},
	{Opt_grpjquota, "grpjquota=%s"},
	{Opt_prjjquota, "prjjquota=%s"},
	{Opt_offusrjquota, "usrjquota="},
	{Opt_offgrpjquota, "grpjquota="},
	{Opt_offprjjquota, "prjjquota="},
	{Opt_jqfmt_vfsold, "jqfmt=vfsold"},
	{Opt_jqfmt_vfsv0, "jqfmt=vfsv0"},
	{Opt_jqfmt_vfsv1, "jqfmt=vfsv1"},
	{Opt_alloc, "alloc_mode=%s"},
	{Opt_fsync, "fsync_mode=%s"},
	{Opt_test_dummy_encryption, "test_dummy_encryption=%s"},
	{Opt_test_dummy_encryption, "test_dummy_encryption"},
	{Opt_inlinecrypt, "inlinecrypt"},
	{Opt_checkpoint_disable, "checkpoint=disable"},
	{Opt_checkpoint_disable_cap, "checkpoint=disable:%u"},
	{Opt_checkpoint_disable_cap_perc, "checkpoint=disable:%u%%"},
	{Opt_checkpoint_enable, "checkpoint=enable"},
	{Opt_checkpoint_merge, "checkpoint_merge"},
	{Opt_nocheckpoint_merge, "nocheckpoint_merge"},
	{Opt_compress_algorithm, "compress_algorithm=%s"},
	{Opt_compress_log_size, "compress_log_size=%u"},
	{Opt_compress_extension, "compress_extension=%s"},
	{Opt_nocompress_extension, "nocompress_extension=%s"},
	{Opt_compress_chksum, "compress_chksum"},
	{Opt_compress_mode, "compress_mode=%s"},
	{Opt_compress_cache, "compress_cache"},
	{Opt_atgc, "atgc"},
	{Opt_gc_merge, "gc_merge"},
	{Opt_nogc_merge, "nogc_merge"},
	{Opt_discard_unit, "discard_unit=%s"},
	{Opt_memory_mode, "memory=%s"},
	{Opt_age_extent_cache, "age_extent_cache"},
	{Opt_errors, "errors=%s"},
	{Opt_err, NULL},
};

void f2fs_printk(struct f2fs_sb_info *sbi, bool limit_rate,
						const char *fmt, ...)
{
	struct va_format vaf;
	va_list args;
	int level;

	va_start(args, fmt);

	level = printk_get_level(fmt);
	vaf.fmt = printk_skip_level(fmt);
	vaf.va = &args;
	if (limit_rate)
		printk_ratelimited("%c%cF2FS-fs (%s): %pV\n",
			KERN_SOH_ASCII, level, sbi->sb->s_id, &vaf);
	else
		printk("%c%cF2FS-fs (%s): %pV\n",
			KERN_SOH_ASCII, level, sbi->sb->s_id, &vaf);

	va_end(args);
}

#if IS_ENABLED(CONFIG_UNICODE)
static const struct f2fs_sb_encodings {
	__u16 magic;
	char *name;
	unsigned int version;
} f2fs_sb_encoding_map[] = {
	{F2FS_ENC_UTF8_12_1, "utf8", UNICODE_AGE(12, 1, 0)},
};

static const struct f2fs_sb_encodings *
f2fs_sb_read_encoding(const struct f2fs_super_block *sb)
{
	__u16 magic = le16_to_cpu(sb->s_encoding);
	int i;

	for (i = 0; i < ARRAY_SIZE(f2fs_sb_encoding_map); i++)
		if (magic == f2fs_sb_encoding_map[i].magic)
			return &f2fs_sb_encoding_map[i];

	return NULL;
}

struct kmem_cache *f2fs_cf_name_slab;
static int __init f2fs_create_casefold_cache(void)
{
	f2fs_cf_name_slab = f2fs_kmem_cache_create("f2fs_casefolded_name",
							F2FS_NAME_LEN);
	return f2fs_cf_name_slab ? 0 : -ENOMEM;
}

static void f2fs_destroy_casefold_cache(void)
{
	kmem_cache_destroy(f2fs_cf_name_slab);
}
#else
static int __init f2fs_create_casefold_cache(void) { return 0; }
static void f2fs_destroy_casefold_cache(void) { }
#endif

static inline void limit_reserve_root(struct f2fs_sb_info *sbi)
{
	block_t limit = min((sbi->user_block_count >> 3),
			sbi->user_block_count - sbi->reserved_blocks);

	/* limit is 12.5% */
	if (test_opt(sbi, RESERVE_ROOT) &&
			F2FS_OPTION(sbi).root_reserved_blocks > limit) {
		F2FS_OPTION(sbi).root_reserved_blocks = limit;
		f2fs_info(sbi, "Reduce reserved blocks for root = %u",
			  F2FS_OPTION(sbi).root_reserved_blocks);
	}
	if (!test_opt(sbi, RESERVE_ROOT) &&
		(!uid_eq(F2FS_OPTION(sbi).s_resuid,
				make_kuid(&init_user_ns, F2FS_DEF_RESUID)) ||
		!gid_eq(F2FS_OPTION(sbi).s_resgid,
				make_kgid(&init_user_ns, F2FS_DEF_RESGID))))
		f2fs_info(sbi, "Ignore s_resuid=%u, s_resgid=%u w/o reserve_root",
			  from_kuid_munged(&init_user_ns,
					   F2FS_OPTION(sbi).s_resuid),
			  from_kgid_munged(&init_user_ns,
					   F2FS_OPTION(sbi).s_resgid));
}

static inline void adjust_unusable_cap_perc(struct f2fs_sb_info *sbi)
{
	if (!F2FS_OPTION(sbi).unusable_cap_perc)
		return;

	if (F2FS_OPTION(sbi).unusable_cap_perc == 100)
		F2FS_OPTION(sbi).unusable_cap = sbi->user_block_count;
	else
		F2FS_OPTION(sbi).unusable_cap = (sbi->user_block_count / 100) *
					F2FS_OPTION(sbi).unusable_cap_perc;

	f2fs_info(sbi, "Adjust unusable cap for checkpoint=disable = %u / %u%%",
			F2FS_OPTION(sbi).unusable_cap,
			F2FS_OPTION(sbi).unusable_cap_perc);
}

static void init_once(void *foo)
{
	struct f2fs_inode_info *fi = (struct f2fs_inode_info *) foo;

	inode_init_once(&fi->vfs_inode);
}

#ifdef CONFIG_QUOTA
static const char * const quotatypes[] = INITQFNAMES;
#define QTYPE2NAME(t) (quotatypes[t])
static int f2fs_set_qf_name(struct super_block *sb, int qtype,
							substring_t *args)
{
	struct f2fs_sb_info *sbi = F2FS_SB(sb);
	char *qname;
	int ret = -EINVAL;

	if (sb_any_quota_loaded(sb) && !F2FS_OPTION(sbi).s_qf_names[qtype]) {
		f2fs_err(sbi, "Cannot change journaled quota options when quota turned on");
		return -EINVAL;
	}
	if (f2fs_sb_has_quota_ino(sbi)) {
		f2fs_info(sbi, "QUOTA feature is enabled, so ignore qf_name");
		return 0;
	}

	qname = match_strdup(args);
	if (!qname) {
		f2fs_err(sbi, "Not enough memory for storing quotafile name");
		return -ENOMEM;
	}
	if (F2FS_OPTION(sbi).s_qf_names[qtype]) {
		if (strcmp(F2FS_OPTION(sbi).s_qf_names[qtype], qname) == 0)
			ret = 0;
		else
			f2fs_err(sbi, "%s quota file already specified",
				 QTYPE2NAME(qtype));
		goto errout;
	}
	if (strchr(qname, '/')) {
		f2fs_err(sbi, "quotafile must be on filesystem root");
		goto errout;
	}
	F2FS_OPTION(sbi).s_qf_names[qtype] = qname;
	set_opt(sbi, QUOTA);
	return 0;
errout:
	kfree(qname);
	return ret;
}

static int f2fs_clear_qf_name(struct super_block *sb, int qtype)
{
	struct f2fs_sb_info *sbi = F2FS_SB(sb);

	if (sb_any_quota_loaded(sb) && F2FS_OPTION(sbi).s_qf_names[qtype]) {
		f2fs_err(sbi, "Cannot change journaled quota options when quota turned on");
		return -EINVAL;
	}
	kfree(F2FS_OPTION(sbi).s_qf_names[qtype]);
	F2FS_OPTION(sbi).s_qf_names[qtype] = NULL;
	return 0;
}

static int f2fs_check_quota_options(struct f2fs_sb_info *sbi)
{
	/*
	 * We do the test below only for project quotas. 'usrquota' and
	 * 'grpquota' mount options are allowed even without quota feature
	 * to support legacy quotas in quota files.
	 */
	if (test_opt(sbi, PRJQUOTA) && !f2fs_sb_has_project_quota(sbi)) {
		f2fs_err(sbi, "Project quota feature not enabled. Cannot enable project quota enforcement.");
		return -1;
	}
	if (F2FS_OPTION(sbi).s_qf_names[USRQUOTA] ||
			F2FS_OPTION(sbi).s_qf_names[GRPQUOTA] ||
			F2FS_OPTION(sbi).s_qf_names[PRJQUOTA]) {
		if (test_opt(sbi, USRQUOTA) &&
				F2FS_OPTION(sbi).s_qf_names[USRQUOTA])
			clear_opt(sbi, USRQUOTA);

		if (test_opt(sbi, GRPQUOTA) &&
				F2FS_OPTION(sbi).s_qf_names[GRPQUOTA])
			clear_opt(sbi, GRPQUOTA);

		if (test_opt(sbi, PRJQUOTA) &&
				F2FS_OPTION(sbi).s_qf_names[PRJQUOTA])
			clear_opt(sbi, PRJQUOTA);

		if (test_opt(sbi, GRPQUOTA) || test_opt(sbi, USRQUOTA) ||
				test_opt(sbi, PRJQUOTA)) {
			f2fs_err(sbi, "old and new quota format mixing");
			return -1;
		}

		if (!F2FS_OPTION(sbi).s_jquota_fmt) {
			f2fs_err(sbi, "journaled quota format not specified");
			return -1;
		}
	}

	if (f2fs_sb_has_quota_ino(sbi) && F2FS_OPTION(sbi).s_jquota_fmt) {
		f2fs_info(sbi, "QUOTA feature is enabled, so ignore jquota_fmt");
		F2FS_OPTION(sbi).s_jquota_fmt = 0;
	}
	return 0;
}
#endif

static int f2fs_set_test_dummy_encryption(struct super_block *sb,
					  const char *opt,
					  const substring_t *arg,
					  bool is_remount)
{
	struct f2fs_sb_info *sbi = F2FS_SB(sb);
	struct fs_parameter param = {
		.type = fs_value_is_string,
		.string = arg->from ? arg->from : "",
	};
	struct fscrypt_dummy_policy *policy =
		&F2FS_OPTION(sbi).dummy_enc_policy;
	int err;

	if (!IS_ENABLED(CONFIG_FS_ENCRYPTION)) {
		f2fs_warn(sbi, "test_dummy_encryption option not supported");
		return -EINVAL;
	}

	if (!f2fs_sb_has_encrypt(sbi)) {
		f2fs_err(sbi, "Encrypt feature is off");
		return -EINVAL;
	}

	/*
	 * This mount option is just for testing, and it's not worthwhile to
	 * implement the extra complexity (e.g. RCU protection) that would be
	 * needed to allow it to be set or changed during remount.  We do allow
	 * it to be specified during remount, but only if there is no change.
	 */
	if (is_remount && !fscrypt_is_dummy_policy_set(policy)) {
		f2fs_warn(sbi, "Can't set test_dummy_encryption on remount");
		return -EINVAL;
	}

	err = fscrypt_parse_test_dummy_encryption(&param, policy);
	if (err) {
		if (err == -EEXIST)
			f2fs_warn(sbi,
				  "Can't change test_dummy_encryption on remount");
		else if (err == -EINVAL)
			f2fs_warn(sbi, "Value of option \"%s\" is unrecognized",
				  opt);
		else
			f2fs_warn(sbi, "Error processing option \"%s\" [%d]",
				  opt, err);
		return -EINVAL;
	}
	f2fs_warn(sbi, "Test dummy encryption mode enabled");
	return 0;
}

#ifdef CONFIG_F2FS_FS_COMPRESSION
static bool is_compress_extension_exist(struct f2fs_sb_info *sbi,
					const char *new_ext, bool is_ext)
{
	unsigned char (*ext)[F2FS_EXTENSION_LEN];
	int ext_cnt;
	int i;

	if (is_ext) {
		ext = F2FS_OPTION(sbi).extensions;
		ext_cnt = F2FS_OPTION(sbi).compress_ext_cnt;
	} else {
		ext = F2FS_OPTION(sbi).noextensions;
		ext_cnt = F2FS_OPTION(sbi).nocompress_ext_cnt;
	}

	for (i = 0; i < ext_cnt; i++) {
		if (!strcasecmp(new_ext, ext[i]))
			return true;
	}

	return false;
}

/*
 * 1. The same extension name cannot not appear in both compress and non-compress extension
 * at the same time.
 * 2. If the compress extension specifies all files, the types specified by the non-compress
 * extension will be treated as special cases and will not be compressed.
 * 3. Don't allow the non-compress extension specifies all files.
 */
static int f2fs_test_compress_extension(struct f2fs_sb_info *sbi)
{
	unsigned char (*ext)[F2FS_EXTENSION_LEN];
	unsigned char (*noext)[F2FS_EXTENSION_LEN];
	int ext_cnt, noext_cnt, index = 0, no_index = 0;

	ext = F2FS_OPTION(sbi).extensions;
	ext_cnt = F2FS_OPTION(sbi).compress_ext_cnt;
	noext = F2FS_OPTION(sbi).noextensions;
	noext_cnt = F2FS_OPTION(sbi).nocompress_ext_cnt;

	if (!noext_cnt)
		return 0;

	for (no_index = 0; no_index < noext_cnt; no_index++) {
		if (!strcasecmp("*", noext[no_index])) {
			f2fs_info(sbi, "Don't allow the nocompress extension specifies all files");
			return -EINVAL;
		}
		for (index = 0; index < ext_cnt; index++) {
			if (!strcasecmp(ext[index], noext[no_index])) {
				f2fs_info(sbi, "Don't allow the same extension %s appear in both compress and nocompress extension",
						ext[index]);
				return -EINVAL;
			}
		}
	}
	return 0;
}

#ifdef CONFIG_F2FS_FS_LZ4
static int f2fs_set_lz4hc_level(struct f2fs_sb_info *sbi, const char *str)
{
#ifdef CONFIG_F2FS_FS_LZ4HC
	unsigned int level;

	if (strlen(str) == 3) {
		F2FS_OPTION(sbi).compress_level = 0;
		return 0;
	}

	str += 3;

	if (str[0] != ':') {
		f2fs_info(sbi, "wrong format, e.g. <alg_name>:<compr_level>");
		return -EINVAL;
	}
	if (kstrtouint(str + 1, 10, &level))
		return -EINVAL;

	if (!f2fs_is_compress_level_valid(COMPRESS_LZ4, level)) {
		f2fs_info(sbi, "invalid lz4hc compress level: %d", level);
		return -EINVAL;
	}

	F2FS_OPTION(sbi).compress_level = level;
	return 0;
#else
	if (strlen(str) == 3) {
		F2FS_OPTION(sbi).compress_level = 0;
		return 0;
	}
	f2fs_info(sbi, "kernel doesn't support lz4hc compression");
	return -EINVAL;
#endif
}
#endif

#ifdef CONFIG_F2FS_FS_ZSTD
static int f2fs_set_zstd_level(struct f2fs_sb_info *sbi, const char *str)
{
	int level;
	int len = 4;

	if (strlen(str) == len) {
		F2FS_OPTION(sbi).compress_level = F2FS_ZSTD_DEFAULT_CLEVEL;
		return 0;
	}

	str += len;

	if (str[0] != ':') {
		f2fs_info(sbi, "wrong format, e.g. <alg_name>:<compr_level>");
		return -EINVAL;
	}
	if (kstrtoint(str + 1, 10, &level))
		return -EINVAL;

	/* f2fs does not support negative compress level now */
	if (level < 0) {
		f2fs_info(sbi, "do not support negative compress level: %d", level);
		return -ERANGE;
	}

	if (!f2fs_is_compress_level_valid(COMPRESS_ZSTD, level)) {
		f2fs_info(sbi, "invalid zstd compress level: %d", level);
		return -EINVAL;
	}

	F2FS_OPTION(sbi).compress_level = level;
	return 0;
}
#endif
#endif

static int parse_options(struct super_block *sb, char *options, bool is_remount)
{
	struct f2fs_sb_info *sbi = F2FS_SB(sb);
	substring_t args[MAX_OPT_ARGS];
#ifdef CONFIG_F2FS_FS_COMPRESSION
	unsigned char (*ext)[F2FS_EXTENSION_LEN];
	unsigned char (*noext)[F2FS_EXTENSION_LEN];
	int ext_cnt, noext_cnt;
#endif
	char *p, *name;
	int arg = 0;
	kuid_t uid;
	kgid_t gid;
	int ret;

	if (!options)
		goto default_check;

	while ((p = strsep(&options, ",")) != NULL) {
		int token;

		if (!*p)
			continue;
		/*
		 * Initialize args struct so we know whether arg was
		 * found; some options take optional arguments.
		 */
		args[0].to = args[0].from = NULL;
		token = match_token(p, f2fs_tokens, args);

		switch (token) {
		case Opt_gc_background:
			name = match_strdup(&args[0]);

			if (!name)
				return -ENOMEM;
			if (!strcmp(name, "on")) {
				F2FS_OPTION(sbi).bggc_mode = BGGC_MODE_ON;
			} else if (!strcmp(name, "off")) {
				F2FS_OPTION(sbi).bggc_mode = BGGC_MODE_OFF;
			} else if (!strcmp(name, "sync")) {
				F2FS_OPTION(sbi).bggc_mode = BGGC_MODE_SYNC;
			} else {
				kfree(name);
				return -EINVAL;
			}
			kfree(name);
			break;
		case Opt_disable_roll_forward:
			set_opt(sbi, DISABLE_ROLL_FORWARD);
			break;
		case Opt_norecovery:
			/* this option mounts f2fs with ro */
			set_opt(sbi, NORECOVERY);
			if (!f2fs_readonly(sb))
				return -EINVAL;
			break;
		case Opt_discard:
			if (!f2fs_hw_support_discard(sbi)) {
				f2fs_warn(sbi, "device does not support discard");
				break;
			}
			set_opt(sbi, DISCARD);
			break;
		case Opt_nodiscard:
			if (f2fs_hw_should_discard(sbi)) {
				f2fs_warn(sbi, "discard is required for zoned block devices");
				return -EINVAL;
			}
			clear_opt(sbi, DISCARD);
			break;
		case Opt_noheap:
		case Opt_heap:
			f2fs_warn(sbi, "heap/no_heap options were deprecated");
			break;
#ifdef CONFIG_F2FS_FS_XATTR
		case Opt_user_xattr:
			set_opt(sbi, XATTR_USER);
			break;
		case Opt_nouser_xattr:
			clear_opt(sbi, XATTR_USER);
			break;
		case Opt_inline_xattr:
			set_opt(sbi, INLINE_XATTR);
			break;
		case Opt_noinline_xattr:
			clear_opt(sbi, INLINE_XATTR);
			break;
		case Opt_inline_xattr_size:
			if (args->from && match_int(args, &arg))
				return -EINVAL;
			set_opt(sbi, INLINE_XATTR_SIZE);
			F2FS_OPTION(sbi).inline_xattr_size = arg;
			break;
#else
		case Opt_user_xattr:
			f2fs_info(sbi, "user_xattr options not supported");
			break;
		case Opt_nouser_xattr:
			f2fs_info(sbi, "nouser_xattr options not supported");
			break;
		case Opt_inline_xattr:
			f2fs_info(sbi, "inline_xattr options not supported");
			break;
		case Opt_noinline_xattr:
			f2fs_info(sbi, "noinline_xattr options not supported");
			break;
#endif
#ifdef CONFIG_F2FS_FS_POSIX_ACL
		case Opt_acl:
			set_opt(sbi, POSIX_ACL);
			break;
		case Opt_noacl:
			clear_opt(sbi, POSIX_ACL);
			break;
#else
		case Opt_acl:
			f2fs_info(sbi, "acl options not supported");
			break;
		case Opt_noacl:
			f2fs_info(sbi, "noacl options not supported");
			break;
#endif
		case Opt_active_logs:
			if (args->from && match_int(args, &arg))
				return -EINVAL;
			if (arg != 2 && arg != 4 &&
				arg != NR_CURSEG_PERSIST_TYPE)
				return -EINVAL;
			F2FS_OPTION(sbi).active_logs = arg;
			break;
		case Opt_disable_ext_identify:
			set_opt(sbi, DISABLE_EXT_IDENTIFY);
			break;
		case Opt_inline_data:
			set_opt(sbi, INLINE_DATA);
			break;
		case Opt_inline_dentry:
			set_opt(sbi, INLINE_DENTRY);
			break;
		case Opt_noinline_dentry:
			clear_opt(sbi, INLINE_DENTRY);
			break;
		case Opt_flush_merge:
			set_opt(sbi, FLUSH_MERGE);
			break;
		case Opt_noflush_merge:
			clear_opt(sbi, FLUSH_MERGE);
			break;
		case Opt_nobarrier:
			set_opt(sbi, NOBARRIER);
			break;
		case Opt_barrier:
			clear_opt(sbi, NOBARRIER);
			break;
		case Opt_fastboot:
			set_opt(sbi, FASTBOOT);
			break;
		case Opt_extent_cache:
			set_opt(sbi, READ_EXTENT_CACHE);
			break;
		case Opt_noextent_cache:
			clear_opt(sbi, READ_EXTENT_CACHE);
			break;
		case Opt_noinline_data:
			clear_opt(sbi, INLINE_DATA);
			break;
		case Opt_data_flush:
			set_opt(sbi, DATA_FLUSH);
			break;
		case Opt_reserve_root:
			if (args->from && match_int(args, &arg))
				return -EINVAL;
			if (test_opt(sbi, RESERVE_ROOT)) {
				f2fs_info(sbi, "Preserve previous reserve_root=%u",
					  F2FS_OPTION(sbi).root_reserved_blocks);
			} else {
				F2FS_OPTION(sbi).root_reserved_blocks = arg;
				set_opt(sbi, RESERVE_ROOT);
			}
			break;
		case Opt_resuid:
			if (args->from && match_int(args, &arg))
				return -EINVAL;
			uid = make_kuid(current_user_ns(), arg);
			if (!uid_valid(uid)) {
				f2fs_err(sbi, "Invalid uid value %d", arg);
				return -EINVAL;
			}
			F2FS_OPTION(sbi).s_resuid = uid;
			break;
		case Opt_resgid:
			if (args->from && match_int(args, &arg))
				return -EINVAL;
			gid = make_kgid(current_user_ns(), arg);
			if (!gid_valid(gid)) {
				f2fs_err(sbi, "Invalid gid value %d", arg);
				return -EINVAL;
			}
			F2FS_OPTION(sbi).s_resgid = gid;
			break;
		case Opt_mode:
			name = match_strdup(&args[0]);

			if (!name)
				return -ENOMEM;
			if (!strcmp(name, "adaptive")) {
				F2FS_OPTION(sbi).fs_mode = FS_MODE_ADAPTIVE;
			} else if (!strcmp(name, "lfs")) {
				F2FS_OPTION(sbi).fs_mode = FS_MODE_LFS;
			} else if (!strcmp(name, "fragment:segment")) {
				F2FS_OPTION(sbi).fs_mode = FS_MODE_FRAGMENT_SEG;
			} else if (!strcmp(name, "fragment:block")) {
				F2FS_OPTION(sbi).fs_mode = FS_MODE_FRAGMENT_BLK;
			} else {
				kfree(name);
				return -EINVAL;
			}
			kfree(name);
			break;
#ifdef CONFIG_F2FS_FAULT_INJECTION
		case Opt_fault_injection:
			if (args->from && match_int(args, &arg))
				return -EINVAL;
			if (f2fs_build_fault_attr(sbi, arg,
					F2FS_ALL_FAULT_TYPE))
				return -EINVAL;
			set_opt(sbi, FAULT_INJECTION);
			break;

		case Opt_fault_type:
			if (args->from && match_int(args, &arg))
				return -EINVAL;
			if (f2fs_build_fault_attr(sbi, 0, arg))
				return -EINVAL;
			set_opt(sbi, FAULT_INJECTION);
			break;
#else
		case Opt_fault_injection:
			f2fs_info(sbi, "fault_injection options not supported");
			break;

		case Opt_fault_type:
			f2fs_info(sbi, "fault_type options not supported");
			break;
#endif
		case Opt_lazytime:
			sb->s_flags |= SB_LAZYTIME;
			break;
		case Opt_nolazytime:
			sb->s_flags &= ~SB_LAZYTIME;
			break;
#ifdef CONFIG_QUOTA
		case Opt_quota:
		case Opt_usrquota:
			set_opt(sbi, USRQUOTA);
			break;
		case Opt_grpquota:
			set_opt(sbi, GRPQUOTA);
			break;
		case Opt_prjquota:
			set_opt(sbi, PRJQUOTA);
			break;
		case Opt_usrjquota:
			ret = f2fs_set_qf_name(sb, USRQUOTA, &args[0]);
			if (ret)
				return ret;
			break;
		case Opt_grpjquota:
			ret = f2fs_set_qf_name(sb, GRPQUOTA, &args[0]);
			if (ret)
				return ret;
			break;
		case Opt_prjjquota:
			ret = f2fs_set_qf_name(sb, PRJQUOTA, &args[0]);
			if (ret)
				return ret;
			break;
		case Opt_offusrjquota:
			ret = f2fs_clear_qf_name(sb, USRQUOTA);
			if (ret)
				return ret;
			break;
		case Opt_offgrpjquota:
			ret = f2fs_clear_qf_name(sb, GRPQUOTA);
			if (ret)
				return ret;
			break;
		case Opt_offprjjquota:
			ret = f2fs_clear_qf_name(sb, PRJQUOTA);
			if (ret)
				return ret;
			break;
		case Opt_jqfmt_vfsold:
			F2FS_OPTION(sbi).s_jquota_fmt = QFMT_VFS_OLD;
			break;
		case Opt_jqfmt_vfsv0:
			F2FS_OPTION(sbi).s_jquota_fmt = QFMT_VFS_V0;
			break;
		case Opt_jqfmt_vfsv1:
			F2FS_OPTION(sbi).s_jquota_fmt = QFMT_VFS_V1;
			break;
		case Opt_noquota:
			clear_opt(sbi, QUOTA);
			clear_opt(sbi, USRQUOTA);
			clear_opt(sbi, GRPQUOTA);
			clear_opt(sbi, PRJQUOTA);
			break;
#else
		case Opt_quota:
		case Opt_usrquota:
		case Opt_grpquota:
		case Opt_prjquota:
		case Opt_usrjquota:
		case Opt_grpjquota:
		case Opt_prjjquota:
		case Opt_offusrjquota:
		case Opt_offgrpjquota:
		case Opt_offprjjquota:
		case Opt_jqfmt_vfsold:
		case Opt_jqfmt_vfsv0:
		case Opt_jqfmt_vfsv1:
		case Opt_noquota:
			f2fs_info(sbi, "quota operations not supported");
			break;
#endif
		case Opt_alloc:
			name = match_strdup(&args[0]);
			if (!name)
				return -ENOMEM;

			if (!strcmp(name, "default")) {
				F2FS_OPTION(sbi).alloc_mode = ALLOC_MODE_DEFAULT;
			} else if (!strcmp(name, "reuse")) {
				F2FS_OPTION(sbi).alloc_mode = ALLOC_MODE_REUSE;
			} else {
				kfree(name);
				return -EINVAL;
			}
			kfree(name);
			break;
		case Opt_fsync:
			name = match_strdup(&args[0]);
			if (!name)
				return -ENOMEM;
			if (!strcmp(name, "posix")) {
				F2FS_OPTION(sbi).fsync_mode = FSYNC_MODE_POSIX;
			} else if (!strcmp(name, "strict")) {
				F2FS_OPTION(sbi).fsync_mode = FSYNC_MODE_STRICT;
			} else if (!strcmp(name, "nobarrier")) {
				F2FS_OPTION(sbi).fsync_mode =
							FSYNC_MODE_NOBARRIER;
			} else {
				kfree(name);
				return -EINVAL;
			}
			kfree(name);
			break;
		case Opt_test_dummy_encryption:
			ret = f2fs_set_test_dummy_encryption(sb, p, &args[0],
							     is_remount);
			if (ret)
				return ret;
			break;
		case Opt_inlinecrypt:
#ifdef CONFIG_FS_ENCRYPTION_INLINE_CRYPT
			sb->s_flags |= SB_INLINECRYPT;
#else
			f2fs_info(sbi, "inline encryption not supported");
#endif
			break;
		case Opt_checkpoint_disable_cap_perc:
			if (args->from && match_int(args, &arg))
				return -EINVAL;
			if (arg < 0 || arg > 100)
				return -EINVAL;
			F2FS_OPTION(sbi).unusable_cap_perc = arg;
			set_opt(sbi, DISABLE_CHECKPOINT);
			break;
		case Opt_checkpoint_disable_cap:
			if (args->from && match_int(args, &arg))
				return -EINVAL;
			F2FS_OPTION(sbi).unusable_cap = arg;
			set_opt(sbi, DISABLE_CHECKPOINT);
			break;
		case Opt_checkpoint_disable:
			set_opt(sbi, DISABLE_CHECKPOINT);
			break;
		case Opt_checkpoint_enable:
			clear_opt(sbi, DISABLE_CHECKPOINT);
			break;
		case Opt_checkpoint_merge:
			set_opt(sbi, MERGE_CHECKPOINT);
			break;
		case Opt_nocheckpoint_merge:
			clear_opt(sbi, MERGE_CHECKPOINT);
			break;
#ifdef CONFIG_F2FS_FS_COMPRESSION
		case Opt_compress_algorithm:
			if (!f2fs_sb_has_compression(sbi)) {
				f2fs_info(sbi, "Image doesn't support compression");
				break;
			}
			name = match_strdup(&args[0]);
			if (!name)
				return -ENOMEM;
			if (!strcmp(name, "lzo")) {
#ifdef CONFIG_F2FS_FS_LZO
				F2FS_OPTION(sbi).compress_level = 0;
				F2FS_OPTION(sbi).compress_algorithm =
								COMPRESS_LZO;
#else
				f2fs_info(sbi, "kernel doesn't support lzo compression");
#endif
			} else if (!strncmp(name, "lz4", 3)) {
#ifdef CONFIG_F2FS_FS_LZ4
				ret = f2fs_set_lz4hc_level(sbi, name);
				if (ret) {
					kfree(name);
					return -EINVAL;
				}
				F2FS_OPTION(sbi).compress_algorithm =
								COMPRESS_LZ4;
#else
				f2fs_info(sbi, "kernel doesn't support lz4 compression");
#endif
			} else if (!strncmp(name, "zstd", 4)) {
#ifdef CONFIG_F2FS_FS_ZSTD
				ret = f2fs_set_zstd_level(sbi, name);
				if (ret) {
					kfree(name);
					return -EINVAL;
				}
				F2FS_OPTION(sbi).compress_algorithm =
								COMPRESS_ZSTD;
#else
				f2fs_info(sbi, "kernel doesn't support zstd compression");
#endif
			} else if (!strcmp(name, "lzo-rle")) {
#ifdef CONFIG_F2FS_FS_LZORLE
				F2FS_OPTION(sbi).compress_level = 0;
				F2FS_OPTION(sbi).compress_algorithm =
								COMPRESS_LZORLE;
#else
				f2fs_info(sbi, "kernel doesn't support lzorle compression");
#endif
			} else {
				kfree(name);
				return -EINVAL;
			}
			kfree(name);
			break;
		case Opt_compress_log_size:
			if (!f2fs_sb_has_compression(sbi)) {
				f2fs_info(sbi, "Image doesn't support compression");
				break;
			}
			if (args->from && match_int(args, &arg))
				return -EINVAL;
			if (arg < MIN_COMPRESS_LOG_SIZE ||
				arg > MAX_COMPRESS_LOG_SIZE) {
				f2fs_err(sbi,
					"Compress cluster log size is out of range");
				return -EINVAL;
			}
			F2FS_OPTION(sbi).compress_log_size = arg;
			break;
		case Opt_compress_extension:
			if (!f2fs_sb_has_compression(sbi)) {
				f2fs_info(sbi, "Image doesn't support compression");
				break;
			}
			name = match_strdup(&args[0]);
			if (!name)
				return -ENOMEM;

			ext = F2FS_OPTION(sbi).extensions;
			ext_cnt = F2FS_OPTION(sbi).compress_ext_cnt;

			if (strlen(name) >= F2FS_EXTENSION_LEN ||
				ext_cnt >= COMPRESS_EXT_NUM) {
				f2fs_err(sbi,
					"invalid extension length/number");
				kfree(name);
				return -EINVAL;
			}

			if (is_compress_extension_exist(sbi, name, true)) {
				kfree(name);
				break;
			}

			strcpy(ext[ext_cnt], name);
			F2FS_OPTION(sbi).compress_ext_cnt++;
			kfree(name);
			break;
		case Opt_nocompress_extension:
			if (!f2fs_sb_has_compression(sbi)) {
				f2fs_info(sbi, "Image doesn't support compression");
				break;
			}
			name = match_strdup(&args[0]);
			if (!name)
				return -ENOMEM;

			noext = F2FS_OPTION(sbi).noextensions;
			noext_cnt = F2FS_OPTION(sbi).nocompress_ext_cnt;

			if (strlen(name) >= F2FS_EXTENSION_LEN ||
				noext_cnt >= COMPRESS_EXT_NUM) {
				f2fs_err(sbi,
					"invalid extension length/number");
				kfree(name);
				return -EINVAL;
			}

			if (is_compress_extension_exist(sbi, name, false)) {
				kfree(name);
				break;
			}

			strcpy(noext[noext_cnt], name);
			F2FS_OPTION(sbi).nocompress_ext_cnt++;
			kfree(name);
			break;
		case Opt_compress_chksum:
			if (!f2fs_sb_has_compression(sbi)) {
				f2fs_info(sbi, "Image doesn't support compression");
				break;
			}
			F2FS_OPTION(sbi).compress_chksum = true;
			break;
		case Opt_compress_mode:
			if (!f2fs_sb_has_compression(sbi)) {
				f2fs_info(sbi, "Image doesn't support compression");
				break;
			}
			name = match_strdup(&args[0]);
			if (!name)
				return -ENOMEM;
			if (!strcmp(name, "fs")) {
				F2FS_OPTION(sbi).compress_mode = COMPR_MODE_FS;
			} else if (!strcmp(name, "user")) {
				F2FS_OPTION(sbi).compress_mode = COMPR_MODE_USER;
			} else {
				kfree(name);
				return -EINVAL;
			}
			kfree(name);
			break;
		case Opt_compress_cache:
			if (!f2fs_sb_has_compression(sbi)) {
				f2fs_info(sbi, "Image doesn't support compression");
				break;
			}
			set_opt(sbi, COMPRESS_CACHE);
			break;
#else
		case Opt_compress_algorithm:
		case Opt_compress_log_size:
		case Opt_compress_extension:
		case Opt_nocompress_extension:
		case Opt_compress_chksum:
		case Opt_compress_mode:
		case Opt_compress_cache:
			f2fs_info(sbi, "compression options not supported");
			break;
#endif
		case Opt_atgc:
			set_opt(sbi, ATGC);
			break;
		case Opt_gc_merge:
			set_opt(sbi, GC_MERGE);
			break;
		case Opt_nogc_merge:
			clear_opt(sbi, GC_MERGE);
			break;
		case Opt_discard_unit:
			name = match_strdup(&args[0]);
			if (!name)
				return -ENOMEM;
			if (!strcmp(name, "block")) {
				F2FS_OPTION(sbi).discard_unit =
						DISCARD_UNIT_BLOCK;
			} else if (!strcmp(name, "segment")) {
				F2FS_OPTION(sbi).discard_unit =
						DISCARD_UNIT_SEGMENT;
			} else if (!strcmp(name, "section")) {
				F2FS_OPTION(sbi).discard_unit =
						DISCARD_UNIT_SECTION;
			} else {
				kfree(name);
				return -EINVAL;
			}
			kfree(name);
			break;
		case Opt_memory_mode:
			name = match_strdup(&args[0]);
			if (!name)
				return -ENOMEM;
			if (!strcmp(name, "normal")) {
				F2FS_OPTION(sbi).memory_mode =
						MEMORY_MODE_NORMAL;
			} else if (!strcmp(name, "low")) {
				F2FS_OPTION(sbi).memory_mode =
						MEMORY_MODE_LOW;
			} else {
				kfree(name);
				return -EINVAL;
			}
			kfree(name);
			break;
		case Opt_age_extent_cache:
			set_opt(sbi, AGE_EXTENT_CACHE);
			break;
		case Opt_errors:
			name = match_strdup(&args[0]);
			if (!name)
				return -ENOMEM;
			if (!strcmp(name, "remount-ro")) {
				F2FS_OPTION(sbi).errors =
						MOUNT_ERRORS_READONLY;
			} else if (!strcmp(name, "continue")) {
				F2FS_OPTION(sbi).errors =
						MOUNT_ERRORS_CONTINUE;
			} else if (!strcmp(name, "panic")) {
				F2FS_OPTION(sbi).errors =
						MOUNT_ERRORS_PANIC;
			} else {
				kfree(name);
				return -EINVAL;
			}
			kfree(name);
			break;
		default:
			f2fs_err(sbi, "Unrecognized mount option \"%s\" or missing value",
				 p);
			return -EINVAL;
		}
	}
default_check:
#ifdef CONFIG_QUOTA
	if (f2fs_check_quota_options(sbi))
		return -EINVAL;
#else
	if (f2fs_sb_has_quota_ino(sbi) && !f2fs_readonly(sbi->sb)) {
		f2fs_info(sbi, "Filesystem with quota feature cannot be mounted RDWR without CONFIG_QUOTA");
		return -EINVAL;
	}
	if (f2fs_sb_has_project_quota(sbi) && !f2fs_readonly(sbi->sb)) {
		f2fs_err(sbi, "Filesystem with project quota feature cannot be mounted RDWR without CONFIG_QUOTA");
		return -EINVAL;
	}
#endif
#if !IS_ENABLED(CONFIG_UNICODE)
	if (f2fs_sb_has_casefold(sbi)) {
		f2fs_err(sbi,
			"Filesystem with casefold feature cannot be mounted without CONFIG_UNICODE");
		return -EINVAL;
	}
#endif
	/*
	 * The BLKZONED feature indicates that the drive was formatted with
	 * zone alignment optimization. This is optional for host-aware
	 * devices, but mandatory for host-managed zoned block devices.
	 */
	if (f2fs_sb_has_blkzoned(sbi)) {
#ifdef CONFIG_BLK_DEV_ZONED
		if (F2FS_OPTION(sbi).discard_unit !=
						DISCARD_UNIT_SECTION) {
			f2fs_info(sbi, "Zoned block device doesn't need small discard, set discard_unit=section by default");
			F2FS_OPTION(sbi).discard_unit =
					DISCARD_UNIT_SECTION;
		}

		if (F2FS_OPTION(sbi).fs_mode != FS_MODE_LFS) {
			f2fs_info(sbi, "Only lfs mode is allowed with zoned block device feature");
			return -EINVAL;
		}
#else
		f2fs_err(sbi, "Zoned block device support is not enabled");
		return -EINVAL;
#endif
	}

#ifdef CONFIG_F2FS_FS_COMPRESSION
	if (f2fs_test_compress_extension(sbi)) {
		f2fs_err(sbi, "invalid compress or nocompress extension");
		return -EINVAL;
	}
#endif

	if (test_opt(sbi, INLINE_XATTR_SIZE)) {
		int min_size, max_size;

		if (!f2fs_sb_has_extra_attr(sbi) ||
			!f2fs_sb_has_flexible_inline_xattr(sbi)) {
			f2fs_err(sbi, "extra_attr or flexible_inline_xattr feature is off");
			return -EINVAL;
		}
		if (!test_opt(sbi, INLINE_XATTR)) {
			f2fs_err(sbi, "inline_xattr_size option should be set with inline_xattr option");
			return -EINVAL;
		}

		min_size = MIN_INLINE_XATTR_SIZE;
		max_size = MAX_INLINE_XATTR_SIZE;

		if (F2FS_OPTION(sbi).inline_xattr_size < min_size ||
				F2FS_OPTION(sbi).inline_xattr_size > max_size) {
			f2fs_err(sbi, "inline xattr size is out of range: %d ~ %d",
				 min_size, max_size);
			return -EINVAL;
		}
	}

	if (test_opt(sbi, ATGC) && f2fs_lfs_mode(sbi)) {
		f2fs_err(sbi, "LFS is not compatible with ATGC");
		return -EINVAL;
	}

	if (f2fs_is_readonly(sbi) && test_opt(sbi, FLUSH_MERGE)) {
		f2fs_err(sbi, "FLUSH_MERGE not compatible with readonly mode");
		return -EINVAL;
	}

	if (f2fs_sb_has_readonly(sbi) && !f2fs_readonly(sbi->sb)) {
		f2fs_err(sbi, "Allow to mount readonly mode only");
		return -EROFS;
	}
	return 0;
}

static struct inode *f2fs_alloc_inode(struct super_block *sb)
{
	struct f2fs_inode_info *fi;

	if (time_to_inject(F2FS_SB(sb), FAULT_SLAB_ALLOC))
		return NULL;

	fi = alloc_inode_sb(sb, f2fs_inode_cachep, GFP_F2FS_ZERO);
	if (!fi)
		return NULL;

	init_once((void *) fi);

	/* Initialize f2fs-specific inode info */
	atomic_set(&fi->dirty_pages, 0);
	atomic_set(&fi->i_compr_blocks, 0);
	init_f2fs_rwsem(&fi->i_sem);
	spin_lock_init(&fi->i_size_lock);
	INIT_LIST_HEAD(&fi->dirty_list);
	INIT_LIST_HEAD(&fi->gdirty_list);
	init_f2fs_rwsem(&fi->i_gc_rwsem[READ]);
	init_f2fs_rwsem(&fi->i_gc_rwsem[WRITE]);
	init_f2fs_rwsem(&fi->i_xattr_sem);

	/* Will be used by directory only */
	fi->i_dir_level = F2FS_SB(sb)->dir_level;

	return &fi->vfs_inode;
}

static int f2fs_drop_inode(struct inode *inode)
{
	struct f2fs_sb_info *sbi = F2FS_I_SB(inode);
	int ret;

	/*
	 * during filesystem shutdown, if checkpoint is disabled,
	 * drop useless meta/node dirty pages.
	 */
	if (unlikely(is_sbi_flag_set(sbi, SBI_CP_DISABLED))) {
		if (inode->i_ino == F2FS_NODE_INO(sbi) ||
			inode->i_ino == F2FS_META_INO(sbi)) {
			trace_f2fs_drop_inode(inode, 1);
			return 1;
		}
	}

	/*
	 * This is to avoid a deadlock condition like below.
	 * writeback_single_inode(inode)
	 *  - f2fs_write_data_page
	 *    - f2fs_gc -> iput -> evict
	 *       - inode_wait_for_writeback(inode)
	 */
	if ((!inode_unhashed(inode) && inode->i_state & I_SYNC)) {
		if (!inode->i_nlink && !is_bad_inode(inode)) {
			/* to avoid evict_inode call simultaneously */
			atomic_inc(&inode->i_count);
			spin_unlock(&inode->i_lock);

			/* should remain fi->extent_tree for writepage */
			f2fs_destroy_extent_node(inode);

			sb_start_intwrite(inode->i_sb);
			f2fs_i_size_write(inode, 0);

			f2fs_submit_merged_write_cond(F2FS_I_SB(inode),
					inode, NULL, 0, DATA);
			truncate_inode_pages_final(inode->i_mapping);

			if (F2FS_HAS_BLOCKS(inode))
				f2fs_truncate(inode);

			sb_end_intwrite(inode->i_sb);

			spin_lock(&inode->i_lock);
			atomic_dec(&inode->i_count);
		}
		trace_f2fs_drop_inode(inode, 0);
		return 0;
	}
	ret = generic_drop_inode(inode);
	if (!ret)
		ret = fscrypt_drop_inode(inode);
	trace_f2fs_drop_inode(inode, ret);
	return ret;
}

int f2fs_inode_dirtied(struct inode *inode, bool sync)
{
	struct f2fs_sb_info *sbi = F2FS_I_SB(inode);
	int ret = 0;

	spin_lock(&sbi->inode_lock[DIRTY_META]);
	if (is_inode_flag_set(inode, FI_DIRTY_INODE)) {
		ret = 1;
	} else {
		set_inode_flag(inode, FI_DIRTY_INODE);
		stat_inc_dirty_inode(sbi, DIRTY_META);
	}
	if (sync && list_empty(&F2FS_I(inode)->gdirty_list)) {
		list_add_tail(&F2FS_I(inode)->gdirty_list,
				&sbi->inode_list[DIRTY_META]);
		inc_page_count(sbi, F2FS_DIRTY_IMETA);
	}
	spin_unlock(&sbi->inode_lock[DIRTY_META]);
	return ret;
}

void f2fs_inode_synced(struct inode *inode)
{
	struct f2fs_sb_info *sbi = F2FS_I_SB(inode);

	spin_lock(&sbi->inode_lock[DIRTY_META]);
	if (!is_inode_flag_set(inode, FI_DIRTY_INODE)) {
		spin_unlock(&sbi->inode_lock[DIRTY_META]);
		return;
	}
	if (!list_empty(&F2FS_I(inode)->gdirty_list)) {
		list_del_init(&F2FS_I(inode)->gdirty_list);
		dec_page_count(sbi, F2FS_DIRTY_IMETA);
	}
	clear_inode_flag(inode, FI_DIRTY_INODE);
	clear_inode_flag(inode, FI_AUTO_RECOVER);
	stat_dec_dirty_inode(F2FS_I_SB(inode), DIRTY_META);
	spin_unlock(&sbi->inode_lock[DIRTY_META]);
}

/*
 * f2fs_dirty_inode() is called from __mark_inode_dirty()
 *
 * We should call set_dirty_inode to write the dirty inode through write_inode.
 */
static void f2fs_dirty_inode(struct inode *inode, int flags)
{
	struct f2fs_sb_info *sbi = F2FS_I_SB(inode);

	if (inode->i_ino == F2FS_NODE_INO(sbi) ||
			inode->i_ino == F2FS_META_INO(sbi))
		return;

	if (is_inode_flag_set(inode, FI_AUTO_RECOVER))
		clear_inode_flag(inode, FI_AUTO_RECOVER);

	f2fs_inode_dirtied(inode, false);
}

static void f2fs_free_inode(struct inode *inode)
{
	fscrypt_free_inode(inode);
	kmem_cache_free(f2fs_inode_cachep, F2FS_I(inode));
}

static void destroy_percpu_info(struct f2fs_sb_info *sbi)
{
	percpu_counter_destroy(&sbi->total_valid_inode_count);
	percpu_counter_destroy(&sbi->rf_node_block_count);
	percpu_counter_destroy(&sbi->alloc_valid_block_count);
}

static void destroy_device_list(struct f2fs_sb_info *sbi)
{
	int i;

	for (i = 0; i < sbi->s_ndevs; i++) {
		if (i > 0)
			bdev_fput(FDEV(i).bdev_file);
#ifdef CONFIG_BLK_DEV_ZONED
		kvfree(FDEV(i).blkz_seq);
#endif
	}
	kvfree(sbi->devs);
}

static void f2fs_put_super(struct super_block *sb)
{
	struct f2fs_sb_info *sbi = F2FS_SB(sb);
	int i;
	int err = 0;
	bool done;

	/* unregister procfs/sysfs entries in advance to avoid race case */
	f2fs_unregister_sysfs(sbi);

	f2fs_quota_off_umount(sb);

	/* prevent remaining shrinker jobs */
	mutex_lock(&sbi->umount_mutex);

	/*
	 * flush all issued checkpoints and stop checkpoint issue thread.
	 * after then, all checkpoints should be done by each process context.
	 */
	f2fs_stop_ckpt_thread(sbi);

	/*
	 * We don't need to do checkpoint when superblock is clean.
	 * But, the previous checkpoint was not done by umount, it needs to do
	 * clean checkpoint again.
	 */
	if ((is_sbi_flag_set(sbi, SBI_IS_DIRTY) ||
			!is_set_ckpt_flags(sbi, CP_UMOUNT_FLAG))) {
		struct cp_control cpc = {
			.reason = CP_UMOUNT,
		};
		stat_inc_cp_call_count(sbi, TOTAL_CALL);
		err = f2fs_write_checkpoint(sbi, &cpc);
	}

	/* be sure to wait for any on-going discard commands */
	done = f2fs_issue_discard_timeout(sbi);
	if (f2fs_realtime_discard_enable(sbi) && !sbi->discard_blks && done) {
		struct cp_control cpc = {
			.reason = CP_UMOUNT | CP_TRIMMED,
		};
		stat_inc_cp_call_count(sbi, TOTAL_CALL);
		err = f2fs_write_checkpoint(sbi, &cpc);
	}

	/*
	 * normally superblock is clean, so we need to release this.
	 * In addition, EIO will skip do checkpoint, we need this as well.
	 */
	f2fs_release_ino_entry(sbi, true);

	f2fs_leave_shrinker(sbi);
	mutex_unlock(&sbi->umount_mutex);

	/* our cp_error case, we can wait for any writeback page */
	f2fs_flush_merged_writes(sbi);

	f2fs_wait_on_all_pages(sbi, F2FS_WB_CP_DATA);

	if (err || f2fs_cp_error(sbi)) {
		truncate_inode_pages_final(NODE_MAPPING(sbi));
		truncate_inode_pages_final(META_MAPPING(sbi));
	}

	for (i = 0; i < NR_COUNT_TYPE; i++) {
		if (!get_pages(sbi, i))
			continue;
		f2fs_err(sbi, "detect filesystem reference count leak during "
			"umount, type: %d, count: %lld", i, get_pages(sbi, i));
		f2fs_bug_on(sbi, 1);
	}

	f2fs_bug_on(sbi, sbi->fsync_node_num);

	f2fs_destroy_compress_inode(sbi);

	iput(sbi->node_inode);
	sbi->node_inode = NULL;

	iput(sbi->meta_inode);
	sbi->meta_inode = NULL;

	/*
	 * iput() can update stat information, if f2fs_write_checkpoint()
	 * above failed with error.
	 */
	f2fs_destroy_stats(sbi);

	/* destroy f2fs internal modules */
	f2fs_destroy_node_manager(sbi);
	f2fs_destroy_segment_manager(sbi);

	/* flush s_error_work before sbi destroy */
	flush_work(&sbi->s_error_work);

	f2fs_destroy_post_read_wq(sbi);

	kvfree(sbi->ckpt);

	if (sbi->s_chksum_driver)
		crypto_free_shash(sbi->s_chksum_driver);
	kfree(sbi->raw_super);

	f2fs_destroy_page_array_cache(sbi);
	f2fs_destroy_xattr_caches(sbi);
#ifdef CONFIG_QUOTA
	for (i = 0; i < MAXQUOTAS; i++)
		kfree(F2FS_OPTION(sbi).s_qf_names[i]);
#endif
	fscrypt_free_dummy_policy(&F2FS_OPTION(sbi).dummy_enc_policy);
	destroy_percpu_info(sbi);
	f2fs_destroy_iostat(sbi);
	for (i = 0; i < NR_PAGE_TYPE; i++)
		kvfree(sbi->write_io[i]);
#if IS_ENABLED(CONFIG_UNICODE)
	utf8_unload(sb->s_encoding);
#endif
}

int f2fs_sync_fs(struct super_block *sb, int sync)
{
	struct f2fs_sb_info *sbi = F2FS_SB(sb);
	int err = 0;

	if (unlikely(f2fs_cp_error(sbi)))
		return 0;
	if (unlikely(is_sbi_flag_set(sbi, SBI_CP_DISABLED)))
		return 0;

	trace_f2fs_sync_fs(sb, sync);

	if (unlikely(is_sbi_flag_set(sbi, SBI_POR_DOING)))
		return -EAGAIN;

	if (sync) {
		stat_inc_cp_call_count(sbi, TOTAL_CALL);
		err = f2fs_issue_checkpoint(sbi);
	}

	return err;
}

static int f2fs_freeze(struct super_block *sb)
{
	if (f2fs_readonly(sb))
		return 0;

	/* IO error happened before */
	if (unlikely(f2fs_cp_error(F2FS_SB(sb))))
		return -EIO;

	/* must be clean, since sync_filesystem() was already called */
	if (is_sbi_flag_set(F2FS_SB(sb), SBI_IS_DIRTY))
		return -EINVAL;

	/* Let's flush checkpoints and stop the thread. */
	f2fs_flush_ckpt_thread(F2FS_SB(sb));

	/* to avoid deadlock on f2fs_evict_inode->SB_FREEZE_FS */
	set_sbi_flag(F2FS_SB(sb), SBI_IS_FREEZING);
	return 0;
}

static int f2fs_unfreeze(struct super_block *sb)
{
	clear_sbi_flag(F2FS_SB(sb), SBI_IS_FREEZING);
	return 0;
}

#ifdef CONFIG_QUOTA
static int f2fs_statfs_project(struct super_block *sb,
				kprojid_t projid, struct kstatfs *buf)
{
	struct kqid qid;
	struct dquot *dquot;
	u64 limit;
	u64 curblock;

	qid = make_kqid_projid(projid);
	dquot = dqget(sb, qid);
	if (IS_ERR(dquot))
		return PTR_ERR(dquot);
	spin_lock(&dquot->dq_dqb_lock);

	limit = min_not_zero(dquot->dq_dqb.dqb_bsoftlimit,
					dquot->dq_dqb.dqb_bhardlimit);
	if (limit)
		limit >>= sb->s_blocksize_bits;

	if (limit && buf->f_blocks > limit) {
		curblock = (dquot->dq_dqb.dqb_curspace +
			    dquot->dq_dqb.dqb_rsvspace) >> sb->s_blocksize_bits;
		buf->f_blocks = limit;
		buf->f_bfree = buf->f_bavail =
			(buf->f_blocks > curblock) ?
			 (buf->f_blocks - curblock) : 0;
	}

	limit = min_not_zero(dquot->dq_dqb.dqb_isoftlimit,
					dquot->dq_dqb.dqb_ihardlimit);

	if (limit && buf->f_files > limit) {
		buf->f_files = limit;
		buf->f_ffree =
			(buf->f_files > dquot->dq_dqb.dqb_curinodes) ?
			 (buf->f_files - dquot->dq_dqb.dqb_curinodes) : 0;
	}

	spin_unlock(&dquot->dq_dqb_lock);
	dqput(dquot);
	return 0;
}
#endif

static int f2fs_statfs(struct dentry *dentry, struct kstatfs *buf)
{
	struct super_block *sb = dentry->d_sb;
	struct f2fs_sb_info *sbi = F2FS_SB(sb);
	u64 id = huge_encode_dev(sb->s_bdev->bd_dev);
	block_t total_count, user_block_count, start_count;
	u64 avail_node_count;
	unsigned int total_valid_node_count;

	total_count = le64_to_cpu(sbi->raw_super->block_count);
	start_count = le32_to_cpu(sbi->raw_super->segment0_blkaddr);
	buf->f_type = F2FS_SUPER_MAGIC;
	buf->f_bsize = sbi->blocksize;

	buf->f_blocks = total_count - start_count;

	spin_lock(&sbi->stat_lock);

	user_block_count = sbi->user_block_count;
	total_valid_node_count = valid_node_count(sbi);
	avail_node_count = sbi->total_node_count - F2FS_RESERVED_NODE_NUM;
	buf->f_bfree = user_block_count - valid_user_blocks(sbi) -
						sbi->current_reserved_blocks;

	if (unlikely(buf->f_bfree <= sbi->unusable_block_count))
		buf->f_bfree = 0;
	else
		buf->f_bfree -= sbi->unusable_block_count;
	spin_unlock(&sbi->stat_lock);

	if (buf->f_bfree > F2FS_OPTION(sbi).root_reserved_blocks)
		buf->f_bavail = buf->f_bfree -
				F2FS_OPTION(sbi).root_reserved_blocks;
	else
		buf->f_bavail = 0;

	if (avail_node_count > user_block_count) {
		buf->f_files = user_block_count;
		buf->f_ffree = buf->f_bavail;
	} else {
		buf->f_files = avail_node_count;
		buf->f_ffree = min(avail_node_count - total_valid_node_count,
					buf->f_bavail);
	}

	buf->f_namelen = F2FS_NAME_LEN;
	buf->f_fsid    = u64_to_fsid(id);

#ifdef CONFIG_QUOTA
	if (is_inode_flag_set(dentry->d_inode, FI_PROJ_INHERIT) &&
			sb_has_quota_limits_enabled(sb, PRJQUOTA)) {
		f2fs_statfs_project(sb, F2FS_I(dentry->d_inode)->i_projid, buf);
	}
#endif
	return 0;
}

static inline void f2fs_show_quota_options(struct seq_file *seq,
					   struct super_block *sb)
{
#ifdef CONFIG_QUOTA
	struct f2fs_sb_info *sbi = F2FS_SB(sb);

	if (F2FS_OPTION(sbi).s_jquota_fmt) {
		char *fmtname = "";

		switch (F2FS_OPTION(sbi).s_jquota_fmt) {
		case QFMT_VFS_OLD:
			fmtname = "vfsold";
			break;
		case QFMT_VFS_V0:
			fmtname = "vfsv0";
			break;
		case QFMT_VFS_V1:
			fmtname = "vfsv1";
			break;
		}
		seq_printf(seq, ",jqfmt=%s", fmtname);
	}

	if (F2FS_OPTION(sbi).s_qf_names[USRQUOTA])
		seq_show_option(seq, "usrjquota",
			F2FS_OPTION(sbi).s_qf_names[USRQUOTA]);

	if (F2FS_OPTION(sbi).s_qf_names[GRPQUOTA])
		seq_show_option(seq, "grpjquota",
			F2FS_OPTION(sbi).s_qf_names[GRPQUOTA]);

	if (F2FS_OPTION(sbi).s_qf_names[PRJQUOTA])
		seq_show_option(seq, "prjjquota",
			F2FS_OPTION(sbi).s_qf_names[PRJQUOTA]);
#endif
}

#ifdef CONFIG_F2FS_FS_COMPRESSION
static inline void f2fs_show_compress_options(struct seq_file *seq,
							struct super_block *sb)
{
	struct f2fs_sb_info *sbi = F2FS_SB(sb);
	char *algtype = "";
	int i;

	if (!f2fs_sb_has_compression(sbi))
		return;

	switch (F2FS_OPTION(sbi).compress_algorithm) {
	case COMPRESS_LZO:
		algtype = "lzo";
		break;
	case COMPRESS_LZ4:
		algtype = "lz4";
		break;
	case COMPRESS_ZSTD:
		algtype = "zstd";
		break;
	case COMPRESS_LZORLE:
		algtype = "lzo-rle";
		break;
	}
	seq_printf(seq, ",compress_algorithm=%s", algtype);

	if (F2FS_OPTION(sbi).compress_level)
		seq_printf(seq, ":%d", F2FS_OPTION(sbi).compress_level);

	seq_printf(seq, ",compress_log_size=%u",
			F2FS_OPTION(sbi).compress_log_size);

	for (i = 0; i < F2FS_OPTION(sbi).compress_ext_cnt; i++) {
		seq_printf(seq, ",compress_extension=%s",
			F2FS_OPTION(sbi).extensions[i]);
	}

	for (i = 0; i < F2FS_OPTION(sbi).nocompress_ext_cnt; i++) {
		seq_printf(seq, ",nocompress_extension=%s",
			F2FS_OPTION(sbi).noextensions[i]);
	}

	if (F2FS_OPTION(sbi).compress_chksum)
		seq_puts(seq, ",compress_chksum");

	if (F2FS_OPTION(sbi).compress_mode == COMPR_MODE_FS)
		seq_printf(seq, ",compress_mode=%s", "fs");
	else if (F2FS_OPTION(sbi).compress_mode == COMPR_MODE_USER)
		seq_printf(seq, ",compress_mode=%s", "user");

	if (test_opt(sbi, COMPRESS_CACHE))
		seq_puts(seq, ",compress_cache");
}
#endif

static int f2fs_show_options(struct seq_file *seq, struct dentry *root)
{
	struct f2fs_sb_info *sbi = F2FS_SB(root->d_sb);

	if (F2FS_OPTION(sbi).bggc_mode == BGGC_MODE_SYNC)
		seq_printf(seq, ",background_gc=%s", "sync");
	else if (F2FS_OPTION(sbi).bggc_mode == BGGC_MODE_ON)
		seq_printf(seq, ",background_gc=%s", "on");
	else if (F2FS_OPTION(sbi).bggc_mode == BGGC_MODE_OFF)
		seq_printf(seq, ",background_gc=%s", "off");

	if (test_opt(sbi, GC_MERGE))
		seq_puts(seq, ",gc_merge");
	else
		seq_puts(seq, ",nogc_merge");

	if (test_opt(sbi, DISABLE_ROLL_FORWARD))
		seq_puts(seq, ",disable_roll_forward");
	if (test_opt(sbi, NORECOVERY))
		seq_puts(seq, ",norecovery");
	if (test_opt(sbi, DISCARD)) {
		seq_puts(seq, ",discard");
		if (F2FS_OPTION(sbi).discard_unit == DISCARD_UNIT_BLOCK)
			seq_printf(seq, ",discard_unit=%s", "block");
		else if (F2FS_OPTION(sbi).discard_unit == DISCARD_UNIT_SEGMENT)
			seq_printf(seq, ",discard_unit=%s", "segment");
		else if (F2FS_OPTION(sbi).discard_unit == DISCARD_UNIT_SECTION)
			seq_printf(seq, ",discard_unit=%s", "section");
	} else {
		seq_puts(seq, ",nodiscard");
	}
#ifdef CONFIG_F2FS_FS_XATTR
	if (test_opt(sbi, XATTR_USER))
		seq_puts(seq, ",user_xattr");
	else
		seq_puts(seq, ",nouser_xattr");
	if (test_opt(sbi, INLINE_XATTR))
		seq_puts(seq, ",inline_xattr");
	else
		seq_puts(seq, ",noinline_xattr");
	if (test_opt(sbi, INLINE_XATTR_SIZE))
		seq_printf(seq, ",inline_xattr_size=%u",
					F2FS_OPTION(sbi).inline_xattr_size);
#endif
#ifdef CONFIG_F2FS_FS_POSIX_ACL
	if (test_opt(sbi, POSIX_ACL))
		seq_puts(seq, ",acl");
	else
		seq_puts(seq, ",noacl");
#endif
	if (test_opt(sbi, DISABLE_EXT_IDENTIFY))
		seq_puts(seq, ",disable_ext_identify");
	if (test_opt(sbi, INLINE_DATA))
		seq_puts(seq, ",inline_data");
	else
		seq_puts(seq, ",noinline_data");
	if (test_opt(sbi, INLINE_DENTRY))
		seq_puts(seq, ",inline_dentry");
	else
		seq_puts(seq, ",noinline_dentry");
	if (test_opt(sbi, FLUSH_MERGE))
		seq_puts(seq, ",flush_merge");
	else
		seq_puts(seq, ",noflush_merge");
	if (test_opt(sbi, NOBARRIER))
		seq_puts(seq, ",nobarrier");
	else
		seq_puts(seq, ",barrier");
	if (test_opt(sbi, FASTBOOT))
		seq_puts(seq, ",fastboot");
	if (test_opt(sbi, READ_EXTENT_CACHE))
		seq_puts(seq, ",extent_cache");
	else
		seq_puts(seq, ",noextent_cache");
	if (test_opt(sbi, AGE_EXTENT_CACHE))
		seq_puts(seq, ",age_extent_cache");
	if (test_opt(sbi, DATA_FLUSH))
		seq_puts(seq, ",data_flush");

	seq_puts(seq, ",mode=");
	if (F2FS_OPTION(sbi).fs_mode == FS_MODE_ADAPTIVE)
		seq_puts(seq, "adaptive");
	else if (F2FS_OPTION(sbi).fs_mode == FS_MODE_LFS)
		seq_puts(seq, "lfs");
	else if (F2FS_OPTION(sbi).fs_mode == FS_MODE_FRAGMENT_SEG)
		seq_puts(seq, "fragment:segment");
	else if (F2FS_OPTION(sbi).fs_mode == FS_MODE_FRAGMENT_BLK)
		seq_puts(seq, "fragment:block");
	seq_printf(seq, ",active_logs=%u", F2FS_OPTION(sbi).active_logs);
	if (test_opt(sbi, RESERVE_ROOT))
		seq_printf(seq, ",reserve_root=%u,resuid=%u,resgid=%u",
				F2FS_OPTION(sbi).root_reserved_blocks,
				from_kuid_munged(&init_user_ns,
					F2FS_OPTION(sbi).s_resuid),
				from_kgid_munged(&init_user_ns,
					F2FS_OPTION(sbi).s_resgid));
#ifdef CONFIG_F2FS_FAULT_INJECTION
	if (test_opt(sbi, FAULT_INJECTION)) {
		seq_printf(seq, ",fault_injection=%u",
				F2FS_OPTION(sbi).fault_info.inject_rate);
		seq_printf(seq, ",fault_type=%u",
				F2FS_OPTION(sbi).fault_info.inject_type);
	}
#endif
#ifdef CONFIG_QUOTA
	if (test_opt(sbi, QUOTA))
		seq_puts(seq, ",quota");
	if (test_opt(sbi, USRQUOTA))
		seq_puts(seq, ",usrquota");
	if (test_opt(sbi, GRPQUOTA))
		seq_puts(seq, ",grpquota");
	if (test_opt(sbi, PRJQUOTA))
		seq_puts(seq, ",prjquota");
#endif
	f2fs_show_quota_options(seq, sbi->sb);

	fscrypt_show_test_dummy_encryption(seq, ',', sbi->sb);

	if (sbi->sb->s_flags & SB_INLINECRYPT)
		seq_puts(seq, ",inlinecrypt");

	if (F2FS_OPTION(sbi).alloc_mode == ALLOC_MODE_DEFAULT)
		seq_printf(seq, ",alloc_mode=%s", "default");
	else if (F2FS_OPTION(sbi).alloc_mode == ALLOC_MODE_REUSE)
		seq_printf(seq, ",alloc_mode=%s", "reuse");

	if (test_opt(sbi, DISABLE_CHECKPOINT))
		seq_printf(seq, ",checkpoint=disable:%u",
				F2FS_OPTION(sbi).unusable_cap);
	if (test_opt(sbi, MERGE_CHECKPOINT))
		seq_puts(seq, ",checkpoint_merge");
	else
		seq_puts(seq, ",nocheckpoint_merge");
	if (F2FS_OPTION(sbi).fsync_mode == FSYNC_MODE_POSIX)
		seq_printf(seq, ",fsync_mode=%s", "posix");
	else if (F2FS_OPTION(sbi).fsync_mode == FSYNC_MODE_STRICT)
		seq_printf(seq, ",fsync_mode=%s", "strict");
	else if (F2FS_OPTION(sbi).fsync_mode == FSYNC_MODE_NOBARRIER)
		seq_printf(seq, ",fsync_mode=%s", "nobarrier");

#ifdef CONFIG_F2FS_FS_COMPRESSION
	f2fs_show_compress_options(seq, sbi->sb);
#endif

	if (test_opt(sbi, ATGC))
		seq_puts(seq, ",atgc");

	if (F2FS_OPTION(sbi).memory_mode == MEMORY_MODE_NORMAL)
		seq_printf(seq, ",memory=%s", "normal");
	else if (F2FS_OPTION(sbi).memory_mode == MEMORY_MODE_LOW)
		seq_printf(seq, ",memory=%s", "low");

	if (F2FS_OPTION(sbi).errors == MOUNT_ERRORS_READONLY)
		seq_printf(seq, ",errors=%s", "remount-ro");
	else if (F2FS_OPTION(sbi).errors == MOUNT_ERRORS_CONTINUE)
		seq_printf(seq, ",errors=%s", "continue");
	else if (F2FS_OPTION(sbi).errors == MOUNT_ERRORS_PANIC)
		seq_printf(seq, ",errors=%s", "panic");

	return 0;
}

static void default_options(struct f2fs_sb_info *sbi, bool remount)
{
	/* init some FS parameters */
	if (!remount) {
		set_opt(sbi, READ_EXTENT_CACHE);
		clear_opt(sbi, DISABLE_CHECKPOINT);

		if (f2fs_hw_support_discard(sbi) || f2fs_hw_should_discard(sbi))
			set_opt(sbi, DISCARD);

		if (f2fs_sb_has_blkzoned(sbi))
			F2FS_OPTION(sbi).discard_unit = DISCARD_UNIT_SECTION;
		else
			F2FS_OPTION(sbi).discard_unit = DISCARD_UNIT_BLOCK;
	}

	if (f2fs_sb_has_readonly(sbi))
		F2FS_OPTION(sbi).active_logs = NR_CURSEG_RO_TYPE;
	else
		F2FS_OPTION(sbi).active_logs = NR_CURSEG_PERSIST_TYPE;

	F2FS_OPTION(sbi).inline_xattr_size = DEFAULT_INLINE_XATTR_ADDRS;
	if (le32_to_cpu(F2FS_RAW_SUPER(sbi)->segment_count_main) <=
							SMALL_VOLUME_SEGMENTS)
		F2FS_OPTION(sbi).alloc_mode = ALLOC_MODE_REUSE;
	else
		F2FS_OPTION(sbi).alloc_mode = ALLOC_MODE_DEFAULT;
	F2FS_OPTION(sbi).fsync_mode = FSYNC_MODE_POSIX;
	F2FS_OPTION(sbi).s_resuid = make_kuid(&init_user_ns, F2FS_DEF_RESUID);
	F2FS_OPTION(sbi).s_resgid = make_kgid(&init_user_ns, F2FS_DEF_RESGID);
	if (f2fs_sb_has_compression(sbi)) {
		F2FS_OPTION(sbi).compress_algorithm = COMPRESS_LZ4;
		F2FS_OPTION(sbi).compress_log_size = MIN_COMPRESS_LOG_SIZE;
		F2FS_OPTION(sbi).compress_ext_cnt = 0;
		F2FS_OPTION(sbi).compress_mode = COMPR_MODE_FS;
	}
	F2FS_OPTION(sbi).bggc_mode = BGGC_MODE_ON;
	F2FS_OPTION(sbi).memory_mode = MEMORY_MODE_NORMAL;
	F2FS_OPTION(sbi).errors = MOUNT_ERRORS_CONTINUE;

	set_opt(sbi, INLINE_XATTR);
	set_opt(sbi, INLINE_DATA);
	set_opt(sbi, INLINE_DENTRY);
	set_opt(sbi, MERGE_CHECKPOINT);
	F2FS_OPTION(sbi).unusable_cap = 0;
	sbi->sb->s_flags |= SB_LAZYTIME;
	if (!f2fs_is_readonly(sbi))
		set_opt(sbi, FLUSH_MERGE);
	if (f2fs_sb_has_blkzoned(sbi))
		F2FS_OPTION(sbi).fs_mode = FS_MODE_LFS;
	else
		F2FS_OPTION(sbi).fs_mode = FS_MODE_ADAPTIVE;

#ifdef CONFIG_F2FS_FS_XATTR
	set_opt(sbi, XATTR_USER);
#endif
#ifdef CONFIG_F2FS_FS_POSIX_ACL
	set_opt(sbi, POSIX_ACL);
#endif

	f2fs_build_fault_attr(sbi, 0, 0);
}

#ifdef CONFIG_QUOTA
static int f2fs_enable_quotas(struct super_block *sb);
#endif

static int f2fs_disable_checkpoint(struct f2fs_sb_info *sbi)
{
	unsigned int s_flags = sbi->sb->s_flags;
	struct cp_control cpc;
	unsigned int gc_mode = sbi->gc_mode;
	int err = 0;
	int ret;
	block_t unusable;

	if (s_flags & SB_RDONLY) {
		f2fs_err(sbi, "checkpoint=disable on readonly fs");
		return -EINVAL;
	}
	sbi->sb->s_flags |= SB_ACTIVE;

	/* check if we need more GC first */
	unusable = f2fs_get_unusable_blocks(sbi);
	if (!f2fs_disable_cp_again(sbi, unusable))
		goto skip_gc;

	f2fs_update_time(sbi, DISABLE_TIME);

	sbi->gc_mode = GC_URGENT_HIGH;

	while (!f2fs_time_over(sbi, DISABLE_TIME)) {
		struct f2fs_gc_control gc_control = {
			.victim_segno = NULL_SEGNO,
			.init_gc_type = FG_GC,
			.should_migrate_blocks = false,
			.err_gc_skipped = true,
			.no_bg_gc = true,
			.nr_free_secs = 1 };

		f2fs_down_write(&sbi->gc_lock);
		stat_inc_gc_call_count(sbi, FOREGROUND);
		err = f2fs_gc(sbi, &gc_control);
		if (err == -ENODATA) {
			err = 0;
			break;
		}
		if (err && err != -EAGAIN)
			break;
	}

	ret = sync_filesystem(sbi->sb);
	if (ret || err) {
		err = ret ? ret : err;
		goto restore_flag;
	}

	unusable = f2fs_get_unusable_blocks(sbi);
	if (f2fs_disable_cp_again(sbi, unusable)) {
		err = -EAGAIN;
		goto restore_flag;
	}

skip_gc:
	f2fs_down_write(&sbi->gc_lock);
	cpc.reason = CP_PAUSE;
	set_sbi_flag(sbi, SBI_CP_DISABLED);
	stat_inc_cp_call_count(sbi, TOTAL_CALL);
	err = f2fs_write_checkpoint(sbi, &cpc);
	if (err)
		goto out_unlock;

	spin_lock(&sbi->stat_lock);
	sbi->unusable_block_count = unusable;
	spin_unlock(&sbi->stat_lock);

out_unlock:
	f2fs_up_write(&sbi->gc_lock);
restore_flag:
	sbi->gc_mode = gc_mode;
	sbi->sb->s_flags = s_flags;	/* Restore SB_RDONLY status */
	return err;
}

static void f2fs_enable_checkpoint(struct f2fs_sb_info *sbi)
{
	int retry = DEFAULT_RETRY_IO_COUNT;

	/* we should flush all the data to keep data consistency */
	do {
		sync_inodes_sb(sbi->sb);
		f2fs_io_schedule_timeout(DEFAULT_IO_TIMEOUT);
	} while (get_pages(sbi, F2FS_DIRTY_DATA) && retry--);

	if (unlikely(retry < 0))
		f2fs_warn(sbi, "checkpoint=enable has some unwritten data.");

	f2fs_down_write(&sbi->gc_lock);
	f2fs_dirty_to_prefree(sbi);

	clear_sbi_flag(sbi, SBI_CP_DISABLED);
	set_sbi_flag(sbi, SBI_IS_DIRTY);
	f2fs_up_write(&sbi->gc_lock);

	f2fs_sync_fs(sbi->sb, 1);

	/* Let's ensure there's no pending checkpoint anymore */
	f2fs_flush_ckpt_thread(sbi);
}

static int f2fs_remount(struct super_block *sb, int *flags, char *data)
{
	struct f2fs_sb_info *sbi = F2FS_SB(sb);
	struct f2fs_mount_info org_mount_opt;
	unsigned long old_sb_flags;
	int err;
	bool need_restart_gc = false, need_stop_gc = false;
	bool need_restart_flush = false, need_stop_flush = false;
	bool need_restart_discard = false, need_stop_discard = false;
	bool need_enable_checkpoint = false, need_disable_checkpoint = false;
	bool no_read_extent_cache = !test_opt(sbi, READ_EXTENT_CACHE);
	bool no_age_extent_cache = !test_opt(sbi, AGE_EXTENT_CACHE);
	bool enable_checkpoint = !test_opt(sbi, DISABLE_CHECKPOINT);
	bool no_atgc = !test_opt(sbi, ATGC);
	bool no_discard = !test_opt(sbi, DISCARD);
	bool no_compress_cache = !test_opt(sbi, COMPRESS_CACHE);
	bool block_unit_discard = f2fs_block_unit_discard(sbi);
#ifdef CONFIG_QUOTA
	int i, j;
#endif

	/*
	 * Save the old mount options in case we
	 * need to restore them.
	 */
	org_mount_opt = sbi->mount_opt;
	old_sb_flags = sb->s_flags;

#ifdef CONFIG_QUOTA
	org_mount_opt.s_jquota_fmt = F2FS_OPTION(sbi).s_jquota_fmt;
	for (i = 0; i < MAXQUOTAS; i++) {
		if (F2FS_OPTION(sbi).s_qf_names[i]) {
			org_mount_opt.s_qf_names[i] =
				kstrdup(F2FS_OPTION(sbi).s_qf_names[i],
				GFP_KERNEL);
			if (!org_mount_opt.s_qf_names[i]) {
				for (j = 0; j < i; j++)
					kfree(org_mount_opt.s_qf_names[j]);
				return -ENOMEM;
			}
		} else {
			org_mount_opt.s_qf_names[i] = NULL;
		}
	}
#endif

	/* recover superblocks we couldn't write due to previous RO mount */
	if (!(*flags & SB_RDONLY) && is_sbi_flag_set(sbi, SBI_NEED_SB_WRITE)) {
		err = f2fs_commit_super(sbi, false);
		f2fs_info(sbi, "Try to recover all the superblocks, ret: %d",
			  err);
		if (!err)
			clear_sbi_flag(sbi, SBI_NEED_SB_WRITE);
	}

	default_options(sbi, true);

	/* parse mount options */
	err = parse_options(sb, data, true);
	if (err)
		goto restore_opts;

#ifdef CONFIG_BLK_DEV_ZONED
	if (f2fs_sb_has_blkzoned(sbi) &&
		sbi->max_open_zones < F2FS_OPTION(sbi).active_logs) {
		f2fs_err(sbi,
			"zoned: max open zones %u is too small, need at least %u open zones",
				 sbi->max_open_zones, F2FS_OPTION(sbi).active_logs);
		err = -EINVAL;
		goto restore_opts;
	}
#endif

	/* flush outstanding errors before changing fs state */
	flush_work(&sbi->s_error_work);

	/*
	 * Previous and new state of filesystem is RO,
	 * so skip checking GC and FLUSH_MERGE conditions.
	 */
	if (f2fs_readonly(sb) && (*flags & SB_RDONLY))
		goto skip;

	if (f2fs_dev_is_readonly(sbi) && !(*flags & SB_RDONLY)) {
		err = -EROFS;
		goto restore_opts;
	}

#ifdef CONFIG_QUOTA
	if (!f2fs_readonly(sb) && (*flags & SB_RDONLY)) {
		err = dquot_suspend(sb, -1);
		if (err < 0)
			goto restore_opts;
	} else if (f2fs_readonly(sb) && !(*flags & SB_RDONLY)) {
		/* dquot_resume needs RW */
		sb->s_flags &= ~SB_RDONLY;
		if (sb_any_quota_suspended(sb)) {
			dquot_resume(sb, -1);
		} else if (f2fs_sb_has_quota_ino(sbi)) {
			err = f2fs_enable_quotas(sb);
			if (err)
				goto restore_opts;
		}
	}
#endif
	if (f2fs_lfs_mode(sbi) && !IS_F2FS_IPU_DISABLE(sbi)) {
		err = -EINVAL;
		f2fs_warn(sbi, "LFS is not compatible with IPU");
		goto restore_opts;
	}

	/* disallow enable atgc dynamically */
	if (no_atgc == !!test_opt(sbi, ATGC)) {
		err = -EINVAL;
		f2fs_warn(sbi, "switch atgc option is not allowed");
		goto restore_opts;
	}

	/* disallow enable/disable extent_cache dynamically */
	if (no_read_extent_cache == !!test_opt(sbi, READ_EXTENT_CACHE)) {
		err = -EINVAL;
		f2fs_warn(sbi, "switch extent_cache option is not allowed");
		goto restore_opts;
	}
	/* disallow enable/disable age extent_cache dynamically */
	if (no_age_extent_cache == !!test_opt(sbi, AGE_EXTENT_CACHE)) {
		err = -EINVAL;
		f2fs_warn(sbi, "switch age_extent_cache option is not allowed");
		goto restore_opts;
	}

	if (no_compress_cache == !!test_opt(sbi, COMPRESS_CACHE)) {
		err = -EINVAL;
		f2fs_warn(sbi, "switch compress_cache option is not allowed");
		goto restore_opts;
	}

	if (block_unit_discard != f2fs_block_unit_discard(sbi)) {
		err = -EINVAL;
		f2fs_warn(sbi, "switch discard_unit option is not allowed");
		goto restore_opts;
	}

	if ((*flags & SB_RDONLY) && test_opt(sbi, DISABLE_CHECKPOINT)) {
		err = -EINVAL;
		f2fs_warn(sbi, "disabling checkpoint not compatible with read-only");
		goto restore_opts;
	}

	/*
	 * We stop the GC thread if FS is mounted as RO
	 * or if background_gc = off is passed in mount
	 * option. Also sync the filesystem.
	 */
	if ((*flags & SB_RDONLY) ||
			(F2FS_OPTION(sbi).bggc_mode == BGGC_MODE_OFF &&
			!test_opt(sbi, GC_MERGE))) {
		if (sbi->gc_thread) {
			f2fs_stop_gc_thread(sbi);
			need_restart_gc = true;
		}
	} else if (!sbi->gc_thread) {
		err = f2fs_start_gc_thread(sbi);
		if (err)
			goto restore_opts;
		need_stop_gc = true;
	}

	if (*flags & SB_RDONLY) {
		sync_inodes_sb(sb);

		set_sbi_flag(sbi, SBI_IS_DIRTY);
		set_sbi_flag(sbi, SBI_IS_CLOSE);
		f2fs_sync_fs(sb, 1);
		clear_sbi_flag(sbi, SBI_IS_CLOSE);
	}

	/*
	 * We stop issue flush thread if FS is mounted as RO
	 * or if flush_merge is not passed in mount option.
	 */
	if ((*flags & SB_RDONLY) || !test_opt(sbi, FLUSH_MERGE)) {
		clear_opt(sbi, FLUSH_MERGE);
		f2fs_destroy_flush_cmd_control(sbi, false);
		need_restart_flush = true;
	} else {
		err = f2fs_create_flush_cmd_control(sbi);
		if (err)
			goto restore_gc;
		need_stop_flush = true;
	}

	if (no_discard == !!test_opt(sbi, DISCARD)) {
		if (test_opt(sbi, DISCARD)) {
			err = f2fs_start_discard_thread(sbi);
			if (err)
				goto restore_flush;
			need_stop_discard = true;
		} else {
			f2fs_stop_discard_thread(sbi);
			f2fs_issue_discard_timeout(sbi);
			need_restart_discard = true;
		}
	}

	if (enable_checkpoint == !!test_opt(sbi, DISABLE_CHECKPOINT)) {
		if (test_opt(sbi, DISABLE_CHECKPOINT)) {
			err = f2fs_disable_checkpoint(sbi);
			if (err)
				goto restore_discard;
			need_enable_checkpoint = true;
		} else {
			f2fs_enable_checkpoint(sbi);
			need_disable_checkpoint = true;
		}
	}

	/*
	 * Place this routine at the end, since a new checkpoint would be
	 * triggered while remount and we need to take care of it before
	 * returning from remount.
	 */
	if ((*flags & SB_RDONLY) || test_opt(sbi, DISABLE_CHECKPOINT) ||
			!test_opt(sbi, MERGE_CHECKPOINT)) {
		f2fs_stop_ckpt_thread(sbi);
	} else {
		/* Flush if the prevous checkpoint, if exists. */
		f2fs_flush_ckpt_thread(sbi);

		err = f2fs_start_ckpt_thread(sbi);
		if (err) {
			f2fs_err(sbi,
			    "Failed to start F2FS issue_checkpoint_thread (%d)",
			    err);
			goto restore_checkpoint;
		}
	}

skip:
#ifdef CONFIG_QUOTA
	/* Release old quota file names */
	for (i = 0; i < MAXQUOTAS; i++)
		kfree(org_mount_opt.s_qf_names[i]);
#endif
	/* Update the POSIXACL Flag */
	sb->s_flags = (sb->s_flags & ~SB_POSIXACL) |
		(test_opt(sbi, POSIX_ACL) ? SB_POSIXACL : 0);

	limit_reserve_root(sbi);
	adjust_unusable_cap_perc(sbi);
	*flags = (*flags & ~SB_LAZYTIME) | (sb->s_flags & SB_LAZYTIME);
	return 0;
restore_checkpoint:
	if (need_enable_checkpoint) {
		f2fs_enable_checkpoint(sbi);
	} else if (need_disable_checkpoint) {
		if (f2fs_disable_checkpoint(sbi))
			f2fs_warn(sbi, "checkpoint has not been disabled");
	}
restore_discard:
	if (need_restart_discard) {
		if (f2fs_start_discard_thread(sbi))
			f2fs_warn(sbi, "discard has been stopped");
	} else if (need_stop_discard) {
		f2fs_stop_discard_thread(sbi);
	}
restore_flush:
	if (need_restart_flush) {
		if (f2fs_create_flush_cmd_control(sbi))
			f2fs_warn(sbi, "background flush thread has stopped");
	} else if (need_stop_flush) {
		clear_opt(sbi, FLUSH_MERGE);
		f2fs_destroy_flush_cmd_control(sbi, false);
	}
restore_gc:
	if (need_restart_gc) {
		if (f2fs_start_gc_thread(sbi))
			f2fs_warn(sbi, "background gc thread has stopped");
	} else if (need_stop_gc) {
		f2fs_stop_gc_thread(sbi);
	}
restore_opts:
#ifdef CONFIG_QUOTA
	F2FS_OPTION(sbi).s_jquota_fmt = org_mount_opt.s_jquota_fmt;
	for (i = 0; i < MAXQUOTAS; i++) {
		kfree(F2FS_OPTION(sbi).s_qf_names[i]);
		F2FS_OPTION(sbi).s_qf_names[i] = org_mount_opt.s_qf_names[i];
	}
#endif
	sbi->mount_opt = org_mount_opt;
	sb->s_flags = old_sb_flags;
	return err;
}

static void f2fs_shutdown(struct super_block *sb)
{
	f2fs_do_shutdown(F2FS_SB(sb), F2FS_GOING_DOWN_NOSYNC, false);
}

#ifdef CONFIG_QUOTA
static bool f2fs_need_recovery(struct f2fs_sb_info *sbi)
{
	/* need to recovery orphan */
	if (is_set_ckpt_flags(sbi, CP_ORPHAN_PRESENT_FLAG))
		return true;
	/* need to recovery data */
	if (test_opt(sbi, DISABLE_ROLL_FORWARD))
		return false;
	if (test_opt(sbi, NORECOVERY))
		return false;
	return !is_set_ckpt_flags(sbi, CP_UMOUNT_FLAG);
}

static bool f2fs_recover_quota_begin(struct f2fs_sb_info *sbi)
{
	bool readonly = f2fs_readonly(sbi->sb);

	if (!f2fs_need_recovery(sbi))
		return false;

	/* it doesn't need to check f2fs_sb_has_readonly() */
	if (f2fs_hw_is_readonly(sbi))
		return false;

	if (readonly) {
		sbi->sb->s_flags &= ~SB_RDONLY;
		set_sbi_flag(sbi, SBI_IS_WRITABLE);
	}

	/*
	 * Turn on quotas which were not enabled for read-only mounts if
	 * filesystem has quota feature, so that they are updated correctly.
	 */
	return f2fs_enable_quota_files(sbi, readonly);
}

static void f2fs_recover_quota_end(struct f2fs_sb_info *sbi,
						bool quota_enabled)
{
	if (quota_enabled)
		f2fs_quota_off_umount(sbi->sb);

	if (is_sbi_flag_set(sbi, SBI_IS_WRITABLE)) {
		clear_sbi_flag(sbi, SBI_IS_WRITABLE);
		sbi->sb->s_flags |= SB_RDONLY;
	}
}

/* Read data from quotafile */
static ssize_t f2fs_quota_read(struct super_block *sb, int type, char *data,
			       size_t len, loff_t off)
{
	struct inode *inode = sb_dqopt(sb)->files[type];
	struct address_space *mapping = inode->i_mapping;
	block_t blkidx = F2FS_BYTES_TO_BLK(off);
	int offset = off & (sb->s_blocksize - 1);
	int tocopy;
	size_t toread;
	loff_t i_size = i_size_read(inode);
	struct page *page;

	if (off > i_size)
		return 0;

	if (off + len > i_size)
		len = i_size - off;
	toread = len;
	while (toread > 0) {
		tocopy = min_t(unsigned long, sb->s_blocksize - offset, toread);
repeat:
		page = read_cache_page_gfp(mapping, blkidx, GFP_NOFS);
		if (IS_ERR(page)) {
			if (PTR_ERR(page) == -ENOMEM) {
				memalloc_retry_wait(GFP_NOFS);
				goto repeat;
			}
			set_sbi_flag(F2FS_SB(sb), SBI_QUOTA_NEED_REPAIR);
			return PTR_ERR(page);
		}

		lock_page(page);

		if (unlikely(page->mapping != mapping)) {
			f2fs_put_page(page, 1);
			goto repeat;
		}
		if (unlikely(!PageUptodate(page))) {
			f2fs_put_page(page, 1);
			set_sbi_flag(F2FS_SB(sb), SBI_QUOTA_NEED_REPAIR);
			return -EIO;
		}

		memcpy_from_page(data, page, offset, tocopy);
		f2fs_put_page(page, 1);

		offset = 0;
		toread -= tocopy;
		data += tocopy;
		blkidx++;
	}
	return len;
}

/* Write to quotafile */
static ssize_t f2fs_quota_write(struct super_block *sb, int type,
				const char *data, size_t len, loff_t off)
{
	struct inode *inode = sb_dqopt(sb)->files[type];
	struct address_space *mapping = inode->i_mapping;
	const struct address_space_operations *a_ops = mapping->a_ops;
	int offset = off & (sb->s_blocksize - 1);
	size_t towrite = len;
	struct page *page;
	void *fsdata = NULL;
	int err = 0;
	int tocopy;

	while (towrite > 0) {
		tocopy = min_t(unsigned long, sb->s_blocksize - offset,
								towrite);
retry:
		err = a_ops->write_begin(NULL, mapping, off, tocopy,
							&page, &fsdata);
		if (unlikely(err)) {
			if (err == -ENOMEM) {
				f2fs_io_schedule_timeout(DEFAULT_IO_TIMEOUT);
				goto retry;
			}
			set_sbi_flag(F2FS_SB(sb), SBI_QUOTA_NEED_REPAIR);
			break;
		}

		memcpy_to_page(page, offset, data, tocopy);

		a_ops->write_end(NULL, mapping, off, tocopy, tocopy,
						page, fsdata);
		offset = 0;
		towrite -= tocopy;
		off += tocopy;
		data += tocopy;
		cond_resched();
	}

	if (len == towrite)
		return err;
	inode_set_mtime_to_ts(inode, inode_set_ctime_current(inode));
	f2fs_mark_inode_dirty_sync(inode, false);
	return len - towrite;
}

int f2fs_dquot_initialize(struct inode *inode)
{
	if (time_to_inject(F2FS_I_SB(inode), FAULT_DQUOT_INIT))
		return -ESRCH;

	return dquot_initialize(inode);
}

static struct dquot __rcu **f2fs_get_dquots(struct inode *inode)
{
	return F2FS_I(inode)->i_dquot;
}

static qsize_t *f2fs_get_reserved_space(struct inode *inode)
{
	return &F2FS_I(inode)->i_reserved_quota;
}

static int f2fs_quota_on_mount(struct f2fs_sb_info *sbi, int type)
{
	if (is_set_ckpt_flags(sbi, CP_QUOTA_NEED_FSCK_FLAG)) {
		f2fs_err(sbi, "quota sysfile may be corrupted, skip loading it");
		return 0;
	}

	return dquot_quota_on_mount(sbi->sb, F2FS_OPTION(sbi).s_qf_names[type],
					F2FS_OPTION(sbi).s_jquota_fmt, type);
}

int f2fs_enable_quota_files(struct f2fs_sb_info *sbi, bool rdonly)
{
	int enabled = 0;
	int i, err;

	if (f2fs_sb_has_quota_ino(sbi) && rdonly) {
		err = f2fs_enable_quotas(sbi->sb);
		if (err) {
			f2fs_err(sbi, "Cannot turn on quota_ino: %d", err);
			return 0;
		}
		return 1;
	}

	for (i = 0; i < MAXQUOTAS; i++) {
		if (F2FS_OPTION(sbi).s_qf_names[i]) {
			err = f2fs_quota_on_mount(sbi, i);
			if (!err) {
				enabled = 1;
				continue;
			}
			f2fs_err(sbi, "Cannot turn on quotas: %d on %d",
				 err, i);
		}
	}
	return enabled;
}

static int f2fs_quota_enable(struct super_block *sb, int type, int format_id,
			     unsigned int flags)
{
	struct inode *qf_inode;
	unsigned long qf_inum;
	unsigned long qf_flag = F2FS_QUOTA_DEFAULT_FL;
	int err;

	BUG_ON(!f2fs_sb_has_quota_ino(F2FS_SB(sb)));

	qf_inum = f2fs_qf_ino(sb, type);
	if (!qf_inum)
		return -EPERM;

	qf_inode = f2fs_iget(sb, qf_inum);
	if (IS_ERR(qf_inode)) {
		f2fs_err(F2FS_SB(sb), "Bad quota inode %u:%lu", type, qf_inum);
		return PTR_ERR(qf_inode);
	}

	/* Don't account quota for quota files to avoid recursion */
	inode_lock(qf_inode);
	qf_inode->i_flags |= S_NOQUOTA;

	if ((F2FS_I(qf_inode)->i_flags & qf_flag) != qf_flag) {
		F2FS_I(qf_inode)->i_flags |= qf_flag;
		f2fs_set_inode_flags(qf_inode);
	}
	inode_unlock(qf_inode);

	err = dquot_load_quota_inode(qf_inode, type, format_id, flags);
	iput(qf_inode);
	return err;
}

static int f2fs_enable_quotas(struct super_block *sb)
{
	struct f2fs_sb_info *sbi = F2FS_SB(sb);
	int type, err = 0;
	unsigned long qf_inum;
	bool quota_mopt[MAXQUOTAS] = {
		test_opt(sbi, USRQUOTA),
		test_opt(sbi, GRPQUOTA),
		test_opt(sbi, PRJQUOTA),
	};

	if (is_set_ckpt_flags(F2FS_SB(sb), CP_QUOTA_NEED_FSCK_FLAG)) {
		f2fs_err(sbi, "quota file may be corrupted, skip loading it");
		return 0;
	}

	sb_dqopt(sb)->flags |= DQUOT_QUOTA_SYS_FILE;

	for (type = 0; type < MAXQUOTAS; type++) {
		qf_inum = f2fs_qf_ino(sb, type);
		if (qf_inum) {
			err = f2fs_quota_enable(sb, type, QFMT_VFS_V1,
				DQUOT_USAGE_ENABLED |
				(quota_mopt[type] ? DQUOT_LIMITS_ENABLED : 0));
			if (err) {
				f2fs_err(sbi, "Failed to enable quota tracking (type=%d, err=%d). Please run fsck to fix.",
					 type, err);
				for (type--; type >= 0; type--)
					dquot_quota_off(sb, type);
				set_sbi_flag(F2FS_SB(sb),
						SBI_QUOTA_NEED_REPAIR);
				return err;
			}
		}
	}
	return 0;
}

static int f2fs_quota_sync_file(struct f2fs_sb_info *sbi, int type)
{
	struct quota_info *dqopt = sb_dqopt(sbi->sb);
	struct address_space *mapping = dqopt->files[type]->i_mapping;
	int ret = 0;

	ret = dquot_writeback_dquots(sbi->sb, type);
	if (ret)
		goto out;

	ret = filemap_fdatawrite(mapping);
	if (ret)
		goto out;

	/* if we are using journalled quota */
	if (is_journalled_quota(sbi))
		goto out;

	ret = filemap_fdatawait(mapping);

	truncate_inode_pages(&dqopt->files[type]->i_data, 0);
out:
	if (ret)
		set_sbi_flag(sbi, SBI_QUOTA_NEED_REPAIR);
	return ret;
}

int f2fs_quota_sync(struct super_block *sb, int type)
{
	struct f2fs_sb_info *sbi = F2FS_SB(sb);
	struct quota_info *dqopt = sb_dqopt(sb);
	int cnt;
	int ret = 0;

	/*
	 * Now when everything is written we can discard the pagecache so
	 * that userspace sees the changes.
	 */
	for (cnt = 0; cnt < MAXQUOTAS; cnt++) {

		if (type != -1 && cnt != type)
			continue;

		if (!sb_has_quota_active(sb, cnt))
			continue;

		if (!f2fs_sb_has_quota_ino(sbi))
			inode_lock(dqopt->files[cnt]);

		/*
		 * do_quotactl
		 *  f2fs_quota_sync
		 *  f2fs_down_read(quota_sem)
		 *  dquot_writeback_dquots()
		 *  f2fs_dquot_commit
		 *			      block_operation
		 *			      f2fs_down_read(quota_sem)
		 */
		f2fs_lock_op(sbi);
		f2fs_down_read(&sbi->quota_sem);

		ret = f2fs_quota_sync_file(sbi, cnt);

		f2fs_up_read(&sbi->quota_sem);
		f2fs_unlock_op(sbi);

		if (!f2fs_sb_has_quota_ino(sbi))
			inode_unlock(dqopt->files[cnt]);

		if (ret)
			break;
	}
	return ret;
}

static int f2fs_quota_on(struct super_block *sb, int type, int format_id,
							const struct path *path)
{
	struct inode *inode;
	int err;

	/* if quota sysfile exists, deny enabling quota with specific file */
	if (f2fs_sb_has_quota_ino(F2FS_SB(sb))) {
		f2fs_err(F2FS_SB(sb), "quota sysfile already exists");
		return -EBUSY;
	}

	if (path->dentry->d_sb != sb)
		return -EXDEV;

	err = f2fs_quota_sync(sb, type);
	if (err)
		return err;

	inode = d_inode(path->dentry);

	err = filemap_fdatawrite(inode->i_mapping);
	if (err)
		return err;

	err = filemap_fdatawait(inode->i_mapping);
	if (err)
		return err;

	err = dquot_quota_on(sb, type, format_id, path);
	if (err)
		return err;

	inode_lock(inode);
	F2FS_I(inode)->i_flags |= F2FS_QUOTA_DEFAULT_FL;
	f2fs_set_inode_flags(inode);
	inode_unlock(inode);
	f2fs_mark_inode_dirty_sync(inode, false);

	return 0;
}

static int __f2fs_quota_off(struct super_block *sb, int type)
{
	struct inode *inode = sb_dqopt(sb)->files[type];
	int err;

	if (!inode || !igrab(inode))
		return dquot_quota_off(sb, type);

	err = f2fs_quota_sync(sb, type);
	if (err)
		goto out_put;

	err = dquot_quota_off(sb, type);
	if (err || f2fs_sb_has_quota_ino(F2FS_SB(sb)))
		goto out_put;

	inode_lock(inode);
	F2FS_I(inode)->i_flags &= ~F2FS_QUOTA_DEFAULT_FL;
	f2fs_set_inode_flags(inode);
	inode_unlock(inode);
	f2fs_mark_inode_dirty_sync(inode, false);
out_put:
	iput(inode);
	return err;
}

static int f2fs_quota_off(struct super_block *sb, int type)
{
	struct f2fs_sb_info *sbi = F2FS_SB(sb);
	int err;

	err = __f2fs_quota_off(sb, type);

	/*
	 * quotactl can shutdown journalled quota, result in inconsistence
	 * between quota record and fs data by following updates, tag the
	 * flag to let fsck be aware of it.
	 */
	if (is_journalled_quota(sbi))
		set_sbi_flag(sbi, SBI_QUOTA_NEED_REPAIR);
	return err;
}

void f2fs_quota_off_umount(struct super_block *sb)
{
	int type;
	int err;

	for (type = 0; type < MAXQUOTAS; type++) {
		err = __f2fs_quota_off(sb, type);
		if (err) {
			int ret = dquot_quota_off(sb, type);

			f2fs_err(F2FS_SB(sb), "Fail to turn off disk quota (type: %d, err: %d, ret:%d), Please run fsck to fix it.",
				 type, err, ret);
			set_sbi_flag(F2FS_SB(sb), SBI_QUOTA_NEED_REPAIR);
		}
	}
	/*
	 * In case of checkpoint=disable, we must flush quota blocks.
	 * This can cause NULL exception for node_inode in end_io, since
	 * put_super already dropped it.
	 */
	sync_filesystem(sb);
}

static void f2fs_truncate_quota_inode_pages(struct super_block *sb)
{
	struct quota_info *dqopt = sb_dqopt(sb);
	int type;

	for (type = 0; type < MAXQUOTAS; type++) {
		if (!dqopt->files[type])
			continue;
		f2fs_inode_synced(dqopt->files[type]);
	}
}

static int f2fs_dquot_commit(struct dquot *dquot)
{
	struct f2fs_sb_info *sbi = F2FS_SB(dquot->dq_sb);
	int ret;

	f2fs_down_read_nested(&sbi->quota_sem, SINGLE_DEPTH_NESTING);
	ret = dquot_commit(dquot);
	if (ret < 0)
		set_sbi_flag(sbi, SBI_QUOTA_NEED_REPAIR);
	f2fs_up_read(&sbi->quota_sem);
	return ret;
}

static int f2fs_dquot_acquire(struct dquot *dquot)
{
	struct f2fs_sb_info *sbi = F2FS_SB(dquot->dq_sb);
	int ret;

	f2fs_down_read(&sbi->quota_sem);
	ret = dquot_acquire(dquot);
	if (ret < 0)
		set_sbi_flag(sbi, SBI_QUOTA_NEED_REPAIR);
	f2fs_up_read(&sbi->quota_sem);
	return ret;
}

static int f2fs_dquot_release(struct dquot *dquot)
{
	struct f2fs_sb_info *sbi = F2FS_SB(dquot->dq_sb);
	int ret = dquot_release(dquot);

	if (ret < 0)
		set_sbi_flag(sbi, SBI_QUOTA_NEED_REPAIR);
	return ret;
}

static int f2fs_dquot_mark_dquot_dirty(struct dquot *dquot)
{
	struct super_block *sb = dquot->dq_sb;
	struct f2fs_sb_info *sbi = F2FS_SB(sb);
	int ret = dquot_mark_dquot_dirty(dquot);

	/* if we are using journalled quota */
	if (is_journalled_quota(sbi))
		set_sbi_flag(sbi, SBI_QUOTA_NEED_FLUSH);

	return ret;
}

static int f2fs_dquot_commit_info(struct super_block *sb, int type)
{
	struct f2fs_sb_info *sbi = F2FS_SB(sb);
	int ret = dquot_commit_info(sb, type);

	if (ret < 0)
		set_sbi_flag(sbi, SBI_QUOTA_NEED_REPAIR);
	return ret;
}

static int f2fs_get_projid(struct inode *inode, kprojid_t *projid)
{
	*projid = F2FS_I(inode)->i_projid;
	return 0;
}

static const struct dquot_operations f2fs_quota_operations = {
	.get_reserved_space = f2fs_get_reserved_space,
	.write_dquot	= f2fs_dquot_commit,
	.acquire_dquot	= f2fs_dquot_acquire,
	.release_dquot	= f2fs_dquot_release,
	.mark_dirty	= f2fs_dquot_mark_dquot_dirty,
	.write_info	= f2fs_dquot_commit_info,
	.alloc_dquot	= dquot_alloc,
	.destroy_dquot	= dquot_destroy,
	.get_projid	= f2fs_get_projid,
	.get_next_id	= dquot_get_next_id,
};

static const struct quotactl_ops f2fs_quotactl_ops = {
	.quota_on	= f2fs_quota_on,
	.quota_off	= f2fs_quota_off,
	.quota_sync	= f2fs_quota_sync,
	.get_state	= dquot_get_state,
	.set_info	= dquot_set_dqinfo,
	.get_dqblk	= dquot_get_dqblk,
	.set_dqblk	= dquot_set_dqblk,
	.get_nextdqblk	= dquot_get_next_dqblk,
};
#else
int f2fs_dquot_initialize(struct inode *inode)
{
	return 0;
}

int f2fs_quota_sync(struct super_block *sb, int type)
{
	return 0;
}

void f2fs_quota_off_umount(struct super_block *sb)
{
}
#endif

static const struct super_operations f2fs_sops = {
	.alloc_inode	= f2fs_alloc_inode,
	.free_inode	= f2fs_free_inode,
	.drop_inode	= f2fs_drop_inode,
	.write_inode	= f2fs_write_inode,
	.dirty_inode	= f2fs_dirty_inode,
	.show_options	= f2fs_show_options,
#ifdef CONFIG_QUOTA
	.quota_read	= f2fs_quota_read,
	.quota_write	= f2fs_quota_write,
	.get_dquots	= f2fs_get_dquots,
#endif
	.evict_inode	= f2fs_evict_inode,
	.put_super	= f2fs_put_super,
	.sync_fs	= f2fs_sync_fs,
	.freeze_fs	= f2fs_freeze,
	.unfreeze_fs	= f2fs_unfreeze,
	.statfs		= f2fs_statfs,
	.remount_fs	= f2fs_remount,
	.shutdown	= f2fs_shutdown,
};

#ifdef CONFIG_FS_ENCRYPTION
static int f2fs_get_context(struct inode *inode, void *ctx, size_t len)
{
	return f2fs_getxattr(inode, F2FS_XATTR_INDEX_ENCRYPTION,
				F2FS_XATTR_NAME_ENCRYPTION_CONTEXT,
				ctx, len, NULL);
}

static int f2fs_set_context(struct inode *inode, const void *ctx, size_t len,
							void *fs_data)
{
	struct f2fs_sb_info *sbi = F2FS_I_SB(inode);

	/*
	 * Encrypting the root directory is not allowed because fsck
	 * expects lost+found directory to exist and remain unencrypted
	 * if LOST_FOUND feature is enabled.
	 *
	 */
	if (f2fs_sb_has_lost_found(sbi) &&
			inode->i_ino == F2FS_ROOT_INO(sbi))
		return -EPERM;

	return f2fs_setxattr(inode, F2FS_XATTR_INDEX_ENCRYPTION,
				F2FS_XATTR_NAME_ENCRYPTION_CONTEXT,
				ctx, len, fs_data, XATTR_CREATE);
}

static const union fscrypt_policy *f2fs_get_dummy_policy(struct super_block *sb)
{
	return F2FS_OPTION(F2FS_SB(sb)).dummy_enc_policy.policy;
}

static bool f2fs_has_stable_inodes(struct super_block *sb)
{
	return true;
}

static struct block_device **f2fs_get_devices(struct super_block *sb,
					      unsigned int *num_devs)
{
	struct f2fs_sb_info *sbi = F2FS_SB(sb);
	struct block_device **devs;
	int i;

	if (!f2fs_is_multi_device(sbi))
		return NULL;

	devs = kmalloc_array(sbi->s_ndevs, sizeof(*devs), GFP_KERNEL);
	if (!devs)
		return ERR_PTR(-ENOMEM);

	for (i = 0; i < sbi->s_ndevs; i++)
		devs[i] = FDEV(i).bdev;
	*num_devs = sbi->s_ndevs;
	return devs;
}

static const struct fscrypt_operations f2fs_cryptops = {
	.needs_bounce_pages	= 1,
	.has_32bit_inodes	= 1,
	.supports_subblock_data_units = 1,
	.legacy_key_prefix	= "f2fs:",
	.get_context		= f2fs_get_context,
	.set_context		= f2fs_set_context,
	.get_dummy_policy	= f2fs_get_dummy_policy,
	.empty_dir		= f2fs_empty_dir,
	.has_stable_inodes	= f2fs_has_stable_inodes,
	.get_devices		= f2fs_get_devices,
};
#endif

static struct inode *f2fs_nfs_get_inode(struct super_block *sb,
		u64 ino, u32 generation)
{
	struct f2fs_sb_info *sbi = F2FS_SB(sb);
	struct inode *inode;

	if (f2fs_check_nid_range(sbi, ino))
		return ERR_PTR(-ESTALE);

	/*
	 * f2fs_iget isn't quite right if the inode is currently unallocated!
	 * However f2fs_iget currently does appropriate checks to handle stale
	 * inodes so everything is OK.
	 */
	inode = f2fs_iget(sb, ino);
	if (IS_ERR(inode))
		return ERR_CAST(inode);
	if (unlikely(generation && inode->i_generation != generation)) {
		/* we didn't find the right inode.. */
		iput(inode);
		return ERR_PTR(-ESTALE);
	}
	return inode;
}

static struct dentry *f2fs_fh_to_dentry(struct super_block *sb, struct fid *fid,
		int fh_len, int fh_type)
{
	return generic_fh_to_dentry(sb, fid, fh_len, fh_type,
				    f2fs_nfs_get_inode);
}

static struct dentry *f2fs_fh_to_parent(struct super_block *sb, struct fid *fid,
		int fh_len, int fh_type)
{
	return generic_fh_to_parent(sb, fid, fh_len, fh_type,
				    f2fs_nfs_get_inode);
}

static const struct export_operations f2fs_export_ops = {
	.encode_fh = generic_encode_ino32_fh,
	.fh_to_dentry = f2fs_fh_to_dentry,
	.fh_to_parent = f2fs_fh_to_parent,
	.get_parent = f2fs_get_parent,
};

loff_t max_file_blocks(struct inode *inode)
{
	loff_t result = 0;
	loff_t leaf_count;

	/*
	 * note: previously, result is equal to (DEF_ADDRS_PER_INODE -
	 * DEFAULT_INLINE_XATTR_ADDRS), but now f2fs try to reserve more
	 * space in inode.i_addr, it will be more safe to reassign
	 * result as zero.
	 */

	if (inode && f2fs_compressed_file(inode))
		leaf_count = ADDRS_PER_BLOCK(inode);
	else
		leaf_count = DEF_ADDRS_PER_BLOCK;

	/* two direct node blocks */
	result += (leaf_count * 2);

	/* two indirect node blocks */
	leaf_count *= NIDS_PER_BLOCK;
	result += (leaf_count * 2);

	/* one double indirect node block */
	leaf_count *= NIDS_PER_BLOCK;
	result += leaf_count;

	/*
	 * For compatibility with FSCRYPT_POLICY_FLAG_IV_INO_LBLK_{64,32} with
	 * a 4K crypto data unit, we must restrict the max filesize to what can
	 * fit within U32_MAX + 1 data units.
	 */

	result = min(result, (((loff_t)U32_MAX + 1) * 4096) >> F2FS_BLKSIZE_BITS);

	return result;
}

static int __f2fs_commit_super(struct buffer_head *bh,
			struct f2fs_super_block *super)
{
	lock_buffer(bh);
	if (super)
		memcpy(bh->b_data + F2FS_SUPER_OFFSET, super, sizeof(*super));
	set_buffer_dirty(bh);
	unlock_buffer(bh);

	/* it's rare case, we can do fua all the time */
	return __sync_dirty_buffer(bh, REQ_SYNC | REQ_PREFLUSH | REQ_FUA);
}

static inline bool sanity_check_area_boundary(struct f2fs_sb_info *sbi,
					struct buffer_head *bh)
{
	struct f2fs_super_block *raw_super = (struct f2fs_super_block *)
					(bh->b_data + F2FS_SUPER_OFFSET);
	struct super_block *sb = sbi->sb;
	u32 segment0_blkaddr = le32_to_cpu(raw_super->segment0_blkaddr);
	u32 cp_blkaddr = le32_to_cpu(raw_super->cp_blkaddr);
	u32 sit_blkaddr = le32_to_cpu(raw_super->sit_blkaddr);
	u32 nat_blkaddr = le32_to_cpu(raw_super->nat_blkaddr);
	u32 ssa_blkaddr = le32_to_cpu(raw_super->ssa_blkaddr);
	u32 main_blkaddr = le32_to_cpu(raw_super->main_blkaddr);
	u32 segment_count_ckpt = le32_to_cpu(raw_super->segment_count_ckpt);
	u32 segment_count_sit = le32_to_cpu(raw_super->segment_count_sit);
	u32 segment_count_nat = le32_to_cpu(raw_super->segment_count_nat);
	u32 segment_count_ssa = le32_to_cpu(raw_super->segment_count_ssa);
	u32 segment_count_main = le32_to_cpu(raw_super->segment_count_main);
	u32 segment_count = le32_to_cpu(raw_super->segment_count);
	u32 log_blocks_per_seg = le32_to_cpu(raw_super->log_blocks_per_seg);
	u64 main_end_blkaddr = main_blkaddr +
				(segment_count_main << log_blocks_per_seg);
	u64 seg_end_blkaddr = segment0_blkaddr +
				(segment_count << log_blocks_per_seg);

	if (segment0_blkaddr != cp_blkaddr) {
		f2fs_info(sbi, "Mismatch start address, segment0(%u) cp_blkaddr(%u)",
			  segment0_blkaddr, cp_blkaddr);
		return true;
	}

	if (cp_blkaddr + (segment_count_ckpt << log_blocks_per_seg) !=
							sit_blkaddr) {
		f2fs_info(sbi, "Wrong CP boundary, start(%u) end(%u) blocks(%u)",
			  cp_blkaddr, sit_blkaddr,
			  segment_count_ckpt << log_blocks_per_seg);
		return true;
	}

	if (sit_blkaddr + (segment_count_sit << log_blocks_per_seg) !=
							nat_blkaddr) {
		f2fs_info(sbi, "Wrong SIT boundary, start(%u) end(%u) blocks(%u)",
			  sit_blkaddr, nat_blkaddr,
			  segment_count_sit << log_blocks_per_seg);
		return true;
	}

	if (nat_blkaddr + (segment_count_nat << log_blocks_per_seg) !=
							ssa_blkaddr) {
		f2fs_info(sbi, "Wrong NAT boundary, start(%u) end(%u) blocks(%u)",
			  nat_blkaddr, ssa_blkaddr,
			  segment_count_nat << log_blocks_per_seg);
		return true;
	}

	if (ssa_blkaddr + (segment_count_ssa << log_blocks_per_seg) !=
							main_blkaddr) {
		f2fs_info(sbi, "Wrong SSA boundary, start(%u) end(%u) blocks(%u)",
			  ssa_blkaddr, main_blkaddr,
			  segment_count_ssa << log_blocks_per_seg);
		return true;
	}

	if (main_end_blkaddr > seg_end_blkaddr) {
		f2fs_info(sbi, "Wrong MAIN_AREA boundary, start(%u) end(%llu) block(%u)",
			  main_blkaddr, seg_end_blkaddr,
			  segment_count_main << log_blocks_per_seg);
		return true;
	} else if (main_end_blkaddr < seg_end_blkaddr) {
		int err = 0;
		char *res;

		/* fix in-memory information all the time */
		raw_super->segment_count = cpu_to_le32((main_end_blkaddr -
				segment0_blkaddr) >> log_blocks_per_seg);

		if (f2fs_readonly(sb) || f2fs_hw_is_readonly(sbi)) {
			set_sbi_flag(sbi, SBI_NEED_SB_WRITE);
			res = "internally";
		} else {
			err = __f2fs_commit_super(bh, NULL);
			res = err ? "failed" : "done";
		}
		f2fs_info(sbi, "Fix alignment : %s, start(%u) end(%llu) block(%u)",
			  res, main_blkaddr, seg_end_blkaddr,
			  segment_count_main << log_blocks_per_seg);
		if (err)
			return true;
	}
	return false;
}

static int sanity_check_raw_super(struct f2fs_sb_info *sbi,
				struct buffer_head *bh)
{
	block_t segment_count, segs_per_sec, secs_per_zone, segment_count_main;
	block_t total_sections, blocks_per_seg;
	struct f2fs_super_block *raw_super = (struct f2fs_super_block *)
					(bh->b_data + F2FS_SUPER_OFFSET);
	size_t crc_offset = 0;
	__u32 crc = 0;

	if (le32_to_cpu(raw_super->magic) != F2FS_SUPER_MAGIC) {
		f2fs_info(sbi, "Magic Mismatch, valid(0x%x) - read(0x%x)",
			  F2FS_SUPER_MAGIC, le32_to_cpu(raw_super->magic));
		return -EINVAL;
	}

	/* Check checksum_offset and crc in superblock */
	if (__F2FS_HAS_FEATURE(raw_super, F2FS_FEATURE_SB_CHKSUM)) {
		crc_offset = le32_to_cpu(raw_super->checksum_offset);
		if (crc_offset !=
			offsetof(struct f2fs_super_block, crc)) {
			f2fs_info(sbi, "Invalid SB checksum offset: %zu",
				  crc_offset);
			return -EFSCORRUPTED;
		}
		crc = le32_to_cpu(raw_super->crc);
		if (!f2fs_crc_valid(sbi, crc, raw_super, crc_offset)) {
			f2fs_info(sbi, "Invalid SB checksum value: %u", crc);
			return -EFSCORRUPTED;
		}
	}

	/* only support block_size equals to PAGE_SIZE */
	if (le32_to_cpu(raw_super->log_blocksize) != F2FS_BLKSIZE_BITS) {
		f2fs_info(sbi, "Invalid log_blocksize (%u), supports only %u",
			  le32_to_cpu(raw_super->log_blocksize),
			  F2FS_BLKSIZE_BITS);
		return -EFSCORRUPTED;
	}

	/* check log blocks per segment */
	if (le32_to_cpu(raw_super->log_blocks_per_seg) != 9) {
		f2fs_info(sbi, "Invalid log blocks per segment (%u)",
			  le32_to_cpu(raw_super->log_blocks_per_seg));
		return -EFSCORRUPTED;
	}

	/* Currently, support 512/1024/2048/4096/16K bytes sector size */
	if (le32_to_cpu(raw_super->log_sectorsize) >
				F2FS_MAX_LOG_SECTOR_SIZE ||
		le32_to_cpu(raw_super->log_sectorsize) <
				F2FS_MIN_LOG_SECTOR_SIZE) {
		f2fs_info(sbi, "Invalid log sectorsize (%u)",
			  le32_to_cpu(raw_super->log_sectorsize));
		return -EFSCORRUPTED;
	}
	if (le32_to_cpu(raw_super->log_sectors_per_block) +
		le32_to_cpu(raw_super->log_sectorsize) !=
			F2FS_MAX_LOG_SECTOR_SIZE) {
		f2fs_info(sbi, "Invalid log sectors per block(%u) log sectorsize(%u)",
			  le32_to_cpu(raw_super->log_sectors_per_block),
			  le32_to_cpu(raw_super->log_sectorsize));
		return -EFSCORRUPTED;
	}

	segment_count = le32_to_cpu(raw_super->segment_count);
	segment_count_main = le32_to_cpu(raw_super->segment_count_main);
	segs_per_sec = le32_to_cpu(raw_super->segs_per_sec);
	secs_per_zone = le32_to_cpu(raw_super->secs_per_zone);
	total_sections = le32_to_cpu(raw_super->section_count);

	/* blocks_per_seg should be 512, given the above check */
	blocks_per_seg = BIT(le32_to_cpu(raw_super->log_blocks_per_seg));

	if (segment_count > F2FS_MAX_SEGMENT ||
				segment_count < F2FS_MIN_SEGMENTS) {
		f2fs_info(sbi, "Invalid segment count (%u)", segment_count);
		return -EFSCORRUPTED;
	}

	if (total_sections > segment_count_main || total_sections < 1 ||
			segs_per_sec > segment_count || !segs_per_sec) {
		f2fs_info(sbi, "Invalid segment/section count (%u, %u x %u)",
			  segment_count, total_sections, segs_per_sec);
		return -EFSCORRUPTED;
	}

	if (segment_count_main != total_sections * segs_per_sec) {
		f2fs_info(sbi, "Invalid segment/section count (%u != %u * %u)",
			  segment_count_main, total_sections, segs_per_sec);
		return -EFSCORRUPTED;
	}

	if ((segment_count / segs_per_sec) < total_sections) {
		f2fs_info(sbi, "Small segment_count (%u < %u * %u)",
			  segment_count, segs_per_sec, total_sections);
		return -EFSCORRUPTED;
	}

	if (segment_count > (le64_to_cpu(raw_super->block_count) >> 9)) {
		f2fs_info(sbi, "Wrong segment_count / block_count (%u > %llu)",
			  segment_count, le64_to_cpu(raw_super->block_count));
		return -EFSCORRUPTED;
	}

	if (RDEV(0).path[0]) {
		block_t dev_seg_count = le32_to_cpu(RDEV(0).total_segments);
		int i = 1;

		while (i < MAX_DEVICES && RDEV(i).path[0]) {
			dev_seg_count += le32_to_cpu(RDEV(i).total_segments);
			i++;
		}
		if (segment_count != dev_seg_count) {
			f2fs_info(sbi, "Segment count (%u) mismatch with total segments from devices (%u)",
					segment_count, dev_seg_count);
			return -EFSCORRUPTED;
		}
	} else {
		if (__F2FS_HAS_FEATURE(raw_super, F2FS_FEATURE_BLKZONED) &&
					!bdev_is_zoned(sbi->sb->s_bdev)) {
			f2fs_info(sbi, "Zoned block device path is missing");
			return -EFSCORRUPTED;
		}
	}

	if (secs_per_zone > total_sections || !secs_per_zone) {
		f2fs_info(sbi, "Wrong secs_per_zone / total_sections (%u, %u)",
			  secs_per_zone, total_sections);
		return -EFSCORRUPTED;
	}
	if (le32_to_cpu(raw_super->extension_count) > F2FS_MAX_EXTENSION ||
			raw_super->hot_ext_count > F2FS_MAX_EXTENSION ||
			(le32_to_cpu(raw_super->extension_count) +
			raw_super->hot_ext_count) > F2FS_MAX_EXTENSION) {
		f2fs_info(sbi, "Corrupted extension count (%u + %u > %u)",
			  le32_to_cpu(raw_super->extension_count),
			  raw_super->hot_ext_count,
			  F2FS_MAX_EXTENSION);
		return -EFSCORRUPTED;
	}

	if (le32_to_cpu(raw_super->cp_payload) >=
				(blocks_per_seg - F2FS_CP_PACKS -
				NR_CURSEG_PERSIST_TYPE)) {
		f2fs_info(sbi, "Insane cp_payload (%u >= %u)",
			  le32_to_cpu(raw_super->cp_payload),
			  blocks_per_seg - F2FS_CP_PACKS -
			  NR_CURSEG_PERSIST_TYPE);
		return -EFSCORRUPTED;
	}

	/* check reserved ino info */
	if (le32_to_cpu(raw_super->node_ino) != 1 ||
		le32_to_cpu(raw_super->meta_ino) != 2 ||
		le32_to_cpu(raw_super->root_ino) != 3) {
		f2fs_info(sbi, "Invalid Fs Meta Ino: node(%u) meta(%u) root(%u)",
			  le32_to_cpu(raw_super->node_ino),
			  le32_to_cpu(raw_super->meta_ino),
			  le32_to_cpu(raw_super->root_ino));
		return -EFSCORRUPTED;
	}

	/* check CP/SIT/NAT/SSA/MAIN_AREA area boundary */
	if (sanity_check_area_boundary(sbi, bh))
		return -EFSCORRUPTED;

	return 0;
}

int f2fs_sanity_check_ckpt(struct f2fs_sb_info *sbi)
{
	unsigned int total, fsmeta;
	struct f2fs_super_block *raw_super = F2FS_RAW_SUPER(sbi);
	struct f2fs_checkpoint *ckpt = F2FS_CKPT(sbi);
	unsigned int ovp_segments, reserved_segments;
	unsigned int main_segs, blocks_per_seg;
	unsigned int sit_segs, nat_segs;
	unsigned int sit_bitmap_size, nat_bitmap_size;
	unsigned int log_blocks_per_seg;
	unsigned int segment_count_main;
	unsigned int cp_pack_start_sum, cp_payload;
	block_t user_block_count, valid_user_blocks;
	block_t avail_node_count, valid_node_count;
	unsigned int nat_blocks, nat_bits_bytes, nat_bits_blocks;
	int i, j;

	total = le32_to_cpu(raw_super->segment_count);
	fsmeta = le32_to_cpu(raw_super->segment_count_ckpt);
	sit_segs = le32_to_cpu(raw_super->segment_count_sit);
	fsmeta += sit_segs;
	nat_segs = le32_to_cpu(raw_super->segment_count_nat);
	fsmeta += nat_segs;
	fsmeta += le32_to_cpu(ckpt->rsvd_segment_count);
	fsmeta += le32_to_cpu(raw_super->segment_count_ssa);

	if (unlikely(fsmeta >= total))
		return 1;

	ovp_segments = le32_to_cpu(ckpt->overprov_segment_count);
	reserved_segments = le32_to_cpu(ckpt->rsvd_segment_count);

	if (!f2fs_sb_has_readonly(sbi) &&
			unlikely(fsmeta < F2FS_MIN_META_SEGMENTS ||
			ovp_segments == 0 || reserved_segments == 0)) {
		f2fs_err(sbi, "Wrong layout: check mkfs.f2fs version");
		return 1;
	}
	user_block_count = le64_to_cpu(ckpt->user_block_count);
	segment_count_main = le32_to_cpu(raw_super->segment_count_main) +
			(f2fs_sb_has_readonly(sbi) ? 1 : 0);
	log_blocks_per_seg = le32_to_cpu(raw_super->log_blocks_per_seg);
	if (!user_block_count || user_block_count >=
			segment_count_main << log_blocks_per_seg) {
		f2fs_err(sbi, "Wrong user_block_count: %u",
			 user_block_count);
		return 1;
	}

	valid_user_blocks = le64_to_cpu(ckpt->valid_block_count);
	if (valid_user_blocks > user_block_count) {
		f2fs_err(sbi, "Wrong valid_user_blocks: %u, user_block_count: %u",
			 valid_user_blocks, user_block_count);
		return 1;
	}

	valid_node_count = le32_to_cpu(ckpt->valid_node_count);
	avail_node_count = sbi->total_node_count - F2FS_RESERVED_NODE_NUM;
	if (valid_node_count > avail_node_count) {
		f2fs_err(sbi, "Wrong valid_node_count: %u, avail_node_count: %u",
			 valid_node_count, avail_node_count);
		return 1;
	}

	main_segs = le32_to_cpu(raw_super->segment_count_main);
	blocks_per_seg = BLKS_PER_SEG(sbi);

	for (i = 0; i < NR_CURSEG_NODE_TYPE; i++) {
		if (le32_to_cpu(ckpt->cur_node_segno[i]) >= main_segs ||
			le16_to_cpu(ckpt->cur_node_blkoff[i]) >= blocks_per_seg)
			return 1;

		if (f2fs_sb_has_readonly(sbi))
			goto check_data;

		for (j = i + 1; j < NR_CURSEG_NODE_TYPE; j++) {
			if (le32_to_cpu(ckpt->cur_node_segno[i]) ==
				le32_to_cpu(ckpt->cur_node_segno[j])) {
				f2fs_err(sbi, "Node segment (%u, %u) has the same segno: %u",
					 i, j,
					 le32_to_cpu(ckpt->cur_node_segno[i]));
				return 1;
			}
		}
	}
check_data:
	for (i = 0; i < NR_CURSEG_DATA_TYPE; i++) {
		if (le32_to_cpu(ckpt->cur_data_segno[i]) >= main_segs ||
			le16_to_cpu(ckpt->cur_data_blkoff[i]) >= blocks_per_seg)
			return 1;

		if (f2fs_sb_has_readonly(sbi))
			goto skip_cross;

		for (j = i + 1; j < NR_CURSEG_DATA_TYPE; j++) {
			if (le32_to_cpu(ckpt->cur_data_segno[i]) ==
				le32_to_cpu(ckpt->cur_data_segno[j])) {
				f2fs_err(sbi, "Data segment (%u, %u) has the same segno: %u",
					 i, j,
					 le32_to_cpu(ckpt->cur_data_segno[i]));
				return 1;
			}
		}
	}
	for (i = 0; i < NR_CURSEG_NODE_TYPE; i++) {
		for (j = 0; j < NR_CURSEG_DATA_TYPE; j++) {
			if (le32_to_cpu(ckpt->cur_node_segno[i]) ==
				le32_to_cpu(ckpt->cur_data_segno[j])) {
				f2fs_err(sbi, "Node segment (%u) and Data segment (%u) has the same segno: %u",
					 i, j,
					 le32_to_cpu(ckpt->cur_node_segno[i]));
				return 1;
			}
		}
	}
skip_cross:
	sit_bitmap_size = le32_to_cpu(ckpt->sit_ver_bitmap_bytesize);
	nat_bitmap_size = le32_to_cpu(ckpt->nat_ver_bitmap_bytesize);

	if (sit_bitmap_size != ((sit_segs / 2) << log_blocks_per_seg) / 8 ||
		nat_bitmap_size != ((nat_segs / 2) << log_blocks_per_seg) / 8) {
		f2fs_err(sbi, "Wrong bitmap size: sit: %u, nat:%u",
			 sit_bitmap_size, nat_bitmap_size);
		return 1;
	}

	cp_pack_start_sum = __start_sum_addr(sbi);
	cp_payload = __cp_payload(sbi);
	if (cp_pack_start_sum < cp_payload + 1 ||
		cp_pack_start_sum > blocks_per_seg - 1 -
			NR_CURSEG_PERSIST_TYPE) {
		f2fs_err(sbi, "Wrong cp_pack_start_sum: %u",
			 cp_pack_start_sum);
		return 1;
	}

	if (__is_set_ckpt_flags(ckpt, CP_LARGE_NAT_BITMAP_FLAG) &&
		le32_to_cpu(ckpt->checksum_offset) != CP_MIN_CHKSUM_OFFSET) {
		f2fs_warn(sbi, "using deprecated layout of large_nat_bitmap, "
			  "please run fsck v1.13.0 or higher to repair, chksum_offset: %u, "
			  "fixed with patch: \"f2fs-tools: relocate chksum_offset for large_nat_bitmap feature\"",
			  le32_to_cpu(ckpt->checksum_offset));
		return 1;
	}

	nat_blocks = nat_segs << log_blocks_per_seg;
	nat_bits_bytes = nat_blocks / BITS_PER_BYTE;
	nat_bits_blocks = F2FS_BLK_ALIGN((nat_bits_bytes << 1) + 8);
	if (__is_set_ckpt_flags(ckpt, CP_NAT_BITS_FLAG) &&
		(cp_payload + F2FS_CP_PACKS +
		NR_CURSEG_PERSIST_TYPE + nat_bits_blocks >= blocks_per_seg)) {
		f2fs_warn(sbi, "Insane cp_payload: %u, nat_bits_blocks: %u)",
			  cp_payload, nat_bits_blocks);
		return 1;
	}

	if (unlikely(f2fs_cp_error(sbi))) {
		f2fs_err(sbi, "A bug case: need to run fsck");
		return 1;
	}
	return 0;
}

static void init_sb_info(struct f2fs_sb_info *sbi)
{
	struct f2fs_super_block *raw_super = sbi->raw_super;
	int i;

	sbi->log_sectors_per_block =
		le32_to_cpu(raw_super->log_sectors_per_block);
	sbi->log_blocksize = le32_to_cpu(raw_super->log_blocksize);
	sbi->blocksize = BIT(sbi->log_blocksize);
	sbi->log_blocks_per_seg = le32_to_cpu(raw_super->log_blocks_per_seg);
	sbi->blocks_per_seg = BIT(sbi->log_blocks_per_seg);
	sbi->segs_per_sec = le32_to_cpu(raw_super->segs_per_sec);
	sbi->secs_per_zone = le32_to_cpu(raw_super->secs_per_zone);
	sbi->total_sections = le32_to_cpu(raw_super->section_count);
	sbi->total_node_count = SEGS_TO_BLKS(sbi,
			((le32_to_cpu(raw_super->segment_count_nat) / 2) *
			NAT_ENTRY_PER_BLOCK));
	F2FS_ROOT_INO(sbi) = le32_to_cpu(raw_super->root_ino);
	F2FS_NODE_INO(sbi) = le32_to_cpu(raw_super->node_ino);
	F2FS_META_INO(sbi) = le32_to_cpu(raw_super->meta_ino);
	sbi->cur_victim_sec = NULL_SECNO;
	sbi->gc_mode = GC_NORMAL;
	sbi->next_victim_seg[BG_GC] = NULL_SEGNO;
	sbi->next_victim_seg[FG_GC] = NULL_SEGNO;
	sbi->max_victim_search = DEF_MAX_VICTIM_SEARCH;
	sbi->migration_granularity = SEGS_PER_SEC(sbi);
	sbi->seq_file_ra_mul = MIN_RA_MUL;
	sbi->max_fragment_chunk = DEF_FRAGMENT_SIZE;
	sbi->max_fragment_hole = DEF_FRAGMENT_SIZE;
	spin_lock_init(&sbi->gc_remaining_trials_lock);
	atomic64_set(&sbi->current_atomic_write, 0);

	sbi->dir_level = DEF_DIR_LEVEL;
	sbi->interval_time[CP_TIME] = DEF_CP_INTERVAL;
	sbi->interval_time[REQ_TIME] = DEF_IDLE_INTERVAL;
	sbi->interval_time[DISCARD_TIME] = DEF_IDLE_INTERVAL;
	sbi->interval_time[GC_TIME] = DEF_IDLE_INTERVAL;
	sbi->interval_time[DISABLE_TIME] = DEF_DISABLE_INTERVAL;
	sbi->interval_time[UMOUNT_DISCARD_TIMEOUT] =
				DEF_UMOUNT_DISCARD_TIMEOUT;
	clear_sbi_flag(sbi, SBI_NEED_FSCK);

	for (i = 0; i < NR_COUNT_TYPE; i++)
		atomic_set(&sbi->nr_pages[i], 0);

	for (i = 0; i < META; i++)
		atomic_set(&sbi->wb_sync_req[i], 0);

	INIT_LIST_HEAD(&sbi->s_list);
	mutex_init(&sbi->umount_mutex);
	init_f2fs_rwsem(&sbi->io_order_lock);
	spin_lock_init(&sbi->cp_lock);

	sbi->dirty_device = 0;
	spin_lock_init(&sbi->dev_lock);

	init_f2fs_rwsem(&sbi->sb_lock);
	init_f2fs_rwsem(&sbi->pin_sem);
}

static int init_percpu_info(struct f2fs_sb_info *sbi)
{
	int err;

	err = percpu_counter_init(&sbi->alloc_valid_block_count, 0, GFP_KERNEL);
	if (err)
		return err;

	err = percpu_counter_init(&sbi->rf_node_block_count, 0, GFP_KERNEL);
	if (err)
		goto err_valid_block;

	err = percpu_counter_init(&sbi->total_valid_inode_count, 0,
								GFP_KERNEL);
	if (err)
		goto err_node_block;
	return 0;

err_node_block:
	percpu_counter_destroy(&sbi->rf_node_block_count);
err_valid_block:
	percpu_counter_destroy(&sbi->alloc_valid_block_count);
	return err;
}

#ifdef CONFIG_BLK_DEV_ZONED

struct f2fs_report_zones_args {
	struct f2fs_sb_info *sbi;
	struct f2fs_dev_info *dev;
};

static int f2fs_report_zone_cb(struct blk_zone *zone, unsigned int idx,
			      void *data)
{
	struct f2fs_report_zones_args *rz_args = data;
	block_t unusable_blocks = (zone->len - zone->capacity) >>
					F2FS_LOG_SECTORS_PER_BLOCK;

	if (zone->type == BLK_ZONE_TYPE_CONVENTIONAL)
		return 0;

	set_bit(idx, rz_args->dev->blkz_seq);
	if (!rz_args->sbi->unusable_blocks_per_sec) {
		rz_args->sbi->unusable_blocks_per_sec = unusable_blocks;
		return 0;
	}
	if (rz_args->sbi->unusable_blocks_per_sec != unusable_blocks) {
		f2fs_err(rz_args->sbi, "F2FS supports single zone capacity\n");
		return -EINVAL;
	}
	return 0;
}

static int init_blkz_info(struct f2fs_sb_info *sbi, int devi)
{
	struct block_device *bdev = FDEV(devi).bdev;
	sector_t nr_sectors = bdev_nr_sectors(bdev);
	struct f2fs_report_zones_args rep_zone_arg;
	u64 zone_sectors;
	unsigned int max_open_zones;
	int ret;

	if (!f2fs_sb_has_blkzoned(sbi))
		return 0;

<<<<<<< HEAD
=======
	if (bdev_is_zoned(FDEV(devi).bdev)) {
		max_open_zones = bdev_max_open_zones(bdev);
		if (max_open_zones && (max_open_zones < sbi->max_open_zones))
			sbi->max_open_zones = max_open_zones;
		if (sbi->max_open_zones < F2FS_OPTION(sbi).active_logs) {
			f2fs_err(sbi,
				"zoned: max open zones %u is too small, need at least %u open zones",
				sbi->max_open_zones, F2FS_OPTION(sbi).active_logs);
			return -EINVAL;
		}
	}

>>>>>>> 0c383648
	zone_sectors = bdev_zone_sectors(bdev);
	if (sbi->blocks_per_blkz && sbi->blocks_per_blkz !=
				SECTOR_TO_BLOCK(zone_sectors))
		return -EINVAL;
	sbi->blocks_per_blkz = SECTOR_TO_BLOCK(zone_sectors);
	FDEV(devi).nr_blkz = div_u64(SECTOR_TO_BLOCK(nr_sectors),
					sbi->blocks_per_blkz);
	if (nr_sectors & (zone_sectors - 1))
		FDEV(devi).nr_blkz++;

	FDEV(devi).blkz_seq = f2fs_kvzalloc(sbi,
					BITS_TO_LONGS(FDEV(devi).nr_blkz)
					* sizeof(unsigned long),
					GFP_KERNEL);
	if (!FDEV(devi).blkz_seq)
		return -ENOMEM;

	rep_zone_arg.sbi = sbi;
	rep_zone_arg.dev = &FDEV(devi);

	ret = blkdev_report_zones(bdev, 0, BLK_ALL_ZONES, f2fs_report_zone_cb,
				  &rep_zone_arg);
	if (ret < 0)
		return ret;
	return 0;
}
#endif

/*
 * Read f2fs raw super block.
 * Because we have two copies of super block, so read both of them
 * to get the first valid one. If any one of them is broken, we pass
 * them recovery flag back to the caller.
 */
static int read_raw_super_block(struct f2fs_sb_info *sbi,
			struct f2fs_super_block **raw_super,
			int *valid_super_block, int *recovery)
{
	struct super_block *sb = sbi->sb;
	int block;
	struct buffer_head *bh;
	struct f2fs_super_block *super;
	int err = 0;

	super = kzalloc(sizeof(struct f2fs_super_block), GFP_KERNEL);
	if (!super)
		return -ENOMEM;

	for (block = 0; block < 2; block++) {
		bh = sb_bread(sb, block);
		if (!bh) {
			f2fs_err(sbi, "Unable to read %dth superblock",
				 block + 1);
			err = -EIO;
			*recovery = 1;
			continue;
		}

		/* sanity checking of raw super */
		err = sanity_check_raw_super(sbi, bh);
		if (err) {
			f2fs_err(sbi, "Can't find valid F2FS filesystem in %dth superblock",
				 block + 1);
			brelse(bh);
			*recovery = 1;
			continue;
		}

		if (!*raw_super) {
			memcpy(super, bh->b_data + F2FS_SUPER_OFFSET,
							sizeof(*super));
			*valid_super_block = block;
			*raw_super = super;
		}
		brelse(bh);
	}

	/* No valid superblock */
	if (!*raw_super)
		kfree(super);
	else
		err = 0;

	return err;
}

int f2fs_commit_super(struct f2fs_sb_info *sbi, bool recover)
{
	struct buffer_head *bh;
	__u32 crc = 0;
	int err;

	if ((recover && f2fs_readonly(sbi->sb)) ||
				f2fs_hw_is_readonly(sbi)) {
		set_sbi_flag(sbi, SBI_NEED_SB_WRITE);
		return -EROFS;
	}

	/* we should update superblock crc here */
	if (!recover && f2fs_sb_has_sb_chksum(sbi)) {
		crc = f2fs_crc32(sbi, F2FS_RAW_SUPER(sbi),
				offsetof(struct f2fs_super_block, crc));
		F2FS_RAW_SUPER(sbi)->crc = cpu_to_le32(crc);
	}

	/* write back-up superblock first */
	bh = sb_bread(sbi->sb, sbi->valid_super_block ? 0 : 1);
	if (!bh)
		return -EIO;
	err = __f2fs_commit_super(bh, F2FS_RAW_SUPER(sbi));
	brelse(bh);

	/* if we are in recovery path, skip writing valid superblock */
	if (recover || err)
		return err;

	/* write current valid superblock */
	bh = sb_bread(sbi->sb, sbi->valid_super_block);
	if (!bh)
		return -EIO;
	err = __f2fs_commit_super(bh, F2FS_RAW_SUPER(sbi));
	brelse(bh);
	return err;
}

static void save_stop_reason(struct f2fs_sb_info *sbi, unsigned char reason)
{
	unsigned long flags;

	spin_lock_irqsave(&sbi->error_lock, flags);
	if (sbi->stop_reason[reason] < GENMASK(BITS_PER_BYTE - 1, 0))
		sbi->stop_reason[reason]++;
	spin_unlock_irqrestore(&sbi->error_lock, flags);
}

static void f2fs_record_stop_reason(struct f2fs_sb_info *sbi)
{
	struct f2fs_super_block *raw_super = F2FS_RAW_SUPER(sbi);
	unsigned long flags;
	int err;

	f2fs_down_write(&sbi->sb_lock);

	spin_lock_irqsave(&sbi->error_lock, flags);
	if (sbi->error_dirty) {
		memcpy(F2FS_RAW_SUPER(sbi)->s_errors, sbi->errors,
							MAX_F2FS_ERRORS);
		sbi->error_dirty = false;
	}
	memcpy(raw_super->s_stop_reason, sbi->stop_reason, MAX_STOP_REASON);
	spin_unlock_irqrestore(&sbi->error_lock, flags);

	err = f2fs_commit_super(sbi, false);

	f2fs_up_write(&sbi->sb_lock);
	if (err)
		f2fs_err_ratelimited(sbi,
			"f2fs_commit_super fails to record stop_reason, err:%d",
			err);
}

void f2fs_save_errors(struct f2fs_sb_info *sbi, unsigned char flag)
{
	unsigned long flags;

	spin_lock_irqsave(&sbi->error_lock, flags);
	if (!test_bit(flag, (unsigned long *)sbi->errors)) {
		set_bit(flag, (unsigned long *)sbi->errors);
		sbi->error_dirty = true;
	}
	spin_unlock_irqrestore(&sbi->error_lock, flags);
}

static bool f2fs_update_errors(struct f2fs_sb_info *sbi)
{
	unsigned long flags;
	bool need_update = false;

	spin_lock_irqsave(&sbi->error_lock, flags);
	if (sbi->error_dirty) {
		memcpy(F2FS_RAW_SUPER(sbi)->s_errors, sbi->errors,
							MAX_F2FS_ERRORS);
		sbi->error_dirty = false;
		need_update = true;
	}
	spin_unlock_irqrestore(&sbi->error_lock, flags);

	return need_update;
}

static void f2fs_record_errors(struct f2fs_sb_info *sbi, unsigned char error)
{
	int err;

	f2fs_down_write(&sbi->sb_lock);

	if (!f2fs_update_errors(sbi))
		goto out_unlock;

	err = f2fs_commit_super(sbi, false);
	if (err)
		f2fs_err_ratelimited(sbi,
			"f2fs_commit_super fails to record errors:%u, err:%d",
			error, err);
out_unlock:
	f2fs_up_write(&sbi->sb_lock);
}

void f2fs_handle_error(struct f2fs_sb_info *sbi, unsigned char error)
{
	f2fs_save_errors(sbi, error);
	f2fs_record_errors(sbi, error);
}

void f2fs_handle_error_async(struct f2fs_sb_info *sbi, unsigned char error)
{
	f2fs_save_errors(sbi, error);

	if (!sbi->error_dirty)
		return;
	if (!test_bit(error, (unsigned long *)sbi->errors))
		return;
	schedule_work(&sbi->s_error_work);
}

static bool system_going_down(void)
{
	return system_state == SYSTEM_HALT || system_state == SYSTEM_POWER_OFF
		|| system_state == SYSTEM_RESTART;
}

void f2fs_handle_critical_error(struct f2fs_sb_info *sbi, unsigned char reason,
							bool irq_context)
{
	struct super_block *sb = sbi->sb;
	bool shutdown = reason == STOP_CP_REASON_SHUTDOWN;
	bool continue_fs = !shutdown &&
			F2FS_OPTION(sbi).errors == MOUNT_ERRORS_CONTINUE;

	set_ckpt_flags(sbi, CP_ERROR_FLAG);

	if (!f2fs_hw_is_readonly(sbi)) {
		save_stop_reason(sbi, reason);

		if (irq_context && !shutdown)
			schedule_work(&sbi->s_error_work);
		else
			f2fs_record_stop_reason(sbi);
	}

	/*
	 * We force ERRORS_RO behavior when system is rebooting. Otherwise we
	 * could panic during 'reboot -f' as the underlying device got already
	 * disabled.
	 */
	if (F2FS_OPTION(sbi).errors == MOUNT_ERRORS_PANIC &&
				!shutdown && !system_going_down() &&
				!is_sbi_flag_set(sbi, SBI_IS_SHUTDOWN))
		panic("F2FS-fs (device %s): panic forced after error\n",
							sb->s_id);

	if (shutdown)
		set_sbi_flag(sbi, SBI_IS_SHUTDOWN);

	/*
	 * Continue filesystem operators if errors=continue. Should not set
	 * RO by shutdown, since RO bypasses thaw_super which can hang the
	 * system.
	 */
	if (continue_fs || f2fs_readonly(sb) || shutdown) {
		f2fs_warn(sbi, "Stopped filesystem due to reason: %d", reason);
		return;
	}

	f2fs_warn(sbi, "Remounting filesystem read-only");
	/*
	 * Make sure updated value of ->s_mount_flags will be visible before
	 * ->s_flags update
	 */
	smp_wmb();
	sb->s_flags |= SB_RDONLY;
}

static void f2fs_record_error_work(struct work_struct *work)
{
	struct f2fs_sb_info *sbi = container_of(work,
					struct f2fs_sb_info, s_error_work);

	f2fs_record_stop_reason(sbi);
}

static int f2fs_scan_devices(struct f2fs_sb_info *sbi)
{
	struct f2fs_super_block *raw_super = F2FS_RAW_SUPER(sbi);
	unsigned int max_devices = MAX_DEVICES;
	unsigned int logical_blksize;
	blk_mode_t mode = sb_open_mode(sbi->sb->s_flags);
	int i;

	/* Initialize single device information */
	if (!RDEV(0).path[0]) {
		if (!bdev_is_zoned(sbi->sb->s_bdev))
			return 0;
		max_devices = 1;
	}

	/*
	 * Initialize multiple devices information, or single
	 * zoned block device information.
	 */
	sbi->devs = f2fs_kzalloc(sbi,
				 array_size(max_devices,
					    sizeof(struct f2fs_dev_info)),
				 GFP_KERNEL);
	if (!sbi->devs)
		return -ENOMEM;

	logical_blksize = bdev_logical_block_size(sbi->sb->s_bdev);
	sbi->aligned_blksize = true;
#ifdef CONFIG_BLK_DEV_ZONED
	sbi->max_open_zones = UINT_MAX;
#endif

	for (i = 0; i < max_devices; i++) {
		if (i == 0)
			FDEV(0).bdev_file = sbi->sb->s_bdev_file;
		else if (!RDEV(i).path[0])
			break;

		if (max_devices > 1) {
			/* Multi-device mount */
			memcpy(FDEV(i).path, RDEV(i).path, MAX_PATH_LEN);
			FDEV(i).total_segments =
				le32_to_cpu(RDEV(i).total_segments);
			if (i == 0) {
				FDEV(i).start_blk = 0;
				FDEV(i).end_blk = FDEV(i).start_blk +
					SEGS_TO_BLKS(sbi,
					FDEV(i).total_segments) - 1 +
					le32_to_cpu(raw_super->segment0_blkaddr);
			} else {
				FDEV(i).start_blk = FDEV(i - 1).end_blk + 1;
				FDEV(i).end_blk = FDEV(i).start_blk +
						SEGS_TO_BLKS(sbi,
						FDEV(i).total_segments) - 1;
				FDEV(i).bdev_file = bdev_file_open_by_path(
					FDEV(i).path, mode, sbi->sb, NULL);
			}
		}
		if (IS_ERR(FDEV(i).bdev_file))
			return PTR_ERR(FDEV(i).bdev_file);

		FDEV(i).bdev = file_bdev(FDEV(i).bdev_file);
		/* to release errored devices */
		sbi->s_ndevs = i + 1;

		if (logical_blksize != bdev_logical_block_size(FDEV(i).bdev))
			sbi->aligned_blksize = false;

#ifdef CONFIG_BLK_DEV_ZONED
		if (bdev_is_zoned(FDEV(i).bdev)) {
			if (!f2fs_sb_has_blkzoned(sbi)) {
				f2fs_err(sbi, "Zoned block device feature not enabled");
				return -EINVAL;
			}
			if (init_blkz_info(sbi, i)) {
				f2fs_err(sbi, "Failed to initialize F2FS blkzone information");
				return -EINVAL;
			}
			if (max_devices == 1)
				break;
			f2fs_info(sbi, "Mount Device [%2d]: %20s, %8u, %8x - %8x (zone: Host-managed)",
				  i, FDEV(i).path,
				  FDEV(i).total_segments,
				  FDEV(i).start_blk, FDEV(i).end_blk);
			continue;
		}
#endif
		f2fs_info(sbi, "Mount Device [%2d]: %20s, %8u, %8x - %8x",
			  i, FDEV(i).path,
			  FDEV(i).total_segments,
			  FDEV(i).start_blk, FDEV(i).end_blk);
	}
	return 0;
}

static int f2fs_setup_casefold(struct f2fs_sb_info *sbi)
{
#if IS_ENABLED(CONFIG_UNICODE)
	if (f2fs_sb_has_casefold(sbi) && !sbi->sb->s_encoding) {
		const struct f2fs_sb_encodings *encoding_info;
		struct unicode_map *encoding;
		__u16 encoding_flags;

		encoding_info = f2fs_sb_read_encoding(sbi->raw_super);
		if (!encoding_info) {
			f2fs_err(sbi,
				 "Encoding requested by superblock is unknown");
			return -EINVAL;
		}

		encoding_flags = le16_to_cpu(sbi->raw_super->s_encoding_flags);
		encoding = utf8_load(encoding_info->version);
		if (IS_ERR(encoding)) {
			f2fs_err(sbi,
				 "can't mount with superblock charset: %s-%u.%u.%u "
				 "not supported by the kernel. flags: 0x%x.",
				 encoding_info->name,
				 unicode_major(encoding_info->version),
				 unicode_minor(encoding_info->version),
				 unicode_rev(encoding_info->version),
				 encoding_flags);
			return PTR_ERR(encoding);
		}
		f2fs_info(sbi, "Using encoding defined by superblock: "
			 "%s-%u.%u.%u with flags 0x%hx", encoding_info->name,
			 unicode_major(encoding_info->version),
			 unicode_minor(encoding_info->version),
			 unicode_rev(encoding_info->version),
			 encoding_flags);

		sbi->sb->s_encoding = encoding;
		sbi->sb->s_encoding_flags = encoding_flags;
	}
#else
	if (f2fs_sb_has_casefold(sbi)) {
		f2fs_err(sbi, "Filesystem with casefold feature cannot be mounted without CONFIG_UNICODE");
		return -EINVAL;
	}
#endif
	return 0;
}

static void f2fs_tuning_parameters(struct f2fs_sb_info *sbi)
{
	/* adjust parameters according to the volume size */
	if (MAIN_SEGS(sbi) <= SMALL_VOLUME_SEGMENTS) {
		if (f2fs_block_unit_discard(sbi))
			SM_I(sbi)->dcc_info->discard_granularity =
						MIN_DISCARD_GRANULARITY;
		if (!f2fs_lfs_mode(sbi))
			SM_I(sbi)->ipu_policy = BIT(F2FS_IPU_FORCE) |
						BIT(F2FS_IPU_HONOR_OPU_WRITE);
	}

	sbi->readdir_ra = true;
}

static int f2fs_fill_super(struct super_block *sb, void *data, int silent)
{
	struct f2fs_sb_info *sbi;
	struct f2fs_super_block *raw_super;
	struct inode *root;
	int err;
	bool skip_recovery = false, need_fsck = false;
	char *options = NULL;
	int recovery, i, valid_super_block;
	struct curseg_info *seg_i;
	int retry_cnt = 1;
#ifdef CONFIG_QUOTA
	bool quota_enabled = false;
#endif

try_onemore:
	err = -EINVAL;
	raw_super = NULL;
	valid_super_block = -1;
	recovery = 0;

	/* allocate memory for f2fs-specific super block info */
	sbi = kzalloc(sizeof(struct f2fs_sb_info), GFP_KERNEL);
	if (!sbi)
		return -ENOMEM;

	sbi->sb = sb;

	/* initialize locks within allocated memory */
	init_f2fs_rwsem(&sbi->gc_lock);
	mutex_init(&sbi->writepages);
	init_f2fs_rwsem(&sbi->cp_global_sem);
	init_f2fs_rwsem(&sbi->node_write);
	init_f2fs_rwsem(&sbi->node_change);
	spin_lock_init(&sbi->stat_lock);
	init_f2fs_rwsem(&sbi->cp_rwsem);
	init_f2fs_rwsem(&sbi->quota_sem);
	init_waitqueue_head(&sbi->cp_wait);
	spin_lock_init(&sbi->error_lock);

	for (i = 0; i < NR_INODE_TYPE; i++) {
		INIT_LIST_HEAD(&sbi->inode_list[i]);
		spin_lock_init(&sbi->inode_lock[i]);
	}
	mutex_init(&sbi->flush_lock);

	/* Load the checksum driver */
	sbi->s_chksum_driver = crypto_alloc_shash("crc32", 0, 0);
	if (IS_ERR(sbi->s_chksum_driver)) {
		f2fs_err(sbi, "Cannot load crc32 driver.");
		err = PTR_ERR(sbi->s_chksum_driver);
		sbi->s_chksum_driver = NULL;
		goto free_sbi;
	}

	/* set a block size */
	if (unlikely(!sb_set_blocksize(sb, F2FS_BLKSIZE))) {
		f2fs_err(sbi, "unable to set blocksize");
		goto free_sbi;
	}

	err = read_raw_super_block(sbi, &raw_super, &valid_super_block,
								&recovery);
	if (err)
		goto free_sbi;

	sb->s_fs_info = sbi;
	sbi->raw_super = raw_super;

	INIT_WORK(&sbi->s_error_work, f2fs_record_error_work);
	memcpy(sbi->errors, raw_super->s_errors, MAX_F2FS_ERRORS);
	memcpy(sbi->stop_reason, raw_super->s_stop_reason, MAX_STOP_REASON);

	/* precompute checksum seed for metadata */
	if (f2fs_sb_has_inode_chksum(sbi))
		sbi->s_chksum_seed = f2fs_chksum(sbi, ~0, raw_super->uuid,
						sizeof(raw_super->uuid));

	default_options(sbi, false);
	/* parse mount options */
	options = kstrdup((const char *)data, GFP_KERNEL);
	if (data && !options) {
		err = -ENOMEM;
		goto free_sb_buf;
	}

	err = parse_options(sb, options, false);
	if (err)
		goto free_options;

	sb->s_maxbytes = max_file_blocks(NULL) <<
				le32_to_cpu(raw_super->log_blocksize);
	sb->s_max_links = F2FS_LINK_MAX;

	err = f2fs_setup_casefold(sbi);
	if (err)
		goto free_options;

#ifdef CONFIG_QUOTA
	sb->dq_op = &f2fs_quota_operations;
	sb->s_qcop = &f2fs_quotactl_ops;
	sb->s_quota_types = QTYPE_MASK_USR | QTYPE_MASK_GRP | QTYPE_MASK_PRJ;

	if (f2fs_sb_has_quota_ino(sbi)) {
		for (i = 0; i < MAXQUOTAS; i++) {
			if (f2fs_qf_ino(sbi->sb, i))
				sbi->nquota_files++;
		}
	}
#endif

	sb->s_op = &f2fs_sops;
#ifdef CONFIG_FS_ENCRYPTION
	sb->s_cop = &f2fs_cryptops;
#endif
#ifdef CONFIG_FS_VERITY
	sb->s_vop = &f2fs_verityops;
#endif
	sb->s_xattr = f2fs_xattr_handlers;
	sb->s_export_op = &f2fs_export_ops;
	sb->s_magic = F2FS_SUPER_MAGIC;
	sb->s_time_gran = 1;
	sb->s_flags = (sb->s_flags & ~SB_POSIXACL) |
		(test_opt(sbi, POSIX_ACL) ? SB_POSIXACL : 0);
	super_set_uuid(sb, (void *) raw_super->uuid, sizeof(raw_super->uuid));
	sb->s_iflags |= SB_I_CGROUPWB;

	/* init f2fs-specific super block info */
	sbi->valid_super_block = valid_super_block;

	/* disallow all the data/node/meta page writes */
	set_sbi_flag(sbi, SBI_POR_DOING);

	err = f2fs_init_write_merge_io(sbi);
	if (err)
		goto free_bio_info;

	init_sb_info(sbi);

	err = f2fs_init_iostat(sbi);
	if (err)
		goto free_bio_info;

	err = init_percpu_info(sbi);
	if (err)
		goto free_iostat;

	/* init per sbi slab cache */
	err = f2fs_init_xattr_caches(sbi);
	if (err)
		goto free_percpu;
	err = f2fs_init_page_array_cache(sbi);
	if (err)
		goto free_xattr_cache;

	/* get an inode for meta space */
	sbi->meta_inode = f2fs_iget(sb, F2FS_META_INO(sbi));
	if (IS_ERR(sbi->meta_inode)) {
		f2fs_err(sbi, "Failed to read F2FS meta data inode");
		err = PTR_ERR(sbi->meta_inode);
		goto free_page_array_cache;
	}

	err = f2fs_get_valid_checkpoint(sbi);
	if (err) {
		f2fs_err(sbi, "Failed to get valid F2FS checkpoint");
		goto free_meta_inode;
	}

	if (__is_set_ckpt_flags(F2FS_CKPT(sbi), CP_QUOTA_NEED_FSCK_FLAG))
		set_sbi_flag(sbi, SBI_QUOTA_NEED_REPAIR);
	if (__is_set_ckpt_flags(F2FS_CKPT(sbi), CP_DISABLED_QUICK_FLAG)) {
		set_sbi_flag(sbi, SBI_CP_DISABLED_QUICK);
		sbi->interval_time[DISABLE_TIME] = DEF_DISABLE_QUICK_INTERVAL;
	}

	if (__is_set_ckpt_flags(F2FS_CKPT(sbi), CP_FSCK_FLAG))
		set_sbi_flag(sbi, SBI_NEED_FSCK);

	/* Initialize device list */
	err = f2fs_scan_devices(sbi);
	if (err) {
		f2fs_err(sbi, "Failed to find devices");
		goto free_devices;
	}

	err = f2fs_init_post_read_wq(sbi);
	if (err) {
		f2fs_err(sbi, "Failed to initialize post read workqueue");
		goto free_devices;
	}

	sbi->total_valid_node_count =
				le32_to_cpu(sbi->ckpt->valid_node_count);
	percpu_counter_set(&sbi->total_valid_inode_count,
				le32_to_cpu(sbi->ckpt->valid_inode_count));
	sbi->user_block_count = le64_to_cpu(sbi->ckpt->user_block_count);
	sbi->total_valid_block_count =
				le64_to_cpu(sbi->ckpt->valid_block_count);
	sbi->last_valid_block_count = sbi->total_valid_block_count;
	sbi->reserved_blocks = 0;
	sbi->current_reserved_blocks = 0;
	limit_reserve_root(sbi);
	adjust_unusable_cap_perc(sbi);

	f2fs_init_extent_cache_info(sbi);

	f2fs_init_ino_entry_info(sbi);

	f2fs_init_fsync_node_info(sbi);

	/* setup checkpoint request control and start checkpoint issue thread */
	f2fs_init_ckpt_req_control(sbi);
	if (!f2fs_readonly(sb) && !test_opt(sbi, DISABLE_CHECKPOINT) &&
			test_opt(sbi, MERGE_CHECKPOINT)) {
		err = f2fs_start_ckpt_thread(sbi);
		if (err) {
			f2fs_err(sbi,
			    "Failed to start F2FS issue_checkpoint_thread (%d)",
			    err);
			goto stop_ckpt_thread;
		}
	}

	/* setup f2fs internal modules */
	err = f2fs_build_segment_manager(sbi);
	if (err) {
		f2fs_err(sbi, "Failed to initialize F2FS segment manager (%d)",
			 err);
		goto free_sm;
	}
	err = f2fs_build_node_manager(sbi);
	if (err) {
		f2fs_err(sbi, "Failed to initialize F2FS node manager (%d)",
			 err);
		goto free_nm;
	}

	/* For write statistics */
	sbi->sectors_written_start = f2fs_get_sectors_written(sbi);

	/* Read accumulated write IO statistics if exists */
	seg_i = CURSEG_I(sbi, CURSEG_HOT_NODE);
	if (__exist_node_summaries(sbi))
		sbi->kbytes_written =
			le64_to_cpu(seg_i->journal->info.kbytes_written);

	f2fs_build_gc_manager(sbi);

	err = f2fs_build_stats(sbi);
	if (err)
		goto free_nm;

	/* get an inode for node space */
	sbi->node_inode = f2fs_iget(sb, F2FS_NODE_INO(sbi));
	if (IS_ERR(sbi->node_inode)) {
		f2fs_err(sbi, "Failed to read node inode");
		err = PTR_ERR(sbi->node_inode);
		goto free_stats;
	}

	/* read root inode and dentry */
	root = f2fs_iget(sb, F2FS_ROOT_INO(sbi));
	if (IS_ERR(root)) {
		f2fs_err(sbi, "Failed to read root inode");
		err = PTR_ERR(root);
		goto free_node_inode;
	}
	if (!S_ISDIR(root->i_mode) || !root->i_blocks ||
			!root->i_size || !root->i_nlink) {
		iput(root);
		err = -EINVAL;
		goto free_node_inode;
	}

	generic_set_sb_d_ops(sb);
	sb->s_root = d_make_root(root); /* allocate root dentry */
	if (!sb->s_root) {
		err = -ENOMEM;
		goto free_node_inode;
	}

	err = f2fs_init_compress_inode(sbi);
	if (err)
		goto free_root_inode;

	err = f2fs_register_sysfs(sbi);
	if (err)
		goto free_compress_inode;

#ifdef CONFIG_QUOTA
	/* Enable quota usage during mount */
	if (f2fs_sb_has_quota_ino(sbi) && !f2fs_readonly(sb)) {
		err = f2fs_enable_quotas(sb);
		if (err)
			f2fs_err(sbi, "Cannot turn on quotas: error %d", err);
	}

	quota_enabled = f2fs_recover_quota_begin(sbi);
#endif
	/* if there are any orphan inodes, free them */
	err = f2fs_recover_orphan_inodes(sbi);
	if (err)
		goto free_meta;

	if (unlikely(is_set_ckpt_flags(sbi, CP_DISABLED_FLAG)))
		goto reset_checkpoint;

	/* recover fsynced data */
	if (!test_opt(sbi, DISABLE_ROLL_FORWARD) &&
			!test_opt(sbi, NORECOVERY)) {
		/*
		 * mount should be failed, when device has readonly mode, and
		 * previous checkpoint was not done by clean system shutdown.
		 */
		if (f2fs_hw_is_readonly(sbi)) {
			if (!is_set_ckpt_flags(sbi, CP_UMOUNT_FLAG)) {
				err = f2fs_recover_fsync_data(sbi, true);
				if (err > 0) {
					err = -EROFS;
					f2fs_err(sbi, "Need to recover fsync data, but "
						"write access unavailable, please try "
						"mount w/ disable_roll_forward or norecovery");
				}
				if (err < 0)
					goto free_meta;
			}
			f2fs_info(sbi, "write access unavailable, skipping recovery");
			goto reset_checkpoint;
		}

		if (need_fsck)
			set_sbi_flag(sbi, SBI_NEED_FSCK);

		if (skip_recovery)
			goto reset_checkpoint;

		err = f2fs_recover_fsync_data(sbi, false);
		if (err < 0) {
			if (err != -ENOMEM)
				skip_recovery = true;
			need_fsck = true;
			f2fs_err(sbi, "Cannot recover all fsync data errno=%d",
				 err);
			goto free_meta;
		}
	} else {
		err = f2fs_recover_fsync_data(sbi, true);

		if (!f2fs_readonly(sb) && err > 0) {
			err = -EINVAL;
			f2fs_err(sbi, "Need to recover fsync data");
			goto free_meta;
		}
	}

#ifdef CONFIG_QUOTA
	f2fs_recover_quota_end(sbi, quota_enabled);
#endif
reset_checkpoint:
	/*
	 * If the f2fs is not readonly and fsync data recovery succeeds,
	 * check zoned block devices' write pointer consistency.
	 */
	if (f2fs_sb_has_blkzoned(sbi) && !f2fs_readonly(sb)) {
		int err2;

		f2fs_notice(sbi, "Checking entire write pointers");
		err2 = f2fs_check_write_pointer(sbi);
		if (err2)
			err = err2;
	}
	if (err)
		goto free_meta;

	err = f2fs_init_inmem_curseg(sbi);
	if (err)
		goto sync_free_meta;

	/* f2fs_recover_fsync_data() cleared this already */
	clear_sbi_flag(sbi, SBI_POR_DOING);

	if (test_opt(sbi, DISABLE_CHECKPOINT)) {
		err = f2fs_disable_checkpoint(sbi);
		if (err)
			goto sync_free_meta;
	} else if (is_set_ckpt_flags(sbi, CP_DISABLED_FLAG)) {
		f2fs_enable_checkpoint(sbi);
	}

	/*
	 * If filesystem is not mounted as read-only then
	 * do start the gc_thread.
	 */
	if ((F2FS_OPTION(sbi).bggc_mode != BGGC_MODE_OFF ||
		test_opt(sbi, GC_MERGE)) && !f2fs_readonly(sb)) {
		/* After POR, we can run background GC thread.*/
		err = f2fs_start_gc_thread(sbi);
		if (err)
			goto sync_free_meta;
	}
	kvfree(options);

	/* recover broken superblock */
	if (recovery) {
		err = f2fs_commit_super(sbi, true);
		f2fs_info(sbi, "Try to recover %dth superblock, ret: %d",
			  sbi->valid_super_block ? 1 : 2, err);
	}

	f2fs_join_shrinker(sbi);

	f2fs_tuning_parameters(sbi);

	f2fs_notice(sbi, "Mounted with checkpoint version = %llx",
		    cur_cp_version(F2FS_CKPT(sbi)));
	f2fs_update_time(sbi, CP_TIME);
	f2fs_update_time(sbi, REQ_TIME);
	clear_sbi_flag(sbi, SBI_CP_DISABLED_QUICK);
	return 0;

sync_free_meta:
	/* safe to flush all the data */
	sync_filesystem(sbi->sb);
	retry_cnt = 0;

free_meta:
#ifdef CONFIG_QUOTA
	f2fs_truncate_quota_inode_pages(sb);
	if (f2fs_sb_has_quota_ino(sbi) && !f2fs_readonly(sb))
		f2fs_quota_off_umount(sbi->sb);
#endif
	/*
	 * Some dirty meta pages can be produced by f2fs_recover_orphan_inodes()
	 * failed by EIO. Then, iput(node_inode) can trigger balance_fs_bg()
	 * followed by f2fs_write_checkpoint() through f2fs_write_node_pages(), which
	 * falls into an infinite loop in f2fs_sync_meta_pages().
	 */
	truncate_inode_pages_final(META_MAPPING(sbi));
	/* evict some inodes being cached by GC */
	evict_inodes(sb);
	f2fs_unregister_sysfs(sbi);
free_compress_inode:
	f2fs_destroy_compress_inode(sbi);
free_root_inode:
	dput(sb->s_root);
	sb->s_root = NULL;
free_node_inode:
	f2fs_release_ino_entry(sbi, true);
	truncate_inode_pages_final(NODE_MAPPING(sbi));
	iput(sbi->node_inode);
	sbi->node_inode = NULL;
free_stats:
	f2fs_destroy_stats(sbi);
free_nm:
	/* stop discard thread before destroying node manager */
	f2fs_stop_discard_thread(sbi);
	f2fs_destroy_node_manager(sbi);
free_sm:
	f2fs_destroy_segment_manager(sbi);
stop_ckpt_thread:
	f2fs_stop_ckpt_thread(sbi);
	/* flush s_error_work before sbi destroy */
	flush_work(&sbi->s_error_work);
	f2fs_destroy_post_read_wq(sbi);
free_devices:
	destroy_device_list(sbi);
	kvfree(sbi->ckpt);
free_meta_inode:
	make_bad_inode(sbi->meta_inode);
	iput(sbi->meta_inode);
	sbi->meta_inode = NULL;
free_page_array_cache:
	f2fs_destroy_page_array_cache(sbi);
free_xattr_cache:
	f2fs_destroy_xattr_caches(sbi);
free_percpu:
	destroy_percpu_info(sbi);
free_iostat:
	f2fs_destroy_iostat(sbi);
free_bio_info:
	for (i = 0; i < NR_PAGE_TYPE; i++)
		kvfree(sbi->write_io[i]);

#if IS_ENABLED(CONFIG_UNICODE)
	utf8_unload(sb->s_encoding);
	sb->s_encoding = NULL;
#endif
free_options:
#ifdef CONFIG_QUOTA
	for (i = 0; i < MAXQUOTAS; i++)
		kfree(F2FS_OPTION(sbi).s_qf_names[i]);
#endif
	fscrypt_free_dummy_policy(&F2FS_OPTION(sbi).dummy_enc_policy);
	kvfree(options);
free_sb_buf:
	kfree(raw_super);
free_sbi:
	if (sbi->s_chksum_driver)
		crypto_free_shash(sbi->s_chksum_driver);
	kfree(sbi);
	sb->s_fs_info = NULL;

	/* give only one another chance */
	if (retry_cnt > 0 && skip_recovery) {
		retry_cnt--;
		shrink_dcache_sb(sb);
		goto try_onemore;
	}
	return err;
}

static struct dentry *f2fs_mount(struct file_system_type *fs_type, int flags,
			const char *dev_name, void *data)
{
	return mount_bdev(fs_type, flags, dev_name, data, f2fs_fill_super);
}

static void kill_f2fs_super(struct super_block *sb)
{
	struct f2fs_sb_info *sbi = F2FS_SB(sb);

	if (sb->s_root) {
		set_sbi_flag(sbi, SBI_IS_CLOSE);
		f2fs_stop_gc_thread(sbi);
		f2fs_stop_discard_thread(sbi);

#ifdef CONFIG_F2FS_FS_COMPRESSION
		/*
		 * latter evict_inode() can bypass checking and invalidating
		 * compress inode cache.
		 */
		if (test_opt(sbi, COMPRESS_CACHE))
			truncate_inode_pages_final(COMPRESS_MAPPING(sbi));
#endif

		if (is_sbi_flag_set(sbi, SBI_IS_DIRTY) ||
				!is_set_ckpt_flags(sbi, CP_UMOUNT_FLAG)) {
			struct cp_control cpc = {
				.reason = CP_UMOUNT,
			};
			stat_inc_cp_call_count(sbi, TOTAL_CALL);
			f2fs_write_checkpoint(sbi, &cpc);
		}

		if (is_sbi_flag_set(sbi, SBI_IS_RECOVERED) && f2fs_readonly(sb))
			sb->s_flags &= ~SB_RDONLY;
	}
	kill_block_super(sb);
	/* Release block devices last, after fscrypt_destroy_keyring(). */
	if (sbi) {
		destroy_device_list(sbi);
		kfree(sbi);
		sb->s_fs_info = NULL;
	}
}

static struct file_system_type f2fs_fs_type = {
	.owner		= THIS_MODULE,
	.name		= "f2fs",
	.mount		= f2fs_mount,
	.kill_sb	= kill_f2fs_super,
	.fs_flags	= FS_REQUIRES_DEV | FS_ALLOW_IDMAP,
};
MODULE_ALIAS_FS("f2fs");

static int __init init_inodecache(void)
{
	f2fs_inode_cachep = kmem_cache_create("f2fs_inode_cache",
			sizeof(struct f2fs_inode_info), 0,
			SLAB_RECLAIM_ACCOUNT|SLAB_ACCOUNT, NULL);
	return f2fs_inode_cachep ? 0 : -ENOMEM;
}

static void destroy_inodecache(void)
{
	/*
	 * Make sure all delayed rcu free inodes are flushed before we
	 * destroy cache.
	 */
	rcu_barrier();
	kmem_cache_destroy(f2fs_inode_cachep);
}

static int __init init_f2fs_fs(void)
{
	int err;

<<<<<<< HEAD
	if (PAGE_SIZE != F2FS_BLKSIZE) {
		printk("F2FS not supported on PAGE_SIZE(%lu) != BLOCK_SIZE(%lu)\n",
				PAGE_SIZE, F2FS_BLKSIZE);
		return -EINVAL;
	}

=======
>>>>>>> 0c383648
	err = init_inodecache();
	if (err)
		goto fail;
	err = f2fs_create_node_manager_caches();
	if (err)
		goto free_inodecache;
	err = f2fs_create_segment_manager_caches();
	if (err)
		goto free_node_manager_caches;
	err = f2fs_create_checkpoint_caches();
	if (err)
		goto free_segment_manager_caches;
	err = f2fs_create_recovery_cache();
	if (err)
		goto free_checkpoint_caches;
	err = f2fs_create_extent_cache();
	if (err)
		goto free_recovery_cache;
	err = f2fs_create_garbage_collection_cache();
	if (err)
		goto free_extent_cache;
	err = f2fs_init_sysfs();
	if (err)
		goto free_garbage_collection_cache;
	err = f2fs_init_shrinker();
	if (err)
		goto free_sysfs;
	err = register_filesystem(&f2fs_fs_type);
	if (err)
		goto free_shrinker;
	f2fs_create_root_stats();
	err = f2fs_init_post_read_processing();
	if (err)
		goto free_root_stats;
	err = f2fs_init_iostat_processing();
	if (err)
		goto free_post_read;
	err = f2fs_init_bio_entry_cache();
	if (err)
		goto free_iostat;
	err = f2fs_init_bioset();
	if (err)
		goto free_bio_entry_cache;
	err = f2fs_init_compress_mempool();
	if (err)
		goto free_bioset;
	err = f2fs_init_compress_cache();
	if (err)
		goto free_compress_mempool;
	err = f2fs_create_casefold_cache();
	if (err)
		goto free_compress_cache;
	return 0;
free_compress_cache:
	f2fs_destroy_compress_cache();
free_compress_mempool:
	f2fs_destroy_compress_mempool();
free_bioset:
	f2fs_destroy_bioset();
free_bio_entry_cache:
	f2fs_destroy_bio_entry_cache();
free_iostat:
	f2fs_destroy_iostat_processing();
free_post_read:
	f2fs_destroy_post_read_processing();
free_root_stats:
	f2fs_destroy_root_stats();
	unregister_filesystem(&f2fs_fs_type);
free_shrinker:
	f2fs_exit_shrinker();
free_sysfs:
	f2fs_exit_sysfs();
free_garbage_collection_cache:
	f2fs_destroy_garbage_collection_cache();
free_extent_cache:
	f2fs_destroy_extent_cache();
free_recovery_cache:
	f2fs_destroy_recovery_cache();
free_checkpoint_caches:
	f2fs_destroy_checkpoint_caches();
free_segment_manager_caches:
	f2fs_destroy_segment_manager_caches();
free_node_manager_caches:
	f2fs_destroy_node_manager_caches();
free_inodecache:
	destroy_inodecache();
fail:
	return err;
}

static void __exit exit_f2fs_fs(void)
{
	f2fs_destroy_casefold_cache();
	f2fs_destroy_compress_cache();
	f2fs_destroy_compress_mempool();
	f2fs_destroy_bioset();
	f2fs_destroy_bio_entry_cache();
	f2fs_destroy_iostat_processing();
	f2fs_destroy_post_read_processing();
	f2fs_destroy_root_stats();
	unregister_filesystem(&f2fs_fs_type);
	f2fs_exit_shrinker();
	f2fs_exit_sysfs();
	f2fs_destroy_garbage_collection_cache();
	f2fs_destroy_extent_cache();
	f2fs_destroy_recovery_cache();
	f2fs_destroy_checkpoint_caches();
	f2fs_destroy_segment_manager_caches();
	f2fs_destroy_node_manager_caches();
	destroy_inodecache();
}

module_init(init_f2fs_fs)
module_exit(exit_f2fs_fs)

MODULE_AUTHOR("Samsung Electronics's Praesto Team");
MODULE_DESCRIPTION("Flash Friendly File System");
MODULE_LICENSE("GPL");
MODULE_SOFTDEP("pre: crc32");
<|MERGE_RESOLUTION|>--- conflicted
+++ resolved
@@ -3896,8 +3896,6 @@
 	if (!f2fs_sb_has_blkzoned(sbi))
 		return 0;
 
-<<<<<<< HEAD
-=======
 	if (bdev_is_zoned(FDEV(devi).bdev)) {
 		max_open_zones = bdev_max_open_zones(bdev);
 		if (max_open_zones && (max_open_zones < sbi->max_open_zones))
@@ -3910,7 +3908,6 @@
 		}
 	}
 
->>>>>>> 0c383648
 	zone_sectors = bdev_zone_sectors(bdev);
 	if (sbi->blocks_per_blkz && sbi->blocks_per_blkz !=
 				SECTOR_TO_BLOCK(zone_sectors))
@@ -4947,15 +4944,6 @@
 {
 	int err;
 
-<<<<<<< HEAD
-	if (PAGE_SIZE != F2FS_BLKSIZE) {
-		printk("F2FS not supported on PAGE_SIZE(%lu) != BLOCK_SIZE(%lu)\n",
-				PAGE_SIZE, F2FS_BLKSIZE);
-		return -EINVAL;
-	}
-
-=======
->>>>>>> 0c383648
 	err = init_inodecache();
 	if (err)
 		goto fail;
