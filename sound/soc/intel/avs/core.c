// SPDX-License-Identifier: GPL-2.0-only
//
// Copyright(c) 2021-2022 Intel Corporation
//
// Authors: Cezary Rojewski <cezary.rojewski@intel.com>
//          Amadeusz Slawinski <amadeuszx.slawinski@linux.intel.com>
//
// Special thanks to:
//    Krzysztof Hejmowski <krzysztof.hejmowski@intel.com>
//    Michal Sienkiewicz <michal.sienkiewicz@intel.com>
//    Filip Proborszcz
//
// for sharing Intel AudioDSP expertise and helping shape the very
// foundation of this driver
//

#include <linux/acpi.h>
#include <linux/module.h>
#include <linux/pci.h>
#include <acpi/nhlt.h>
#include <sound/hda_codec.h>
#include <sound/hda_i915.h>
#include <sound/hda_register.h>
#include <sound/hdaudio.h>
#include <sound/hdaudio_ext.h>
#include <sound/intel-dsp-config.h>
#include "../../codecs/hda.h"
#include "avs.h"
#include "cldma.h"
#include "messages.h"

static u32 pgctl_mask = AZX_PGCTL_LSRMD_MASK;
module_param(pgctl_mask, uint, 0444);
MODULE_PARM_DESC(pgctl_mask, "PCI PGCTL policy override");

static u32 cgctl_mask = AZX_CGCTL_MISCBDCGE_MASK;
module_param(cgctl_mask, uint, 0444);
MODULE_PARM_DESC(cgctl_mask, "PCI CGCTL policy override");

static void
avs_hda_update_config_dword(struct hdac_bus *bus, u32 reg, u32 mask, u32 value)
{
	struct pci_dev *pci = to_pci_dev(bus->dev);
	u32 data;

	pci_read_config_dword(pci, reg, &data);
	data &= ~mask;
	data |= (value & mask);
	pci_write_config_dword(pci, reg, data);
}

void avs_hda_power_gating_enable(struct avs_dev *adev, bool enable)
{
	u32 value = enable ? 0 : pgctl_mask;

	avs_hda_update_config_dword(&adev->base.core, AZX_PCIREG_PGCTL, pgctl_mask, value);
}

static void avs_hdac_clock_gating_enable(struct hdac_bus *bus, bool enable)
{
	u32 value = enable ? cgctl_mask : 0;

	avs_hda_update_config_dword(bus, AZX_PCIREG_CGCTL, cgctl_mask, value);
}

void avs_hda_clock_gating_enable(struct avs_dev *adev, bool enable)
{
	avs_hdac_clock_gating_enable(&adev->base.core, enable);
}

void avs_hda_l1sen_enable(struct avs_dev *adev, bool enable)
{
	if (enable) {
		if (atomic_inc_and_test(&adev->l1sen_counter))
			snd_hdac_chip_updatel(&adev->base.core, VS_EM2, AZX_VS_EM2_L1SEN,
					      AZX_VS_EM2_L1SEN);
	} else {
		if (atomic_dec_return(&adev->l1sen_counter) == -1)
			snd_hdac_chip_updatel(&adev->base.core, VS_EM2, AZX_VS_EM2_L1SEN, 0);
	}
}

static int avs_hdac_bus_init_streams(struct hdac_bus *bus)
{
	unsigned int cp_streams, pb_streams;
	unsigned int gcap;

	gcap = snd_hdac_chip_readw(bus, GCAP);
	cp_streams = (gcap >> 8) & 0x0F;
	pb_streams = (gcap >> 12) & 0x0F;
	bus->num_streams = cp_streams + pb_streams;

	snd_hdac_ext_stream_init_all(bus, 0, cp_streams, SNDRV_PCM_STREAM_CAPTURE);
	snd_hdac_ext_stream_init_all(bus, cp_streams, pb_streams, SNDRV_PCM_STREAM_PLAYBACK);

	return snd_hdac_bus_alloc_stream_pages(bus);
}

static bool avs_hdac_bus_init_chip(struct hdac_bus *bus, bool full_reset)
{
	struct hdac_ext_link *hlink;
	bool ret;

	avs_hdac_clock_gating_enable(bus, false);
	ret = snd_hdac_bus_init_chip(bus, full_reset);

	/* Reset stream-to-link mapping */
	list_for_each_entry(hlink, &bus->hlink_list, list)
		writel(0, hlink->ml_addr + AZX_REG_ML_LOSIDV);

	avs_hdac_clock_gating_enable(bus, true);

	/* Set DUM bit to address incorrect position reporting for capture
	 * streams. In order to do so, CTRL needs to be out of reset state
	 */
	snd_hdac_chip_updatel(bus, VS_EM2, AZX_VS_EM2_DUM, AZX_VS_EM2_DUM);

	return ret;
}

static int probe_codec(struct hdac_bus *bus, int addr)
{
	struct hda_codec *codec;
	unsigned int cmd = (addr << 28) | (AC_NODE_ROOT << 20) |
			   (AC_VERB_PARAMETERS << 8) | AC_PAR_VENDOR_ID;
	unsigned int res = -1;
	int ret;

	mutex_lock(&bus->cmd_mutex);
	snd_hdac_bus_send_cmd(bus, cmd);
	snd_hdac_bus_get_response(bus, addr, &res);
	mutex_unlock(&bus->cmd_mutex);
	if (res == -1)
		return -EIO;

	dev_dbg(bus->dev, "codec #%d probed OK: 0x%x\n", addr, res);

	codec = snd_hda_codec_device_init(to_hda_bus(bus), addr, "hdaudioB%dD%d", bus->idx, addr);
	if (IS_ERR(codec)) {
		dev_err(bus->dev, "init codec failed: %ld\n", PTR_ERR(codec));
		return PTR_ERR(codec);
	}
	/*
	 * Allow avs_core suspend by forcing suspended state on all
	 * of its codec child devices. Component interested in
	 * dealing with hda codecs directly takes pm responsibilities
	 */
	pm_runtime_set_suspended(hda_codec_dev(codec));

	/* configure effectively creates new ASoC component */
	ret = snd_hda_codec_configure(codec);
	if (ret < 0) {
		dev_warn(bus->dev, "failed to config codec #%d: %d\n", addr, ret);
		return ret;
	}

	return 0;
}

static void avs_hdac_bus_probe_codecs(struct hdac_bus *bus)
{
	int ret, c;

	/* First try to probe all given codec slots */
	for (c = 0; c < HDA_MAX_CODECS; c++) {
		if (!(bus->codec_mask & BIT(c)))
			continue;

		ret = probe_codec(bus, c);
		/* Ignore codecs with no supporting driver. */
		if (!ret || ret == -ENODEV)
			continue;

		/*
		 * Some BIOSen give you wrong codec addresses
		 * that don't exist
		 */
		dev_warn(bus->dev, "Codec #%d probe error; disabling it...\n", c);
		bus->codec_mask &= ~BIT(c);
		/*
		 * More badly, accessing to a non-existing
		 * codec often screws up the controller bus,
		 * and disturbs the further communications.
		 * Thus if an error occurs during probing,
		 * better to reset the controller bus to get
		 * back to the sanity state.
		 */
		snd_hdac_bus_stop_chip(bus);
		avs_hdac_bus_init_chip(bus, true);
	}
}

static void avs_hda_probe_work(struct work_struct *work)
{
	struct avs_dev *adev = container_of(work, struct avs_dev, probe_work);
	struct hdac_bus *bus = &adev->base.core;
	struct hdac_ext_link *hlink;
	int ret;

	pm_runtime_set_active(bus->dev); /* clear runtime_error flag */

	snd_hdac_display_power(bus, HDA_CODEC_IDX_CONTROLLER, true);
	avs_hdac_bus_init_chip(bus, true);
	avs_hdac_bus_probe_codecs(bus);
	snd_hdac_display_power(bus, HDA_CODEC_IDX_CONTROLLER, false);

	/* with all codecs probed, links can be powered down */
	list_for_each_entry(hlink, &bus->hlink_list, list)
		snd_hdac_ext_bus_link_put(bus, hlink);

	snd_hdac_ext_bus_ppcap_enable(bus, true);
	snd_hdac_ext_bus_ppcap_int_enable(bus, true);
	avs_debugfs_init(adev);

	ret = avs_dsp_first_boot_firmware(adev);
	if (ret < 0)
		return;

	acpi_nhlt_get_gbl_table();

	avs_register_all_boards(adev);

	/* configure PM */
	pm_runtime_set_autosuspend_delay(bus->dev, 2000);
	pm_runtime_use_autosuspend(bus->dev);
	pm_runtime_mark_last_busy(bus->dev);
	pm_runtime_put_autosuspend(bus->dev);
	pm_runtime_allow(bus->dev);
}

static void hdac_stream_update_pos(struct hdac_stream *stream, u64 buffer_size)
{
	u64 prev_pos, pos, num_bytes;

	div64_u64_rem(stream->curr_pos, buffer_size, &prev_pos);
	pos = snd_hdac_stream_get_pos_posbuf(stream);

	if (pos < prev_pos)
		num_bytes = (buffer_size - prev_pos) +  pos;
	else
		num_bytes = pos - prev_pos;

	stream->curr_pos += num_bytes;
}

/* called from IRQ */
static void hdac_update_stream(struct hdac_bus *bus, struct hdac_stream *stream)
{
	if (stream->substream) {
		snd_pcm_period_elapsed(stream->substream);
	} else if (stream->cstream) {
		u64 buffer_size = stream->cstream->runtime->buffer_size;

		hdac_stream_update_pos(stream, buffer_size);
		snd_compr_fragment_elapsed(stream->cstream);
	}
}

static irqreturn_t avs_hda_interrupt(struct hdac_bus *bus)
{
	irqreturn_t ret = IRQ_NONE;
	u32 status;

	status = snd_hdac_chip_readl(bus, INTSTS);
	if (snd_hdac_bus_handle_stream_irq(bus, status, hdac_update_stream))
		ret = IRQ_HANDLED;

	spin_lock_irq(&bus->reg_lock);
	/* Clear RIRB interrupt. */
	status = snd_hdac_chip_readb(bus, RIRBSTS);
	if (status & RIRB_INT_MASK) {
		if (status & RIRB_INT_RESPONSE)
			snd_hdac_bus_update_rirb(bus);
		snd_hdac_chip_writeb(bus, RIRBSTS, RIRB_INT_MASK);
		ret = IRQ_HANDLED;
	}

	spin_unlock_irq(&bus->reg_lock);
	return ret;
}

static irqreturn_t avs_hda_irq_handler(int irq, void *dev_id)
{
	struct hdac_bus *bus = dev_id;
	u32 intsts;

	intsts = snd_hdac_chip_readl(bus, INTSTS);
	if (intsts == UINT_MAX || !(intsts & AZX_INT_GLOBAL_EN))
		return IRQ_NONE;

	/* Mask GIE, unmasked in irq_thread(). */
	snd_hdac_chip_updatel(bus, INTCTL, AZX_INT_GLOBAL_EN, 0);

	return IRQ_WAKE_THREAD;
}

static irqreturn_t avs_hda_irq_thread(int irq, void *dev_id)
{
	struct hdac_bus *bus = dev_id;
	u32 status;

	status = snd_hdac_chip_readl(bus, INTSTS);
	if (status & ~AZX_INT_GLOBAL_EN)
		avs_hda_interrupt(bus);

	/* Unmask GIE, masked in irq_handler(). */
	snd_hdac_chip_updatel(bus, INTCTL, AZX_INT_GLOBAL_EN, AZX_INT_GLOBAL_EN);

	return IRQ_HANDLED;
}

static irqreturn_t avs_dsp_irq_handler(int irq, void *dev_id)
{
	struct avs_dev *adev = dev_id;

	return avs_hda_irq_handler(irq, &adev->base.core);
}

static irqreturn_t avs_dsp_irq_thread(int irq, void *dev_id)
{
	struct avs_dev *adev = dev_id;
	struct hdac_bus *bus = &adev->base.core;
	u32 status;

	status = readl(bus->ppcap + AZX_REG_PP_PPSTS);
	if (status & AZX_PPCTL_PIE)
		avs_dsp_op(adev, dsp_interrupt);

	/* Unmask GIE, masked in irq_handler(). */
	snd_hdac_chip_updatel(bus, INTCTL, AZX_INT_GLOBAL_EN, AZX_INT_GLOBAL_EN);

	return IRQ_HANDLED;
}

static irqreturn_t avs_dsp_irq_handler(int irq, void *dev_id)
{
	struct avs_dev *adev = dev_id;

	return avs_dsp_op(adev, irq_handler);
}

static irqreturn_t avs_dsp_irq_thread(int irq, void *dev_id)
{
	struct avs_dev *adev = dev_id;

	return avs_dsp_op(adev, irq_thread);
}

static int avs_hdac_acquire_irq(struct avs_dev *adev)
{
	struct hdac_bus *bus = &adev->base.core;
	struct pci_dev *pci = to_pci_dev(bus->dev);
	int ret;

	/* request one and check that we only got one interrupt */
	ret = pci_alloc_irq_vectors(pci, 1, 1, PCI_IRQ_MSI | PCI_IRQ_INTX);
	if (ret != 1) {
		dev_err(adev->dev, "Failed to allocate IRQ vector: %d\n", ret);
		return ret;
	}

	ret = pci_request_irq(pci, 0, avs_hda_irq_handler, avs_hda_irq_thread, bus,
			      KBUILD_MODNAME);
	if (ret < 0) {
		dev_err(adev->dev, "Failed to request stream IRQ handler: %d\n", ret);
		goto free_vector;
	}

	ret = pci_request_irq(pci, 0, avs_dsp_irq_handler, avs_dsp_irq_thread, adev,
			      KBUILD_MODNAME);
	if (ret < 0) {
		dev_err(adev->dev, "Failed to request IPC IRQ handler: %d\n", ret);
		goto free_stream_irq;
	}

	return 0;

free_stream_irq:
	pci_free_irq(pci, 0, bus);
free_vector:
	pci_free_irq_vectors(pci);
	return ret;
}

static int avs_bus_init(struct avs_dev *adev, struct pci_dev *pci, const struct pci_device_id *id)
{
	struct hda_bus *bus = &adev->base;
	struct avs_ipc *ipc;
	struct device *dev = &pci->dev;
	int ret;

	ret = snd_hdac_ext_bus_init(&bus->core, dev, NULL, &soc_hda_ext_bus_ops);
	if (ret < 0)
		return ret;

	bus->core.use_posbuf = 1;
	bus->core.bdl_pos_adj = 0;
	bus->core.sync_write = 1;
	bus->pci = pci;
	bus->mixer_assigned = -1;
	mutex_init(&bus->prepare_mutex);

	ipc = devm_kzalloc(dev, sizeof(*ipc), GFP_KERNEL);
	if (!ipc)
		return -ENOMEM;
	ret = avs_ipc_init(ipc, dev);
	if (ret < 0)
		return ret;

	adev->modcfg_buf = devm_kzalloc(dev, AVS_MAILBOX_SIZE, GFP_KERNEL);
	if (!adev->modcfg_buf)
		return -ENOMEM;

	adev->dev = dev;
	adev->spec = (const struct avs_spec *)id->driver_data;
	adev->ipc = ipc;
	adev->hw_cfg.dsp_cores = hweight_long(AVS_MAIN_CORE_MASK);
	INIT_WORK(&adev->probe_work, avs_hda_probe_work);
	INIT_LIST_HEAD(&adev->comp_list);
	INIT_LIST_HEAD(&adev->path_list);
	INIT_LIST_HEAD(&adev->fw_list);
	init_completion(&adev->fw_ready);
	spin_lock_init(&adev->path_list_lock);
	mutex_init(&adev->modres_mutex);
	mutex_init(&adev->comp_list_mutex);
	mutex_init(&adev->path_mutex);

	return 0;
}

static int avs_pci_probe(struct pci_dev *pci, const struct pci_device_id *id)
{
	struct hdac_bus *bus;
	struct avs_dev *adev;
	struct device *dev = &pci->dev;
	int ret;

	ret = snd_intel_dsp_driver_probe(pci);
	if (ret != SND_INTEL_DSP_DRIVER_ANY && ret != SND_INTEL_DSP_DRIVER_AVS)
		return -ENODEV;

	ret = pcim_enable_device(pci);
	if (ret < 0)
		return ret;

	adev = devm_kzalloc(dev, sizeof(*adev), GFP_KERNEL);
	if (!adev)
		return -ENOMEM;
	ret = avs_bus_init(adev, pci, id);
	if (ret < 0) {
		dev_err(dev, "failed to init avs bus: %d\n", ret);
		return ret;
	}

	ret = pci_request_regions(pci, "AVS HDAudio");
	if (ret < 0)
		return ret;

	bus = &adev->base.core;
	bus->addr = pci_resource_start(pci, 0);
	bus->remap_addr = pci_ioremap_bar(pci, 0);
	if (!bus->remap_addr) {
		dev_err(bus->dev, "ioremap error\n");
		ret = -ENXIO;
		goto err_remap_bar0;
	}

	adev->dsp_ba = pci_ioremap_bar(pci, 4);
	if (!adev->dsp_ba) {
		dev_err(bus->dev, "ioremap error\n");
		ret = -ENXIO;
		goto err_remap_bar4;
	}

	snd_hdac_bus_parse_capabilities(bus);
	if (bus->mlcap)
		snd_hdac_ext_bus_get_ml_capabilities(bus);

	if (dma_set_mask_and_coherent(dev, DMA_BIT_MASK(64)))
		dma_set_mask_and_coherent(dev, DMA_BIT_MASK(32));
	dma_set_max_seg_size(dev, UINT_MAX);

	ret = avs_hdac_bus_init_streams(bus);
	if (ret < 0) {
		dev_err(dev, "failed to init streams: %d\n", ret);
		goto err_init_streams;
	}

	ret = avs_hdac_acquire_irq(adev);
	if (ret < 0) {
		dev_err(bus->dev, "failed to acquire irq: %d\n", ret);
		goto err_acquire_irq;
	}

	pci_set_master(pci);
	pci_set_drvdata(pci, bus);
	device_disable_async_suspend(dev);

	ret = snd_hdac_i915_init(bus);
	if (ret == -EPROBE_DEFER)
		goto err_i915_init;
	else if (ret < 0)
		dev_info(bus->dev, "i915 init unsuccessful: %d\n", ret);

	schedule_work(&adev->probe_work);

	return 0;

err_i915_init:
	pci_free_irq(pci, 0, adev);
	pci_free_irq(pci, 0, bus);
	pci_free_irq_vectors(pci);
	pci_clear_master(pci);
	pci_set_drvdata(pci, NULL);
err_acquire_irq:
	snd_hdac_bus_free_stream_pages(bus);
	snd_hdac_ext_stream_free_all(bus);
err_init_streams:
	iounmap(adev->dsp_ba);
err_remap_bar4:
	iounmap(bus->remap_addr);
err_remap_bar0:
	pci_release_regions(pci);
	return ret;
}

static void avs_pci_shutdown(struct pci_dev *pci)
{
	struct hdac_bus *bus = pci_get_drvdata(pci);
	struct avs_dev *adev = hdac_to_avs(bus);

	cancel_work_sync(&adev->probe_work);
	avs_ipc_block(adev->ipc);

	snd_hdac_stop_streams(bus);
	avs_dsp_op(adev, int_control, false);
	snd_hdac_ext_bus_ppcap_int_enable(bus, false);
	snd_hdac_ext_bus_link_power_down_all(bus);

	snd_hdac_bus_stop_chip(bus);
	snd_hdac_display_power(bus, HDA_CODEC_IDX_CONTROLLER, false);

	pci_free_irq(pci, 0, adev);
	pci_free_irq(pci, 0, bus);
	pci_free_irq_vectors(pci);
}

static void avs_pci_remove(struct pci_dev *pci)
{
	struct hdac_device *hdev, *save;
	struct hdac_bus *bus = pci_get_drvdata(pci);
	struct avs_dev *adev = hdac_to_avs(bus);

	cancel_work_sync(&adev->probe_work);
	avs_ipc_block(adev->ipc);

	avs_unregister_all_boards(adev);

	acpi_nhlt_put_gbl_table();
	avs_debugfs_exit(adev);

	if (avs_platattr_test(adev, CLDMA))
		hda_cldma_free(&code_loader);

	snd_hdac_stop_streams_and_chip(bus);
	avs_dsp_op(adev, int_control, false);
	snd_hdac_ext_bus_ppcap_int_enable(bus, false);

	/* it is safe to remove all codecs from the system now */
	list_for_each_entry_safe(hdev, save, &bus->codec_list, list)
		snd_hda_codec_unregister(hdac_to_hda_codec(hdev));

	snd_hdac_bus_free_stream_pages(bus);
	snd_hdac_ext_stream_free_all(bus);
	/* reverse ml_capabilities */
	snd_hdac_ext_link_free_all(bus);
	snd_hdac_ext_bus_exit(bus);

	avs_dsp_core_disable(adev, GENMASK(adev->hw_cfg.dsp_cores - 1, 0));
	snd_hdac_ext_bus_ppcap_enable(bus, false);

	/* snd_hdac_stop_streams_and_chip does that already? */
	snd_hdac_bus_stop_chip(bus);
	snd_hdac_display_power(bus, HDA_CODEC_IDX_CONTROLLER, false);
	if (bus->audio_component)
		snd_hdac_i915_exit(bus);

	avs_module_info_free(adev);
	pci_free_irq(pci, 0, adev);
	pci_free_irq(pci, 0, bus);
	pci_free_irq_vectors(pci);
	iounmap(bus->remap_addr);
	iounmap(adev->dsp_ba);
	pci_release_regions(pci);

	/* Firmware is not needed anymore */
	avs_release_firmwares(adev);

	/* pm_runtime_forbid() can rpm_resume() which we do not want */
	pm_runtime_disable(&pci->dev);
	pm_runtime_forbid(&pci->dev);
	pm_runtime_enable(&pci->dev);
	pm_runtime_get_noresume(&pci->dev);
}

static int avs_suspend_standby(struct avs_dev *adev)
{
	struct hdac_bus *bus = &adev->base.core;
	struct pci_dev *pci = adev->base.pci;

	if (bus->cmd_dma_state)
		snd_hdac_bus_stop_cmd_io(bus);

	snd_hdac_ext_bus_link_power_down_all(bus);

	enable_irq_wake(pci->irq);
	pci_save_state(pci);

	return 0;
}

static int __maybe_unused avs_suspend_common(struct avs_dev *adev, bool low_power)
{
	struct hdac_bus *bus = &adev->base.core;
	int ret;

	flush_work(&adev->probe_work);
	if (low_power && adev->num_lp_paths)
		return avs_suspend_standby(adev);

	snd_hdac_ext_bus_link_power_down_all(bus);

	ret = avs_ipc_set_dx(adev, AVS_MAIN_CORE_MASK, false);
	/*
	 * pm_runtime is blocked on DSP failure but system-wide suspend is not.
	 * Do not block entire system from suspending if that's the case.
	 */
	if (ret && ret != -EPERM) {
		dev_err(adev->dev, "set dx failed: %d\n", ret);
		return AVS_IPC_RET(ret);
	}

	avs_ipc_block(adev->ipc);
	avs_dsp_op(adev, int_control, false);
	snd_hdac_ext_bus_ppcap_int_enable(bus, false);

	ret = avs_dsp_core_disable(adev, AVS_MAIN_CORE_MASK);
	if (ret < 0) {
		dev_err(adev->dev, "core_mask %ld disable failed: %d\n", AVS_MAIN_CORE_MASK, ret);
		return ret;
	}

	snd_hdac_ext_bus_ppcap_enable(bus, false);
	/* disable LP SRAM retention */
	avs_hda_power_gating_enable(adev, false);
	snd_hdac_bus_stop_chip(bus);
	/* disable CG when putting controller to reset */
	avs_hdac_clock_gating_enable(bus, false);
	snd_hdac_bus_enter_link_reset(bus);
	avs_hdac_clock_gating_enable(bus, true);

	snd_hdac_display_power(bus, HDA_CODEC_IDX_CONTROLLER, false);

	return 0;
}

static int avs_resume_standby(struct avs_dev *adev)
{
	struct hdac_bus *bus = &adev->base.core;
	struct pci_dev *pci = adev->base.pci;

	pci_restore_state(pci);
	disable_irq_wake(pci->irq);

	snd_hdac_ext_bus_link_power_up_all(bus);

	if (bus->cmd_dma_state)
		snd_hdac_bus_init_cmd_io(bus);

	return 0;
}

static int __maybe_unused avs_resume_common(struct avs_dev *adev, bool low_power, bool purge)
{
	struct hdac_bus *bus = &adev->base.core;
	int ret;

	if (low_power && adev->num_lp_paths)
		return avs_resume_standby(adev);

	snd_hdac_display_power(bus, HDA_CODEC_IDX_CONTROLLER, true);
	avs_hdac_bus_init_chip(bus, true);

	snd_hdac_ext_bus_ppcap_enable(bus, true);
	snd_hdac_ext_bus_ppcap_int_enable(bus, true);

	ret = avs_dsp_boot_firmware(adev, purge);
	if (ret < 0) {
		dev_err(adev->dev, "firmware boot failed: %d\n", ret);
		return ret;
	}

	return 0;
}

static int __maybe_unused avs_suspend(struct device *dev)
{
	return avs_suspend_common(to_avs_dev(dev), true);
}

static int __maybe_unused avs_resume(struct device *dev)
{
	return avs_resume_common(to_avs_dev(dev), true, true);
}

static int __maybe_unused avs_runtime_suspend(struct device *dev)
{
	return avs_suspend_common(to_avs_dev(dev), true);
}

static int __maybe_unused avs_runtime_resume(struct device *dev)
{
	return avs_resume_common(to_avs_dev(dev), true, false);
}

static int __maybe_unused avs_freeze(struct device *dev)
{
	return avs_suspend_common(to_avs_dev(dev), false);
}
static int __maybe_unused avs_thaw(struct device *dev)
{
	return avs_resume_common(to_avs_dev(dev), false, true);
}

static int __maybe_unused avs_poweroff(struct device *dev)
{
	return avs_suspend_common(to_avs_dev(dev), false);
}

static int __maybe_unused avs_restore(struct device *dev)
{
	return avs_resume_common(to_avs_dev(dev), false, true);
}

static const struct dev_pm_ops avs_dev_pm = {
	.suspend = avs_suspend,
	.resume = avs_resume,
	.freeze = avs_freeze,
	.thaw = avs_thaw,
	.poweroff = avs_poweroff,
	.restore = avs_restore,
	SET_RUNTIME_PM_OPS(avs_runtime_suspend, avs_runtime_resume, NULL)
};

static const struct avs_sram_spec skl_sram_spec = {
	.base_offset = SKL_ADSP_SRAM_BASE_OFFSET,
	.window_size = SKL_ADSP_SRAM_WINDOW_SIZE,
	.rom_status_offset = SKL_ADSP_SRAM_BASE_OFFSET,
};

static const struct avs_sram_spec apl_sram_spec = {
	.base_offset = APL_ADSP_SRAM_BASE_OFFSET,
	.window_size = APL_ADSP_SRAM_WINDOW_SIZE,
	.rom_status_offset = APL_ADSP_SRAM_BASE_OFFSET,
};

static const struct avs_hipc_spec skl_hipc_spec = {
	.req_offset = SKL_ADSP_REG_HIPCI,
	.req_ext_offset = SKL_ADSP_REG_HIPCIE,
	.req_busy_mask = SKL_ADSP_HIPCI_BUSY,
	.ack_offset = SKL_ADSP_REG_HIPCIE,
	.ack_done_mask = SKL_ADSP_HIPCIE_DONE,
	.rsp_offset = SKL_ADSP_REG_HIPCT,
	.rsp_busy_mask = SKL_ADSP_HIPCT_BUSY,
	.ctl_offset = SKL_ADSP_REG_HIPCCTL,
};

static const struct avs_hipc_spec cnl_hipc_spec = {
	.req_offset = CNL_ADSP_REG_HIPCIDR,
	.req_ext_offset = CNL_ADSP_REG_HIPCIDD,
	.req_busy_mask = CNL_ADSP_HIPCIDR_BUSY,
	.ack_offset = CNL_ADSP_REG_HIPCIDA,
	.ack_done_mask = CNL_ADSP_HIPCIDA_DONE,
	.rsp_offset = CNL_ADSP_REG_HIPCTDR,
	.rsp_busy_mask = CNL_ADSP_HIPCTDR_BUSY,
	.ctl_offset = CNL_ADSP_REG_HIPCCTL,
};

static const struct avs_spec skl_desc = {
	.name = "skl",
	.min_fw_version = { 9, 21, 0, 4732 },
	.dsp_ops = &avs_skl_dsp_ops,
	.core_init_mask = 1,
	.attributes = AVS_PLATATTR_CLDMA,
	.sram = &skl_sram_spec,
	.hipc = &skl_hipc_spec,
};

static const struct avs_spec apl_desc = {
	.name = "apl",
	.min_fw_version = { 9, 22, 1, 4323 },
	.dsp_ops = &avs_apl_dsp_ops,
	.core_init_mask = 3,
	.attributes = AVS_PLATATTR_IMR,
	.sram = &apl_sram_spec,
	.hipc = &skl_hipc_spec,
};

static const struct avs_spec cnl_desc = {
	.name = "cnl",
	.min_fw_version = { 10, 23, 0, 5314 },
	.dsp_ops = &avs_cnl_dsp_ops,
	.core_init_mask = 1,
	.attributes = AVS_PLATATTR_IMR,
	.sram = &apl_sram_spec,
	.hipc = &cnl_hipc_spec,
};

static const struct avs_spec icl_desc = {
	.name = "icl",
	.min_fw_version = { 10, 23, 0, 5040 },
	.dsp_ops = &avs_icl_dsp_ops,
	.core_init_mask = 1,
	.attributes = AVS_PLATATTR_IMR,
	.sram = &apl_sram_spec,
	.hipc = &cnl_hipc_spec,
<<<<<<< HEAD
};

static const struct avs_spec jsl_desc = {
	.name = "jsl",
	.min_fw_version = { 10, 26, 0, 5872 },
	.dsp_ops = &avs_icl_dsp_ops,
	.core_init_mask = 1,
	.attributes = AVS_PLATATTR_IMR,
	.sram = &apl_sram_spec,
	.hipc = &cnl_hipc_spec,
};

=======
};

static const struct avs_spec jsl_desc = {
	.name = "jsl",
	.min_fw_version = { 10, 26, 0, 5872 },
	.dsp_ops = &avs_icl_dsp_ops,
	.core_init_mask = 1,
	.attributes = AVS_PLATATTR_IMR,
	.sram = &apl_sram_spec,
	.hipc = &cnl_hipc_spec,
};

>>>>>>> 0c383648
#define AVS_TGL_BASED_SPEC(sname)		\
static const struct avs_spec sname##_desc = {	\
	.name = #sname,				\
	.min_fw_version = { 10,	29, 0, 5646 },	\
	.dsp_ops = &avs_tgl_dsp_ops,		\
	.core_init_mask = 1,			\
	.attributes = AVS_PLATATTR_IMR,		\
	.sram = &apl_sram_spec,			\
	.hipc = &cnl_hipc_spec,			\
}

AVS_TGL_BASED_SPEC(lkf);
AVS_TGL_BASED_SPEC(tgl);
AVS_TGL_BASED_SPEC(ehl);
AVS_TGL_BASED_SPEC(adl);
AVS_TGL_BASED_SPEC(adl_n);

static const struct pci_device_id avs_ids[] = {
	{ PCI_DEVICE_DATA(INTEL, HDA_SKL_LP, &skl_desc) },
	{ PCI_DEVICE_DATA(INTEL, HDA_SKL, &skl_desc) },
	{ PCI_DEVICE_DATA(INTEL, HDA_KBL_LP, &skl_desc) },
	{ PCI_DEVICE_DATA(INTEL, HDA_KBL, &skl_desc) },
	{ PCI_DEVICE_DATA(INTEL, HDA_KBL_H, &skl_desc) },
	{ PCI_DEVICE_DATA(INTEL, HDA_CML_S, &skl_desc) },
	{ PCI_DEVICE_DATA(INTEL, HDA_APL, &apl_desc) },
	{ PCI_DEVICE_DATA(INTEL, HDA_GML, &apl_desc) },
	{ PCI_DEVICE_DATA(INTEL, HDA_CNL_LP,	&cnl_desc) },
	{ PCI_DEVICE_DATA(INTEL, HDA_CNL_H,	&cnl_desc) },
	{ PCI_DEVICE_DATA(INTEL, HDA_CML_LP,	&cnl_desc) },
	{ PCI_DEVICE_DATA(INTEL, HDA_CML_H,	&cnl_desc) },
	{ PCI_DEVICE_DATA(INTEL, HDA_RKL_S,	&cnl_desc) },
	{ PCI_DEVICE_DATA(INTEL, HDA_ICL_LP,	&icl_desc) },
	{ PCI_DEVICE_DATA(INTEL, HDA_ICL_N,	&icl_desc) },
	{ PCI_DEVICE_DATA(INTEL, HDA_ICL_H,	&icl_desc) },
	{ PCI_DEVICE_DATA(INTEL, HDA_JSL_N,	&jsl_desc) },
	{ PCI_DEVICE_DATA(INTEL, HDA_LKF,	&lkf_desc) },
	{ PCI_DEVICE_DATA(INTEL, HDA_TGL_LP,	&tgl_desc) },
	{ PCI_DEVICE_DATA(INTEL, HDA_TGL_H,	&tgl_desc) },
	{ PCI_DEVICE_DATA(INTEL, HDA_CML_R,	&tgl_desc) },
	{ PCI_DEVICE_DATA(INTEL, HDA_EHL_0,	&ehl_desc) },
	{ PCI_DEVICE_DATA(INTEL, HDA_EHL_3,	&ehl_desc) },
	{ PCI_DEVICE_DATA(INTEL, HDA_ADL_S,	&adl_desc) },
	{ PCI_DEVICE_DATA(INTEL, HDA_ADL_P,	&adl_desc) },
	{ PCI_DEVICE_DATA(INTEL, HDA_ADL_PS,	&adl_desc) },
	{ PCI_DEVICE_DATA(INTEL, HDA_ADL_M,	&adl_desc) },
	{ PCI_DEVICE_DATA(INTEL, HDA_ADL_PX,	&adl_desc) },
	{ PCI_DEVICE_DATA(INTEL, HDA_ADL_N,	&adl_n_desc) },
	{ PCI_DEVICE_DATA(INTEL, HDA_RPL_S,	&adl_desc) },
	{ PCI_DEVICE_DATA(INTEL, HDA_RPL_P_0,	&adl_desc) },
	{ PCI_DEVICE_DATA(INTEL, HDA_RPL_P_1,	&adl_desc) },
	{ PCI_DEVICE_DATA(INTEL, HDA_RPL_M,	&adl_desc) },
	{ PCI_DEVICE_DATA(INTEL, HDA_RPL_PX,	&adl_desc) },
	{ 0 }
};
MODULE_DEVICE_TABLE(pci, avs_ids);

static struct pci_driver avs_pci_driver = {
	.name = KBUILD_MODNAME,
	.id_table = avs_ids,
	.probe = avs_pci_probe,
	.remove = avs_pci_remove,
	.shutdown = avs_pci_shutdown,
	.dev_groups = avs_attr_groups,
	.driver = {
		.pm = &avs_dev_pm,
	},
};
module_pci_driver(avs_pci_driver);

MODULE_AUTHOR("Cezary Rojewski <cezary.rojewski@intel.com>");
MODULE_AUTHOR("Amadeusz Slawinski <amadeuszx.slawinski@linux.intel.com>");
MODULE_DESCRIPTION("Intel cAVS sound driver");
MODULE_LICENSE("GPL");<|MERGE_RESOLUTION|>--- conflicted
+++ resolved
@@ -332,20 +332,6 @@
 	return IRQ_HANDLED;
 }
 
-static irqreturn_t avs_dsp_irq_handler(int irq, void *dev_id)
-{
-	struct avs_dev *adev = dev_id;
-
-	return avs_dsp_op(adev, irq_handler);
-}
-
-static irqreturn_t avs_dsp_irq_thread(int irq, void *dev_id)
-{
-	struct avs_dev *adev = dev_id;
-
-	return avs_dsp_op(adev, irq_thread);
-}
-
 static int avs_hdac_acquire_irq(struct avs_dev *adev)
 {
 	struct hdac_bus *bus = &adev->base.core;
@@ -824,7 +810,6 @@
 	.attributes = AVS_PLATATTR_IMR,
 	.sram = &apl_sram_spec,
 	.hipc = &cnl_hipc_spec,
-<<<<<<< HEAD
 };
 
 static const struct avs_spec jsl_desc = {
@@ -837,20 +822,6 @@
 	.hipc = &cnl_hipc_spec,
 };
 
-=======
-};
-
-static const struct avs_spec jsl_desc = {
-	.name = "jsl",
-	.min_fw_version = { 10, 26, 0, 5872 },
-	.dsp_ops = &avs_icl_dsp_ops,
-	.core_init_mask = 1,
-	.attributes = AVS_PLATATTR_IMR,
-	.sram = &apl_sram_spec,
-	.hipc = &cnl_hipc_spec,
-};
-
->>>>>>> 0c383648
 #define AVS_TGL_BASED_SPEC(sname)		\
 static const struct avs_spec sname##_desc = {	\
 	.name = #sname,				\
