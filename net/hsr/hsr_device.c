--- conflicted
+++ resolved
@@ -348,14 +348,7 @@
 	rcu_read_unlock();
 }
 
-<<<<<<< HEAD
-/* According to comments in the declaration of struct net_device, this function
- * is "Called from unregister, can be used to call free_netdev". Ok then...
- */
-static void hsr_dev_destroy(struct net_device *hsr_dev)
-=======
 void hsr_dev_destroy(struct net_device *hsr_dev)
->>>>>>> 4ff96fb5
 {
 	struct hsr_priv *hsr;
 	struct hsr_port *port;
@@ -365,12 +358,7 @@
 
 	hsr_debugfs_term(hsr);
 
-<<<<<<< HEAD
-	rtnl_lock();
-	hsr_for_each_port(hsr, port)
-=======
 	list_for_each_entry_safe(port, tmp, &hsr->ports, port_list)
->>>>>>> 4ff96fb5
 		hsr_del_port(port);
 
 	del_timer_sync(&hsr->prune_timer);
