// SPDX-License-Identifier: GPL-2.0
/* Generic nexthop implementation
 *
 * Copyright (c) 2017-19 Cumulus Networks
 * Copyright (c) 2017-19 David Ahern <dsa@cumulusnetworks.com>
 */

#include <linux/nexthop.h>
#include <linux/rtnetlink.h>
#include <linux/slab.h>
#include <linux/vmalloc.h>
#include <net/arp.h>
#include <net/ipv6_stubs.h>
#include <net/lwtunnel.h>
#include <net/ndisc.h>
#include <net/nexthop.h>
#include <net/route.h>
#include <net/sock.h>

#define NH_RES_DEFAULT_IDLE_TIMER	(120 * HZ)
#define NH_RES_DEFAULT_UNBALANCED_TIMER	0	/* No forced rebalancing. */

static void remove_nexthop(struct net *net, struct nexthop *nh,
			   struct nl_info *nlinfo);

#define NH_DEV_HASHBITS  8
#define NH_DEV_HASHSIZE (1U << NH_DEV_HASHBITS)

#define NHA_OP_FLAGS_DUMP_ALL (NHA_OP_FLAG_DUMP_STATS |		\
			       NHA_OP_FLAG_DUMP_HW_STATS)

static const struct nla_policy rtm_nh_policy_new[] = {
	[NHA_ID]		= { .type = NLA_U32 },
	[NHA_GROUP]		= { .type = NLA_BINARY },
	[NHA_GROUP_TYPE]	= { .type = NLA_U16 },
	[NHA_BLACKHOLE]		= { .type = NLA_FLAG },
	[NHA_OIF]		= { .type = NLA_U32 },
	[NHA_GATEWAY]		= { .type = NLA_BINARY },
	[NHA_ENCAP_TYPE]	= { .type = NLA_U16 },
	[NHA_ENCAP]		= { .type = NLA_NESTED },
	[NHA_FDB]		= { .type = NLA_FLAG },
	[NHA_RES_GROUP]		= { .type = NLA_NESTED },
	[NHA_HW_STATS_ENABLE]	= NLA_POLICY_MAX(NLA_U32, true),
};

static const struct nla_policy rtm_nh_policy_get[] = {
	[NHA_ID]		= { .type = NLA_U32 },
	[NHA_OP_FLAGS]		= NLA_POLICY_MASK(NLA_U32,
						  NHA_OP_FLAGS_DUMP_ALL),
};

static const struct nla_policy rtm_nh_policy_del[] = {
	[NHA_ID]		= { .type = NLA_U32 },
};

static const struct nla_policy rtm_nh_policy_dump[] = {
	[NHA_OIF]		= { .type = NLA_U32 },
	[NHA_GROUPS]		= { .type = NLA_FLAG },
	[NHA_MASTER]		= { .type = NLA_U32 },
	[NHA_FDB]		= { .type = NLA_FLAG },
	[NHA_OP_FLAGS]		= NLA_POLICY_MASK(NLA_U32,
						  NHA_OP_FLAGS_DUMP_ALL),
};

static const struct nla_policy rtm_nh_res_policy_new[] = {
	[NHA_RES_GROUP_BUCKETS]			= { .type = NLA_U16 },
	[NHA_RES_GROUP_IDLE_TIMER]		= { .type = NLA_U32 },
	[NHA_RES_GROUP_UNBALANCED_TIMER]	= { .type = NLA_U32 },
};

static const struct nla_policy rtm_nh_policy_dump_bucket[] = {
	[NHA_ID]		= { .type = NLA_U32 },
	[NHA_OIF]		= { .type = NLA_U32 },
	[NHA_MASTER]		= { .type = NLA_U32 },
	[NHA_RES_BUCKET]	= { .type = NLA_NESTED },
};

static const struct nla_policy rtm_nh_res_bucket_policy_dump[] = {
	[NHA_RES_BUCKET_NH_ID]	= { .type = NLA_U32 },
};

static const struct nla_policy rtm_nh_policy_get_bucket[] = {
	[NHA_ID]		= { .type = NLA_U32 },
	[NHA_RES_BUCKET]	= { .type = NLA_NESTED },
};

static const struct nla_policy rtm_nh_res_bucket_policy_get[] = {
	[NHA_RES_BUCKET_INDEX]	= { .type = NLA_U16 },
};

static bool nexthop_notifiers_is_empty(struct net *net)
{
	return !net->nexthop.notifier_chain.head;
}

static void
__nh_notifier_single_info_init(struct nh_notifier_single_info *nh_info,
			       const struct nh_info *nhi)
{
	nh_info->dev = nhi->fib_nhc.nhc_dev;
	nh_info->gw_family = nhi->fib_nhc.nhc_gw_family;
	if (nh_info->gw_family == AF_INET)
		nh_info->ipv4 = nhi->fib_nhc.nhc_gw.ipv4;
	else if (nh_info->gw_family == AF_INET6)
		nh_info->ipv6 = nhi->fib_nhc.nhc_gw.ipv6;

	nh_info->id = nhi->nh_parent->id;
	nh_info->is_reject = nhi->reject_nh;
	nh_info->is_fdb = nhi->fdb_nh;
	nh_info->has_encap = !!nhi->fib_nhc.nhc_lwtstate;
}

static int nh_notifier_single_info_init(struct nh_notifier_info *info,
					const struct nexthop *nh)
{
	struct nh_info *nhi = rtnl_dereference(nh->nh_info);

	info->type = NH_NOTIFIER_INFO_TYPE_SINGLE;
	info->nh = kzalloc(sizeof(*info->nh), GFP_KERNEL);
	if (!info->nh)
		return -ENOMEM;

	__nh_notifier_single_info_init(info->nh, nhi);

	return 0;
}

static void nh_notifier_single_info_fini(struct nh_notifier_info *info)
{
	kfree(info->nh);
}

static int nh_notifier_mpath_info_init(struct nh_notifier_info *info,
				       struct nh_group *nhg)
{
	u16 num_nh = nhg->num_nh;
	int i;

	info->type = NH_NOTIFIER_INFO_TYPE_GRP;
	info->nh_grp = kzalloc(struct_size(info->nh_grp, nh_entries, num_nh),
			       GFP_KERNEL);
	if (!info->nh_grp)
		return -ENOMEM;

	info->nh_grp->num_nh = num_nh;
	info->nh_grp->is_fdb = nhg->fdb_nh;
	info->nh_grp->hw_stats = nhg->hw_stats;

	for (i = 0; i < num_nh; i++) {
		struct nh_grp_entry *nhge = &nhg->nh_entries[i];
		struct nh_info *nhi;

		nhi = rtnl_dereference(nhge->nh->nh_info);
		info->nh_grp->nh_entries[i].weight = nhge->weight;
		__nh_notifier_single_info_init(&info->nh_grp->nh_entries[i].nh,
					       nhi);
	}

	return 0;
}

static int nh_notifier_res_table_info_init(struct nh_notifier_info *info,
					   struct nh_group *nhg)
{
	struct nh_res_table *res_table = rtnl_dereference(nhg->res_table);
	u16 num_nh_buckets = res_table->num_nh_buckets;
	unsigned long size;
	u16 i;

	info->type = NH_NOTIFIER_INFO_TYPE_RES_TABLE;
	size = struct_size(info->nh_res_table, nhs, num_nh_buckets);
	info->nh_res_table = __vmalloc(size, GFP_KERNEL | __GFP_ZERO |
				       __GFP_NOWARN);
	if (!info->nh_res_table)
		return -ENOMEM;

	info->nh_res_table->num_nh_buckets = num_nh_buckets;
	info->nh_res_table->hw_stats = nhg->hw_stats;

	for (i = 0; i < num_nh_buckets; i++) {
		struct nh_res_bucket *bucket = &res_table->nh_buckets[i];
		struct nh_grp_entry *nhge;
		struct nh_info *nhi;

		nhge = rtnl_dereference(bucket->nh_entry);
		nhi = rtnl_dereference(nhge->nh->nh_info);
		__nh_notifier_single_info_init(&info->nh_res_table->nhs[i],
					       nhi);
	}

	return 0;
}

static int nh_notifier_grp_info_init(struct nh_notifier_info *info,
				     const struct nexthop *nh)
{
	struct nh_group *nhg = rtnl_dereference(nh->nh_grp);

	if (nhg->hash_threshold)
		return nh_notifier_mpath_info_init(info, nhg);
	else if (nhg->resilient)
		return nh_notifier_res_table_info_init(info, nhg);
	return -EINVAL;
}

static void nh_notifier_grp_info_fini(struct nh_notifier_info *info,
				      const struct nexthop *nh)
{
	struct nh_group *nhg = rtnl_dereference(nh->nh_grp);

	if (nhg->hash_threshold)
		kfree(info->nh_grp);
	else if (nhg->resilient)
		vfree(info->nh_res_table);
}

static int nh_notifier_info_init(struct nh_notifier_info *info,
				 const struct nexthop *nh)
{
	info->id = nh->id;

	if (nh->is_group)
		return nh_notifier_grp_info_init(info, nh);
	else
		return nh_notifier_single_info_init(info, nh);
}

static void nh_notifier_info_fini(struct nh_notifier_info *info,
				  const struct nexthop *nh)
{
	if (nh->is_group)
		nh_notifier_grp_info_fini(info, nh);
	else
		nh_notifier_single_info_fini(info);
}

static int call_nexthop_notifiers(struct net *net,
				  enum nexthop_event_type event_type,
				  struct nexthop *nh,
				  struct netlink_ext_ack *extack)
{
	struct nh_notifier_info info = {
		.net = net,
		.extack = extack,
	};
	int err;

	ASSERT_RTNL();

	if (nexthop_notifiers_is_empty(net))
		return 0;

	err = nh_notifier_info_init(&info, nh);
	if (err) {
		NL_SET_ERR_MSG(extack, "Failed to initialize nexthop notifier info");
		return err;
	}

	err = blocking_notifier_call_chain(&net->nexthop.notifier_chain,
					   event_type, &info);
	nh_notifier_info_fini(&info, nh);

	return notifier_to_errno(err);
}

static int
nh_notifier_res_bucket_idle_timer_get(const struct nh_notifier_info *info,
				      bool force, unsigned int *p_idle_timer_ms)
{
	struct nh_res_table *res_table;
	struct nh_group *nhg;
	struct nexthop *nh;
	int err = 0;

	/* When 'force' is false, nexthop bucket replacement is performed
	 * because the bucket was deemed to be idle. In this case, capable
	 * listeners can choose to perform an atomic replacement: The bucket is
	 * only replaced if it is inactive. However, if the idle timer interval
	 * is smaller than the interval in which a listener is querying
	 * buckets' activity from the device, then atomic replacement should
	 * not be tried. Pass the idle timer value to listeners, so that they
	 * could determine which type of replacement to perform.
	 */
	if (force) {
		*p_idle_timer_ms = 0;
		return 0;
	}

	rcu_read_lock();

	nh = nexthop_find_by_id(info->net, info->id);
	if (!nh) {
		err = -EINVAL;
		goto out;
	}

	nhg = rcu_dereference(nh->nh_grp);
	res_table = rcu_dereference(nhg->res_table);
	*p_idle_timer_ms = jiffies_to_msecs(res_table->idle_timer);

out:
	rcu_read_unlock();

	return err;
}

static int nh_notifier_res_bucket_info_init(struct nh_notifier_info *info,
					    u16 bucket_index, bool force,
					    struct nh_info *oldi,
					    struct nh_info *newi)
{
	unsigned int idle_timer_ms;
	int err;

	err = nh_notifier_res_bucket_idle_timer_get(info, force,
						    &idle_timer_ms);
	if (err)
		return err;

	info->type = NH_NOTIFIER_INFO_TYPE_RES_BUCKET;
	info->nh_res_bucket = kzalloc(sizeof(*info->nh_res_bucket),
				      GFP_KERNEL);
	if (!info->nh_res_bucket)
		return -ENOMEM;

	info->nh_res_bucket->bucket_index = bucket_index;
	info->nh_res_bucket->idle_timer_ms = idle_timer_ms;
	info->nh_res_bucket->force = force;
	__nh_notifier_single_info_init(&info->nh_res_bucket->old_nh, oldi);
	__nh_notifier_single_info_init(&info->nh_res_bucket->new_nh, newi);
	return 0;
}

static void nh_notifier_res_bucket_info_fini(struct nh_notifier_info *info)
{
	kfree(info->nh_res_bucket);
}

static int __call_nexthop_res_bucket_notifiers(struct net *net, u32 nhg_id,
					       u16 bucket_index, bool force,
					       struct nh_info *oldi,
					       struct nh_info *newi,
					       struct netlink_ext_ack *extack)
{
	struct nh_notifier_info info = {
		.net = net,
		.extack = extack,
		.id = nhg_id,
	};
	int err;

	if (nexthop_notifiers_is_empty(net))
		return 0;

	err = nh_notifier_res_bucket_info_init(&info, bucket_index, force,
					       oldi, newi);
	if (err)
		return err;

	err = blocking_notifier_call_chain(&net->nexthop.notifier_chain,
					   NEXTHOP_EVENT_BUCKET_REPLACE, &info);
	nh_notifier_res_bucket_info_fini(&info);

	return notifier_to_errno(err);
}

/* There are three users of RES_TABLE, and NHs etc. referenced from there:
 *
 * 1) a collection of callbacks for NH maintenance. This operates under
 *    RTNL,
 * 2) the delayed work that gradually balances the resilient table,
 * 3) and nexthop_select_path(), operating under RCU.
 *
 * Both the delayed work and the RTNL block are writers, and need to
 * maintain mutual exclusion. Since there are only two and well-known
 * writers for each table, the RTNL code can make sure it has exclusive
 * access thus:
 *
 * - Have the DW operate without locking;
 * - synchronously cancel the DW;
 * - do the writing;
 * - if the write was not actually a delete, call upkeep, which schedules
 *   DW again if necessary.
 *
 * The functions that are always called from the RTNL context use
 * rtnl_dereference(). The functions that can also be called from the DW do
 * a raw dereference and rely on the above mutual exclusion scheme.
 */
#define nh_res_dereference(p) (rcu_dereference_raw(p))

static int call_nexthop_res_bucket_notifiers(struct net *net, u32 nhg_id,
					     u16 bucket_index, bool force,
					     struct nexthop *old_nh,
					     struct nexthop *new_nh,
					     struct netlink_ext_ack *extack)
{
	struct nh_info *oldi = nh_res_dereference(old_nh->nh_info);
	struct nh_info *newi = nh_res_dereference(new_nh->nh_info);

	return __call_nexthop_res_bucket_notifiers(net, nhg_id, bucket_index,
						   force, oldi, newi, extack);
}

static int call_nexthop_res_table_notifiers(struct net *net, struct nexthop *nh,
					    struct netlink_ext_ack *extack)
{
	struct nh_notifier_info info = {
		.net = net,
		.extack = extack,
		.id = nh->id,
	};
	struct nh_group *nhg;
	int err;

	ASSERT_RTNL();

	if (nexthop_notifiers_is_empty(net))
		return 0;

	/* At this point, the nexthop buckets are still not populated. Only
	 * emit a notification with the logical nexthops, so that a listener
	 * could potentially veto it in case of unsupported configuration.
	 */
	nhg = rtnl_dereference(nh->nh_grp);
	err = nh_notifier_mpath_info_init(&info, nhg);
	if (err) {
		NL_SET_ERR_MSG(extack, "Failed to initialize nexthop notifier info");
		return err;
	}

	err = blocking_notifier_call_chain(&net->nexthop.notifier_chain,
					   NEXTHOP_EVENT_RES_TABLE_PRE_REPLACE,
					   &info);
	kfree(info.nh_grp);

	return notifier_to_errno(err);
}

static int call_nexthop_notifier(struct notifier_block *nb, struct net *net,
				 enum nexthop_event_type event_type,
				 struct nexthop *nh,
				 struct netlink_ext_ack *extack)
{
	struct nh_notifier_info info = {
		.net = net,
		.extack = extack,
	};
	int err;

	err = nh_notifier_info_init(&info, nh);
	if (err)
		return err;

	err = nb->notifier_call(nb, event_type, &info);
	nh_notifier_info_fini(&info, nh);

	return notifier_to_errno(err);
}

static unsigned int nh_dev_hashfn(unsigned int val)
{
	unsigned int mask = NH_DEV_HASHSIZE - 1;

	return (val ^
		(val >> NH_DEV_HASHBITS) ^
		(val >> (NH_DEV_HASHBITS * 2))) & mask;
}

static void nexthop_devhash_add(struct net *net, struct nh_info *nhi)
{
	struct net_device *dev = nhi->fib_nhc.nhc_dev;
	struct hlist_head *head;
	unsigned int hash;

	WARN_ON(!dev);

	hash = nh_dev_hashfn(dev->ifindex);
	head = &net->nexthop.devhash[hash];
	hlist_add_head(&nhi->dev_hash, head);
}

static void nexthop_free_group(struct nexthop *nh)
{
	struct nh_group *nhg;
	int i;

	nhg = rcu_dereference_raw(nh->nh_grp);
	for (i = 0; i < nhg->num_nh; ++i) {
		struct nh_grp_entry *nhge = &nhg->nh_entries[i];

		WARN_ON(!list_empty(&nhge->nh_list));
		free_percpu(nhge->stats);
		nexthop_put(nhge->nh);
	}

	WARN_ON(nhg->spare == nhg);

	if (nhg->resilient)
		vfree(rcu_dereference_raw(nhg->res_table));

	kfree(nhg->spare);
	kfree(nhg);
}

static void nexthop_free_single(struct nexthop *nh)
{
	struct nh_info *nhi;

	nhi = rcu_dereference_raw(nh->nh_info);
	switch (nhi->family) {
	case AF_INET:
		fib_nh_release(nh->net, &nhi->fib_nh);
		break;
	case AF_INET6:
		ipv6_stub->fib6_nh_release(&nhi->fib6_nh);
		break;
	}
	kfree(nhi);
}

void nexthop_free_rcu(struct rcu_head *head)
{
	struct nexthop *nh = container_of(head, struct nexthop, rcu);

	if (nh->is_group)
		nexthop_free_group(nh);
	else
		nexthop_free_single(nh);

	kfree(nh);
}
EXPORT_SYMBOL_GPL(nexthop_free_rcu);

static struct nexthop *nexthop_alloc(void)
{
	struct nexthop *nh;

	nh = kzalloc(sizeof(struct nexthop), GFP_KERNEL);
	if (nh) {
		INIT_LIST_HEAD(&nh->fi_list);
		INIT_LIST_HEAD(&nh->f6i_list);
		INIT_LIST_HEAD(&nh->grp_list);
		INIT_LIST_HEAD(&nh->fdb_list);
	}
	return nh;
}

static struct nh_group *nexthop_grp_alloc(u16 num_nh)
{
	struct nh_group *nhg;

	nhg = kzalloc(struct_size(nhg, nh_entries, num_nh), GFP_KERNEL);
	if (nhg)
		nhg->num_nh = num_nh;

	return nhg;
}

static void nh_res_table_upkeep_dw(struct work_struct *work);

static struct nh_res_table *
nexthop_res_table_alloc(struct net *net, u32 nhg_id, struct nh_config *cfg)
{
	const u16 num_nh_buckets = cfg->nh_grp_res_num_buckets;
	struct nh_res_table *res_table;
	unsigned long size;

	size = struct_size(res_table, nh_buckets, num_nh_buckets);
	res_table = __vmalloc(size, GFP_KERNEL | __GFP_ZERO | __GFP_NOWARN);
	if (!res_table)
		return NULL;

	res_table->net = net;
	res_table->nhg_id = nhg_id;
	INIT_DELAYED_WORK(&res_table->upkeep_dw, &nh_res_table_upkeep_dw);
	INIT_LIST_HEAD(&res_table->uw_nh_entries);
	res_table->idle_timer = cfg->nh_grp_res_idle_timer;
	res_table->unbalanced_timer = cfg->nh_grp_res_unbalanced_timer;
	res_table->num_nh_buckets = num_nh_buckets;
	return res_table;
}

static void nh_base_seq_inc(struct net *net)
{
	while (++net->nexthop.seq == 0)
		;
}

/* no reference taken; rcu lock or rtnl must be held */
struct nexthop *nexthop_find_by_id(struct net *net, u32 id)
{
	struct rb_node **pp, *parent = NULL, *next;

	pp = &net->nexthop.rb_root.rb_node;
	while (1) {
		struct nexthop *nh;

		next = rcu_dereference_raw(*pp);
		if (!next)
			break;
		parent = next;

		nh = rb_entry(parent, struct nexthop, rb_node);
		if (id < nh->id)
			pp = &next->rb_left;
		else if (id > nh->id)
			pp = &next->rb_right;
		else
			return nh;
	}
	return NULL;
}
EXPORT_SYMBOL_GPL(nexthop_find_by_id);

/* used for auto id allocation; called with rtnl held */
static u32 nh_find_unused_id(struct net *net)
{
	u32 id_start = net->nexthop.last_id_allocated;

	while (1) {
		net->nexthop.last_id_allocated++;
		if (net->nexthop.last_id_allocated == id_start)
			break;

		if (!nexthop_find_by_id(net, net->nexthop.last_id_allocated))
			return net->nexthop.last_id_allocated;
	}
	return 0;
}

static void nh_res_time_set_deadline(unsigned long next_time,
				     unsigned long *deadline)
{
	if (time_before(next_time, *deadline))
		*deadline = next_time;
}

static clock_t nh_res_table_unbalanced_time(struct nh_res_table *res_table)
{
	if (list_empty(&res_table->uw_nh_entries))
		return 0;
	return jiffies_delta_to_clock_t(jiffies - res_table->unbalanced_since);
}

static int nla_put_nh_group_res(struct sk_buff *skb, struct nh_group *nhg)
{
	struct nh_res_table *res_table = rtnl_dereference(nhg->res_table);
	struct nlattr *nest;

	nest = nla_nest_start(skb, NHA_RES_GROUP);
	if (!nest)
		return -EMSGSIZE;

	if (nla_put_u16(skb, NHA_RES_GROUP_BUCKETS,
			res_table->num_nh_buckets) ||
	    nla_put_u32(skb, NHA_RES_GROUP_IDLE_TIMER,
			jiffies_to_clock_t(res_table->idle_timer)) ||
	    nla_put_u32(skb, NHA_RES_GROUP_UNBALANCED_TIMER,
			jiffies_to_clock_t(res_table->unbalanced_timer)) ||
	    nla_put_u64_64bit(skb, NHA_RES_GROUP_UNBALANCED_TIME,
			      nh_res_table_unbalanced_time(res_table),
			      NHA_RES_GROUP_PAD))
		goto nla_put_failure;

	nla_nest_end(skb, nest);
	return 0;

nla_put_failure:
	nla_nest_cancel(skb, nest);
	return -EMSGSIZE;
}

static void nh_grp_entry_stats_inc(struct nh_grp_entry *nhge)
{
	struct nh_grp_entry_stats *cpu_stats;

	cpu_stats = get_cpu_ptr(nhge->stats);
	u64_stats_update_begin(&cpu_stats->syncp);
	u64_stats_inc(&cpu_stats->packets);
	u64_stats_update_end(&cpu_stats->syncp);
	put_cpu_ptr(cpu_stats);
}

static void nh_grp_entry_stats_read(struct nh_grp_entry *nhge,
				    u64 *ret_packets)
{
	int i;

	*ret_packets = 0;

	for_each_possible_cpu(i) {
		struct nh_grp_entry_stats *cpu_stats;
		unsigned int start;
		u64 packets;

		cpu_stats = per_cpu_ptr(nhge->stats, i);
		do {
			start = u64_stats_fetch_begin(&cpu_stats->syncp);
			packets = u64_stats_read(&cpu_stats->packets);
		} while (u64_stats_fetch_retry(&cpu_stats->syncp, start));

		*ret_packets += packets;
	}
}

static int nh_notifier_grp_hw_stats_init(struct nh_notifier_info *info,
					 const struct nexthop *nh)
{
	struct nh_group *nhg;
	int i;

	ASSERT_RTNL();
	nhg = rtnl_dereference(nh->nh_grp);

	info->id = nh->id;
	info->type = NH_NOTIFIER_INFO_TYPE_GRP_HW_STATS;
	info->nh_grp_hw_stats = kzalloc(struct_size(info->nh_grp_hw_stats,
						    stats, nhg->num_nh),
					GFP_KERNEL);
	if (!info->nh_grp_hw_stats)
		return -ENOMEM;

	info->nh_grp_hw_stats->num_nh = nhg->num_nh;
	for (i = 0; i < nhg->num_nh; i++) {
		struct nh_grp_entry *nhge = &nhg->nh_entries[i];

		info->nh_grp_hw_stats->stats[i].id = nhge->nh->id;
	}

	return 0;
}

static void nh_notifier_grp_hw_stats_fini(struct nh_notifier_info *info)
{
	kfree(info->nh_grp_hw_stats);
}

void nh_grp_hw_stats_report_delta(struct nh_notifier_grp_hw_stats_info *info,
				  unsigned int nh_idx,
				  u64 delta_packets)
{
	info->hw_stats_used = true;
	info->stats[nh_idx].packets += delta_packets;
}
EXPORT_SYMBOL(nh_grp_hw_stats_report_delta);

static void nh_grp_hw_stats_apply_update(struct nexthop *nh,
					 struct nh_notifier_info *info)
{
	struct nh_group *nhg;
	int i;

	ASSERT_RTNL();
	nhg = rtnl_dereference(nh->nh_grp);

	for (i = 0; i < nhg->num_nh; i++) {
		struct nh_grp_entry *nhge = &nhg->nh_entries[i];

		nhge->packets_hw += info->nh_grp_hw_stats->stats[i].packets;
	}
}

static int nh_grp_hw_stats_update(struct nexthop *nh, bool *hw_stats_used)
{
	struct nh_notifier_info info = {
		.net = nh->net,
	};
	struct net *net = nh->net;
	int err;

	if (nexthop_notifiers_is_empty(net)) {
		*hw_stats_used = false;
		return 0;
	}

	err = nh_notifier_grp_hw_stats_init(&info, nh);
	if (err)
		return err;

	err = blocking_notifier_call_chain(&net->nexthop.notifier_chain,
					   NEXTHOP_EVENT_HW_STATS_REPORT_DELTA,
					   &info);

	/* Cache whatever we got, even if there was an error, otherwise the
	 * successful stats retrievals would get lost.
	 */
	nh_grp_hw_stats_apply_update(nh, &info);
	*hw_stats_used = info.nh_grp_hw_stats->hw_stats_used;

	nh_notifier_grp_hw_stats_fini(&info);
	return notifier_to_errno(err);
}

static int nla_put_nh_group_stats_entry(struct sk_buff *skb,
					struct nh_grp_entry *nhge,
					u32 op_flags)
{
	struct nlattr *nest;
	u64 packets;

	nh_grp_entry_stats_read(nhge, &packets);

	nest = nla_nest_start(skb, NHA_GROUP_STATS_ENTRY);
	if (!nest)
		return -EMSGSIZE;

	if (nla_put_u32(skb, NHA_GROUP_STATS_ENTRY_ID, nhge->nh->id) ||
	    nla_put_uint(skb, NHA_GROUP_STATS_ENTRY_PACKETS,
			 packets + nhge->packets_hw))
		goto nla_put_failure;

	if (op_flags & NHA_OP_FLAG_DUMP_HW_STATS &&
	    nla_put_uint(skb, NHA_GROUP_STATS_ENTRY_PACKETS_HW,
			 nhge->packets_hw))
		goto nla_put_failure;

	nla_nest_end(skb, nest);
	return 0;

nla_put_failure:
	nla_nest_cancel(skb, nest);
	return -EMSGSIZE;
}

static int nla_put_nh_group_stats(struct sk_buff *skb, struct nexthop *nh,
				  u32 op_flags)
{
	struct nh_group *nhg = rtnl_dereference(nh->nh_grp);
	struct nlattr *nest;
	bool hw_stats_used;
	int err;
	int i;

	if (nla_put_u32(skb, NHA_HW_STATS_ENABLE, nhg->hw_stats))
		goto err_out;

	if (op_flags & NHA_OP_FLAG_DUMP_HW_STATS &&
	    nhg->hw_stats) {
		err = nh_grp_hw_stats_update(nh, &hw_stats_used);
		if (err)
			goto out;

		if (nla_put_u32(skb, NHA_HW_STATS_USED, hw_stats_used))
			goto err_out;
	}

	nest = nla_nest_start(skb, NHA_GROUP_STATS);
	if (!nest)
		goto err_out;

	for (i = 0; i < nhg->num_nh; i++)
		if (nla_put_nh_group_stats_entry(skb, &nhg->nh_entries[i],
						 op_flags))
			goto cancel_out;

	nla_nest_end(skb, nest);
	return 0;

cancel_out:
	nla_nest_cancel(skb, nest);
err_out:
	err = -EMSGSIZE;
out:
	return err;
}

static int nla_put_nh_group(struct sk_buff *skb, struct nexthop *nh,
			    u32 op_flags, u32 *resp_op_flags)
{
	struct nh_group *nhg = rtnl_dereference(nh->nh_grp);
	struct nexthop_grp *p;
	size_t len = nhg->num_nh * sizeof(*p);
	struct nlattr *nla;
	u16 group_type = 0;
	u16 weight;
	int i;

	*resp_op_flags |= NHA_OP_FLAG_RESP_GRP_RESVD_0;

	if (nhg->hash_threshold)
		group_type = NEXTHOP_GRP_TYPE_MPATH;
	else if (nhg->resilient)
		group_type = NEXTHOP_GRP_TYPE_RES;

	if (nla_put_u16(skb, NHA_GROUP_TYPE, group_type))
		goto nla_put_failure;

	nla = nla_reserve(skb, NHA_GROUP, len);
	if (!nla)
		goto nla_put_failure;

	p = nla_data(nla);
	for (i = 0; i < nhg->num_nh; ++i) {
<<<<<<< HEAD
		*p++ = (struct nexthop_grp) {
			.id = nhg->nh_entries[i].nh->id,
			.weight = nhg->nh_entries[i].weight - 1,
=======
		weight = nhg->nh_entries[i].weight - 1;

		*p++ = (struct nexthop_grp) {
			.id = nhg->nh_entries[i].nh->id,
			.weight = weight,
			.weight_high = weight >> 8,
>>>>>>> 17b65575
		};
	}

	if (nhg->resilient && nla_put_nh_group_res(skb, nhg))
		goto nla_put_failure;

	if (op_flags & NHA_OP_FLAG_DUMP_STATS &&
	    (nla_put_u32(skb, NHA_HW_STATS_ENABLE, nhg->hw_stats) ||
	     nla_put_nh_group_stats(skb, nh, op_flags)))
		goto nla_put_failure;

	return 0;

nla_put_failure:
	return -EMSGSIZE;
}

static int nh_fill_node(struct sk_buff *skb, struct nexthop *nh,
			int event, u32 portid, u32 seq, unsigned int nlflags,
			u32 op_flags)
{
	struct fib6_nh *fib6_nh;
	struct fib_nh *fib_nh;
	struct nlmsghdr *nlh;
	struct nh_info *nhi;
	struct nhmsg *nhm;

	nlh = nlmsg_put(skb, portid, seq, event, sizeof(*nhm), nlflags);
	if (!nlh)
		return -EMSGSIZE;

	nhm = nlmsg_data(nlh);
	nhm->nh_family = AF_UNSPEC;
	nhm->nh_flags = nh->nh_flags;
	nhm->nh_protocol = nh->protocol;
	nhm->nh_scope = 0;
	nhm->resvd = 0;

	if (nla_put_u32(skb, NHA_ID, nh->id))
		goto nla_put_failure;

	if (nh->is_group) {
		struct nh_group *nhg = rtnl_dereference(nh->nh_grp);
		u32 resp_op_flags = 0;

		if (nhg->fdb_nh && nla_put_flag(skb, NHA_FDB))
			goto nla_put_failure;
		if (nla_put_nh_group(skb, nh, op_flags, &resp_op_flags) ||
		    nla_put_u32(skb, NHA_OP_FLAGS, resp_op_flags))
			goto nla_put_failure;
		goto out;
	}

	nhi = rtnl_dereference(nh->nh_info);
	nhm->nh_family = nhi->family;
	if (nhi->reject_nh) {
		if (nla_put_flag(skb, NHA_BLACKHOLE))
			goto nla_put_failure;
		goto out;
	} else if (nhi->fdb_nh) {
		if (nla_put_flag(skb, NHA_FDB))
			goto nla_put_failure;
	} else {
		const struct net_device *dev;

		dev = nhi->fib_nhc.nhc_dev;
		if (dev && nla_put_u32(skb, NHA_OIF, dev->ifindex))
			goto nla_put_failure;
	}

	nhm->nh_scope = nhi->fib_nhc.nhc_scope;
	switch (nhi->family) {
	case AF_INET:
		fib_nh = &nhi->fib_nh;
		if (fib_nh->fib_nh_gw_family &&
		    nla_put_be32(skb, NHA_GATEWAY, fib_nh->fib_nh_gw4))
			goto nla_put_failure;
		break;

	case AF_INET6:
		fib6_nh = &nhi->fib6_nh;
		if (fib6_nh->fib_nh_gw_family &&
		    nla_put_in6_addr(skb, NHA_GATEWAY, &fib6_nh->fib_nh_gw6))
			goto nla_put_failure;
		break;
	}

	if (nhi->fib_nhc.nhc_lwtstate &&
	    lwtunnel_fill_encap(skb, nhi->fib_nhc.nhc_lwtstate,
				NHA_ENCAP, NHA_ENCAP_TYPE) < 0)
		goto nla_put_failure;

out:
	nlmsg_end(skb, nlh);
	return 0;

nla_put_failure:
	nlmsg_cancel(skb, nlh);
	return -EMSGSIZE;
}

static size_t nh_nlmsg_size_grp_res(struct nh_group *nhg)
{
	return nla_total_size(0) +	/* NHA_RES_GROUP */
		nla_total_size(2) +	/* NHA_RES_GROUP_BUCKETS */
		nla_total_size(4) +	/* NHA_RES_GROUP_IDLE_TIMER */
		nla_total_size(4) +	/* NHA_RES_GROUP_UNBALANCED_TIMER */
		nla_total_size_64bit(8);/* NHA_RES_GROUP_UNBALANCED_TIME */
}

static size_t nh_nlmsg_size_grp(struct nexthop *nh)
{
	struct nh_group *nhg = rtnl_dereference(nh->nh_grp);
	size_t sz = sizeof(struct nexthop_grp) * nhg->num_nh;
	size_t tot = nla_total_size(sz) +
		nla_total_size(2); /* NHA_GROUP_TYPE */

	if (nhg->resilient)
		tot += nh_nlmsg_size_grp_res(nhg);

	return tot;
}

static size_t nh_nlmsg_size_single(struct nexthop *nh)
{
	struct nh_info *nhi = rtnl_dereference(nh->nh_info);
	size_t sz;

	/* covers NHA_BLACKHOLE since NHA_OIF and BLACKHOLE
	 * are mutually exclusive
	 */
	sz = nla_total_size(4);  /* NHA_OIF */

	switch (nhi->family) {
	case AF_INET:
		if (nhi->fib_nh.fib_nh_gw_family)
			sz += nla_total_size(4);  /* NHA_GATEWAY */
		break;

	case AF_INET6:
		/* NHA_GATEWAY */
		if (nhi->fib6_nh.fib_nh_gw_family)
			sz += nla_total_size(sizeof(const struct in6_addr));
		break;
	}

	if (nhi->fib_nhc.nhc_lwtstate) {
		sz += lwtunnel_get_encap_size(nhi->fib_nhc.nhc_lwtstate);
		sz += nla_total_size(2);  /* NHA_ENCAP_TYPE */
	}

	return sz;
}

static size_t nh_nlmsg_size(struct nexthop *nh)
{
	size_t sz = NLMSG_ALIGN(sizeof(struct nhmsg));

	sz += nla_total_size(4); /* NHA_ID */

	if (nh->is_group)
		sz += nh_nlmsg_size_grp(nh) +
		      nla_total_size(4) +	/* NHA_OP_FLAGS */
		      0;
	else
		sz += nh_nlmsg_size_single(nh);

	return sz;
}

static void nexthop_notify(int event, struct nexthop *nh, struct nl_info *info)
{
	unsigned int nlflags = info->nlh ? info->nlh->nlmsg_flags : 0;
	u32 seq = info->nlh ? info->nlh->nlmsg_seq : 0;
	struct sk_buff *skb;
	int err = -ENOBUFS;

	skb = nlmsg_new(nh_nlmsg_size(nh), gfp_any());
	if (!skb)
		goto errout;

	err = nh_fill_node(skb, nh, event, info->portid, seq, nlflags, 0);
	if (err < 0) {
		/* -EMSGSIZE implies BUG in nh_nlmsg_size() */
		WARN_ON(err == -EMSGSIZE);
		kfree_skb(skb);
		goto errout;
	}

	rtnl_notify(skb, info->nl_net, info->portid, RTNLGRP_NEXTHOP,
		    info->nlh, gfp_any());
	return;
errout:
	rtnl_set_sk_err(info->nl_net, RTNLGRP_NEXTHOP, err);
}

static unsigned long nh_res_bucket_used_time(const struct nh_res_bucket *bucket)
{
	return (unsigned long)atomic_long_read(&bucket->used_time);
}

static unsigned long
nh_res_bucket_idle_point(const struct nh_res_table *res_table,
			 const struct nh_res_bucket *bucket,
			 unsigned long now)
{
	unsigned long time = nh_res_bucket_used_time(bucket);

	/* Bucket was not used since it was migrated. The idle time is now. */
	if (time == bucket->migrated_time)
		return now;

	return time + res_table->idle_timer;
}

static unsigned long
nh_res_table_unb_point(const struct nh_res_table *res_table)
{
	return res_table->unbalanced_since + res_table->unbalanced_timer;
}

static void nh_res_bucket_set_idle(const struct nh_res_table *res_table,
				   struct nh_res_bucket *bucket)
{
	unsigned long now = jiffies;

	atomic_long_set(&bucket->used_time, (long)now);
	bucket->migrated_time = now;
}

static void nh_res_bucket_set_busy(struct nh_res_bucket *bucket)
{
	atomic_long_set(&bucket->used_time, (long)jiffies);
}

static clock_t nh_res_bucket_idle_time(const struct nh_res_bucket *bucket)
{
	unsigned long used_time = nh_res_bucket_used_time(bucket);

	return jiffies_delta_to_clock_t(jiffies - used_time);
}

static int nh_fill_res_bucket(struct sk_buff *skb, struct nexthop *nh,
			      struct nh_res_bucket *bucket, u16 bucket_index,
			      int event, u32 portid, u32 seq,
			      unsigned int nlflags,
			      struct netlink_ext_ack *extack)
{
	struct nh_grp_entry *nhge = nh_res_dereference(bucket->nh_entry);
	struct nlmsghdr *nlh;
	struct nlattr *nest;
	struct nhmsg *nhm;

	nlh = nlmsg_put(skb, portid, seq, event, sizeof(*nhm), nlflags);
	if (!nlh)
		return -EMSGSIZE;

	nhm = nlmsg_data(nlh);
	nhm->nh_family = AF_UNSPEC;
	nhm->nh_flags = bucket->nh_flags;
	nhm->nh_protocol = nh->protocol;
	nhm->nh_scope = 0;
	nhm->resvd = 0;

	if (nla_put_u32(skb, NHA_ID, nh->id))
		goto nla_put_failure;

	nest = nla_nest_start(skb, NHA_RES_BUCKET);
	if (!nest)
		goto nla_put_failure;

	if (nla_put_u16(skb, NHA_RES_BUCKET_INDEX, bucket_index) ||
	    nla_put_u32(skb, NHA_RES_BUCKET_NH_ID, nhge->nh->id) ||
	    nla_put_u64_64bit(skb, NHA_RES_BUCKET_IDLE_TIME,
			      nh_res_bucket_idle_time(bucket),
			      NHA_RES_BUCKET_PAD))
		goto nla_put_failure_nest;

	nla_nest_end(skb, nest);
	nlmsg_end(skb, nlh);
	return 0;

nla_put_failure_nest:
	nla_nest_cancel(skb, nest);
nla_put_failure:
	nlmsg_cancel(skb, nlh);
	return -EMSGSIZE;
}

static void nexthop_bucket_notify(struct nh_res_table *res_table,
				  u16 bucket_index)
{
	struct nh_res_bucket *bucket = &res_table->nh_buckets[bucket_index];
	struct nh_grp_entry *nhge = nh_res_dereference(bucket->nh_entry);
	struct nexthop *nh = nhge->nh_parent;
	struct sk_buff *skb;
	int err = -ENOBUFS;

	skb = alloc_skb(NLMSG_GOODSIZE, GFP_KERNEL);
	if (!skb)
		goto errout;

	err = nh_fill_res_bucket(skb, nh, bucket, bucket_index,
				 RTM_NEWNEXTHOPBUCKET, 0, 0, NLM_F_REPLACE,
				 NULL);
	if (err < 0) {
		kfree_skb(skb);
		goto errout;
	}

	rtnl_notify(skb, nh->net, 0, RTNLGRP_NEXTHOP, NULL, GFP_KERNEL);
	return;
errout:
	rtnl_set_sk_err(nh->net, RTNLGRP_NEXTHOP, err);
}

static bool valid_group_nh(struct nexthop *nh, unsigned int npaths,
			   bool *is_fdb, struct netlink_ext_ack *extack)
{
	if (nh->is_group) {
		struct nh_group *nhg = rtnl_dereference(nh->nh_grp);

		/* Nesting groups within groups is not supported. */
		if (nhg->hash_threshold) {
			NL_SET_ERR_MSG(extack,
				       "Hash-threshold group can not be a nexthop within a group");
			return false;
		}
		if (nhg->resilient) {
			NL_SET_ERR_MSG(extack,
				       "Resilient group can not be a nexthop within a group");
			return false;
		}
		*is_fdb = nhg->fdb_nh;
	} else {
		struct nh_info *nhi = rtnl_dereference(nh->nh_info);

		if (nhi->reject_nh && npaths > 1) {
			NL_SET_ERR_MSG(extack,
				       "Blackhole nexthop can not be used in a group with more than 1 path");
			return false;
		}
		*is_fdb = nhi->fdb_nh;
	}

	return true;
}

static int nh_check_attr_fdb_group(struct nexthop *nh, u8 *nh_family,
				   struct netlink_ext_ack *extack)
{
	struct nh_info *nhi;

	nhi = rtnl_dereference(nh->nh_info);

	if (!nhi->fdb_nh) {
		NL_SET_ERR_MSG(extack, "FDB nexthop group can only have fdb nexthops");
		return -EINVAL;
	}

	if (*nh_family == AF_UNSPEC) {
		*nh_family = nhi->family;
	} else if (*nh_family != nhi->family) {
		NL_SET_ERR_MSG(extack, "FDB nexthop group cannot have mixed family nexthops");
		return -EINVAL;
	}

	return 0;
}

static int nh_check_attr_group(struct net *net,
			       struct nlattr *tb[], size_t tb_size,
			       u16 nh_grp_type, struct netlink_ext_ack *extack)
{
	unsigned int len = nla_len(tb[NHA_GROUP]);
	u8 nh_family = AF_UNSPEC;
	struct nexthop_grp *nhg;
	unsigned int i, j;
	u8 nhg_fdb = 0;

	if (!len || len & (sizeof(struct nexthop_grp) - 1)) {
		NL_SET_ERR_MSG(extack,
			       "Invalid length for nexthop group attribute");
		return -EINVAL;
	}

	/* convert len to number of nexthop ids */
	len /= sizeof(*nhg);

	nhg = nla_data(tb[NHA_GROUP]);
	for (i = 0; i < len; ++i) {
		if (nhg[i].resvd2) {
			NL_SET_ERR_MSG(extack, "Reserved field in nexthop_grp must be 0");
			return -EINVAL;
		}
		if (nexthop_grp_weight(&nhg[i]) == 0) {
			/* 0xffff got passed in, representing weight of 0x10000,
			 * which is too heavy.
			 */
			NL_SET_ERR_MSG(extack, "Invalid value for weight");
			return -EINVAL;
		}
		for (j = i + 1; j < len; ++j) {
			if (nhg[i].id == nhg[j].id) {
				NL_SET_ERR_MSG(extack, "Nexthop id can not be used twice in a group");
				return -EINVAL;
			}
		}
	}

	if (tb[NHA_FDB])
		nhg_fdb = 1;
	nhg = nla_data(tb[NHA_GROUP]);
	for (i = 0; i < len; ++i) {
		struct nexthop *nh;
		bool is_fdb_nh;

		nh = nexthop_find_by_id(net, nhg[i].id);
		if (!nh) {
			NL_SET_ERR_MSG(extack, "Invalid nexthop id");
			return -EINVAL;
		}
		if (!valid_group_nh(nh, len, &is_fdb_nh, extack))
			return -EINVAL;

		if (nhg_fdb && nh_check_attr_fdb_group(nh, &nh_family, extack))
			return -EINVAL;

		if (!nhg_fdb && is_fdb_nh) {
			NL_SET_ERR_MSG(extack, "Non FDB nexthop group cannot have fdb nexthops");
			return -EINVAL;
		}
	}
	for (i = NHA_GROUP_TYPE + 1; i < tb_size; ++i) {
		if (!tb[i])
			continue;
		switch (i) {
		case NHA_HW_STATS_ENABLE:
		case NHA_FDB:
			continue;
		case NHA_RES_GROUP:
			if (nh_grp_type == NEXTHOP_GRP_TYPE_RES)
				continue;
			break;
		}
		NL_SET_ERR_MSG(extack,
			       "No other attributes can be set in nexthop groups");
		return -EINVAL;
	}

	return 0;
}

static bool ipv6_good_nh(const struct fib6_nh *nh)
{
	int state = NUD_REACHABLE;
	struct neighbour *n;

	rcu_read_lock();

	n = __ipv6_neigh_lookup_noref_stub(nh->fib_nh_dev, &nh->fib_nh_gw6);
	if (n)
		state = READ_ONCE(n->nud_state);

	rcu_read_unlock();

	return !!(state & NUD_VALID);
}

static bool ipv4_good_nh(const struct fib_nh *nh)
{
	int state = NUD_REACHABLE;
	struct neighbour *n;

	rcu_read_lock();

	n = __ipv4_neigh_lookup_noref(nh->fib_nh_dev,
				      (__force u32)nh->fib_nh_gw4);
	if (n)
		state = READ_ONCE(n->nud_state);

	rcu_read_unlock();

	return !!(state & NUD_VALID);
}

static bool nexthop_is_good_nh(const struct nexthop *nh)
{
	struct nh_info *nhi = rcu_dereference(nh->nh_info);

	switch (nhi->family) {
	case AF_INET:
		return ipv4_good_nh(&nhi->fib_nh);
	case AF_INET6:
		return ipv6_good_nh(&nhi->fib6_nh);
	}

	return false;
}

static struct nexthop *nexthop_select_path_fdb(struct nh_group *nhg, int hash)
{
	int i;

	for (i = 0; i < nhg->num_nh; i++) {
		struct nh_grp_entry *nhge = &nhg->nh_entries[i];

		if (hash > atomic_read(&nhge->hthr.upper_bound))
			continue;

		nh_grp_entry_stats_inc(nhge);
		return nhge->nh;
	}

	WARN_ON_ONCE(1);
	return NULL;
}

static struct nexthop *nexthop_select_path_hthr(struct nh_group *nhg, int hash)
{
	struct nh_grp_entry *nhge0 = NULL;
	int i;

	if (nhg->fdb_nh)
		return nexthop_select_path_fdb(nhg, hash);

	for (i = 0; i < nhg->num_nh; ++i) {
		struct nh_grp_entry *nhge = &nhg->nh_entries[i];

		/* nexthops always check if it is good and does
		 * not rely on a sysctl for this behavior
		 */
		if (!nexthop_is_good_nh(nhge->nh))
			continue;

		if (!nhge0)
			nhge0 = nhge;

		if (hash > atomic_read(&nhge->hthr.upper_bound))
			continue;

		nh_grp_entry_stats_inc(nhge);
		return nhge->nh;
	}

	if (!nhge0)
		nhge0 = &nhg->nh_entries[0];
	nh_grp_entry_stats_inc(nhge0);
	return nhge0->nh;
}

static struct nexthop *nexthop_select_path_res(struct nh_group *nhg, int hash)
{
	struct nh_res_table *res_table = rcu_dereference(nhg->res_table);
	u16 bucket_index = hash % res_table->num_nh_buckets;
	struct nh_res_bucket *bucket;
	struct nh_grp_entry *nhge;

	/* nexthop_select_path() is expected to return a non-NULL value, so
	 * skip protocol validation and just hand out whatever there is.
	 */
	bucket = &res_table->nh_buckets[bucket_index];
	nh_res_bucket_set_busy(bucket);
	nhge = rcu_dereference(bucket->nh_entry);
	nh_grp_entry_stats_inc(nhge);
	return nhge->nh;
}

struct nexthop *nexthop_select_path(struct nexthop *nh, int hash)
{
	struct nh_group *nhg;

	if (!nh->is_group)
		return nh;

	nhg = rcu_dereference(nh->nh_grp);
	if (nhg->hash_threshold)
		return nexthop_select_path_hthr(nhg, hash);
	else if (nhg->resilient)
		return nexthop_select_path_res(nhg, hash);

	/* Unreachable. */
	return NULL;
}
EXPORT_SYMBOL_GPL(nexthop_select_path);

int nexthop_for_each_fib6_nh(struct nexthop *nh,
			     int (*cb)(struct fib6_nh *nh, void *arg),
			     void *arg)
{
	struct nh_info *nhi;
	int err;

	if (nh->is_group) {
		struct nh_group *nhg;
		int i;

		nhg = rcu_dereference_rtnl(nh->nh_grp);
		for (i = 0; i < nhg->num_nh; i++) {
			struct nh_grp_entry *nhge = &nhg->nh_entries[i];

			nhi = rcu_dereference_rtnl(nhge->nh->nh_info);
			err = cb(&nhi->fib6_nh, arg);
			if (err)
				return err;
		}
	} else {
		nhi = rcu_dereference_rtnl(nh->nh_info);
		err = cb(&nhi->fib6_nh, arg);
		if (err)
			return err;
	}

	return 0;
}
EXPORT_SYMBOL_GPL(nexthop_for_each_fib6_nh);

static int check_src_addr(const struct in6_addr *saddr,
			  struct netlink_ext_ack *extack)
{
	if (!ipv6_addr_any(saddr)) {
		NL_SET_ERR_MSG(extack, "IPv6 routes using source address can not use nexthop objects");
		return -EINVAL;
	}
	return 0;
}

int fib6_check_nexthop(struct nexthop *nh, struct fib6_config *cfg,
		       struct netlink_ext_ack *extack)
{
	struct nh_info *nhi;
	bool is_fdb_nh;

	/* fib6_src is unique to a fib6_info and limits the ability to cache
	 * routes in fib6_nh within a nexthop that is potentially shared
	 * across multiple fib entries. If the config wants to use source
	 * routing it can not use nexthop objects. mlxsw also does not allow
	 * fib6_src on routes.
	 */
	if (cfg && check_src_addr(&cfg->fc_src, extack) < 0)
		return -EINVAL;

	if (nh->is_group) {
		struct nh_group *nhg;

		nhg = rtnl_dereference(nh->nh_grp);
		if (nhg->has_v4)
			goto no_v4_nh;
		is_fdb_nh = nhg->fdb_nh;
	} else {
		nhi = rtnl_dereference(nh->nh_info);
		if (nhi->family == AF_INET)
			goto no_v4_nh;
		is_fdb_nh = nhi->fdb_nh;
	}

	if (is_fdb_nh) {
		NL_SET_ERR_MSG(extack, "Route cannot point to a fdb nexthop");
		return -EINVAL;
	}

	return 0;
no_v4_nh:
	NL_SET_ERR_MSG(extack, "IPv6 routes can not use an IPv4 nexthop");
	return -EINVAL;
}
EXPORT_SYMBOL_GPL(fib6_check_nexthop);

/* if existing nexthop has ipv6 routes linked to it, need
 * to verify this new spec works with ipv6
 */
static int fib6_check_nh_list(struct nexthop *old, struct nexthop *new,
			      struct netlink_ext_ack *extack)
{
	struct fib6_info *f6i;

	if (list_empty(&old->f6i_list))
		return 0;

	list_for_each_entry(f6i, &old->f6i_list, nh_list) {
		if (check_src_addr(&f6i->fib6_src.addr, extack) < 0)
			return -EINVAL;
	}

	return fib6_check_nexthop(new, NULL, extack);
}

static int nexthop_check_scope(struct nh_info *nhi, u8 scope,
			       struct netlink_ext_ack *extack)
{
	if (scope == RT_SCOPE_HOST && nhi->fib_nhc.nhc_gw_family) {
		NL_SET_ERR_MSG(extack,
			       "Route with host scope can not have a gateway");
		return -EINVAL;
	}

	if (nhi->fib_nhc.nhc_flags & RTNH_F_ONLINK && scope >= RT_SCOPE_LINK) {
		NL_SET_ERR_MSG(extack, "Scope mismatch with nexthop");
		return -EINVAL;
	}

	return 0;
}

/* Invoked by fib add code to verify nexthop by id is ok with
 * config for prefix; parts of fib_check_nh not done when nexthop
 * object is used.
 */
int fib_check_nexthop(struct nexthop *nh, u8 scope,
		      struct netlink_ext_ack *extack)
{
	struct nh_info *nhi;
	int err = 0;

	if (nh->is_group) {
		struct nh_group *nhg;

		nhg = rtnl_dereference(nh->nh_grp);
		if (nhg->fdb_nh) {
			NL_SET_ERR_MSG(extack, "Route cannot point to a fdb nexthop");
			err = -EINVAL;
			goto out;
		}

		if (scope == RT_SCOPE_HOST) {
			NL_SET_ERR_MSG(extack, "Route with host scope can not have multiple nexthops");
			err = -EINVAL;
			goto out;
		}

		/* all nexthops in a group have the same scope */
		nhi = rtnl_dereference(nhg->nh_entries[0].nh->nh_info);
		err = nexthop_check_scope(nhi, scope, extack);
	} else {
		nhi = rtnl_dereference(nh->nh_info);
		if (nhi->fdb_nh) {
			NL_SET_ERR_MSG(extack, "Route cannot point to a fdb nexthop");
			err = -EINVAL;
			goto out;
		}
		err = nexthop_check_scope(nhi, scope, extack);
	}

out:
	return err;
}

static int fib_check_nh_list(struct nexthop *old, struct nexthop *new,
			     struct netlink_ext_ack *extack)
{
	struct fib_info *fi;

	list_for_each_entry(fi, &old->fi_list, nh_list) {
		int err;

		err = fib_check_nexthop(new, fi->fib_scope, extack);
		if (err)
			return err;
	}
	return 0;
}

static bool nh_res_nhge_is_balanced(const struct nh_grp_entry *nhge)
{
	return nhge->res.count_buckets == nhge->res.wants_buckets;
}

static bool nh_res_nhge_is_ow(const struct nh_grp_entry *nhge)
{
	return nhge->res.count_buckets > nhge->res.wants_buckets;
}

static bool nh_res_nhge_is_uw(const struct nh_grp_entry *nhge)
{
	return nhge->res.count_buckets < nhge->res.wants_buckets;
}

static bool nh_res_table_is_balanced(const struct nh_res_table *res_table)
{
	return list_empty(&res_table->uw_nh_entries);
}

static void nh_res_bucket_unset_nh(struct nh_res_bucket *bucket)
{
	struct nh_grp_entry *nhge;

	if (bucket->occupied) {
		nhge = nh_res_dereference(bucket->nh_entry);
		nhge->res.count_buckets--;
		bucket->occupied = false;
	}
}

static void nh_res_bucket_set_nh(struct nh_res_bucket *bucket,
				 struct nh_grp_entry *nhge)
{
	nh_res_bucket_unset_nh(bucket);

	bucket->occupied = true;
	rcu_assign_pointer(bucket->nh_entry, nhge);
	nhge->res.count_buckets++;
}

static bool nh_res_bucket_should_migrate(struct nh_res_table *res_table,
					 struct nh_res_bucket *bucket,
					 unsigned long *deadline, bool *force)
{
	unsigned long now = jiffies;
	struct nh_grp_entry *nhge;
	unsigned long idle_point;

	if (!bucket->occupied) {
		/* The bucket is not occupied, its NHGE pointer is either
		 * NULL or obsolete. We _have to_ migrate: set force.
		 */
		*force = true;
		return true;
	}

	nhge = nh_res_dereference(bucket->nh_entry);

	/* If the bucket is populated by an underweight or balanced
	 * nexthop, do not migrate.
	 */
	if (!nh_res_nhge_is_ow(nhge))
		return false;

	/* At this point we know that the bucket is populated with an
	 * overweight nexthop. It needs to be migrated to a new nexthop if
	 * the idle timer of unbalanced timer expired.
	 */

	idle_point = nh_res_bucket_idle_point(res_table, bucket, now);
	if (time_after_eq(now, idle_point)) {
		/* The bucket is idle. We _can_ migrate: unset force. */
		*force = false;
		return true;
	}

	/* Unbalanced timer of 0 means "never force". */
	if (res_table->unbalanced_timer) {
		unsigned long unb_point;

		unb_point = nh_res_table_unb_point(res_table);
		if (time_after(now, unb_point)) {
			/* The bucket is not idle, but the unbalanced timer
			 * expired. We _can_ migrate, but set force anyway,
			 * so that drivers know to ignore activity reports
			 * from the HW.
			 */
			*force = true;
			return true;
		}

		nh_res_time_set_deadline(unb_point, deadline);
	}

	nh_res_time_set_deadline(idle_point, deadline);
	return false;
}

static bool nh_res_bucket_migrate(struct nh_res_table *res_table,
				  u16 bucket_index, bool notify,
				  bool notify_nl, bool force)
{
	struct nh_res_bucket *bucket = &res_table->nh_buckets[bucket_index];
	struct nh_grp_entry *new_nhge;
	struct netlink_ext_ack extack;
	int err;

	new_nhge = list_first_entry_or_null(&res_table->uw_nh_entries,
					    struct nh_grp_entry,
					    res.uw_nh_entry);
	if (WARN_ON_ONCE(!new_nhge))
		/* If this function is called, "bucket" is either not
		 * occupied, or it belongs to a next hop that is
		 * overweight. In either case, there ought to be a
		 * corresponding underweight next hop.
		 */
		return false;

	if (notify) {
		struct nh_grp_entry *old_nhge;

		old_nhge = nh_res_dereference(bucket->nh_entry);
		err = call_nexthop_res_bucket_notifiers(res_table->net,
							res_table->nhg_id,
							bucket_index, force,
							old_nhge->nh,
							new_nhge->nh, &extack);
		if (err) {
			pr_err_ratelimited("%s\n", extack._msg);
			if (!force)
				return false;
			/* It is not possible to veto a forced replacement, so
			 * just clear the hardware flags from the nexthop
			 * bucket to indicate to user space that this bucket is
			 * not correctly populated in hardware.
			 */
			bucket->nh_flags &= ~(RTNH_F_OFFLOAD | RTNH_F_TRAP);
		}
	}

	nh_res_bucket_set_nh(bucket, new_nhge);
	nh_res_bucket_set_idle(res_table, bucket);

	if (notify_nl)
		nexthop_bucket_notify(res_table, bucket_index);

	if (nh_res_nhge_is_balanced(new_nhge))
		list_del(&new_nhge->res.uw_nh_entry);
	return true;
}

#define NH_RES_UPKEEP_DW_MINIMUM_INTERVAL (HZ / 2)

static void nh_res_table_upkeep(struct nh_res_table *res_table,
				bool notify, bool notify_nl)
{
	unsigned long now = jiffies;
	unsigned long deadline;
	u16 i;

	/* Deadline is the next time that upkeep should be run. It is the
	 * earliest time at which one of the buckets might be migrated.
	 * Start at the most pessimistic estimate: either unbalanced_timer
	 * from now, or if there is none, idle_timer from now. For each
	 * encountered time point, call nh_res_time_set_deadline() to
	 * refine the estimate.
	 */
	if (res_table->unbalanced_timer)
		deadline = now + res_table->unbalanced_timer;
	else
		deadline = now + res_table->idle_timer;

	for (i = 0; i < res_table->num_nh_buckets; i++) {
		struct nh_res_bucket *bucket = &res_table->nh_buckets[i];
		bool force;

		if (nh_res_bucket_should_migrate(res_table, bucket,
						 &deadline, &force)) {
			if (!nh_res_bucket_migrate(res_table, i, notify,
						   notify_nl, force)) {
				unsigned long idle_point;

				/* A driver can override the migration
				 * decision if the HW reports that the
				 * bucket is actually not idle. Therefore
				 * remark the bucket as busy again and
				 * update the deadline.
				 */
				nh_res_bucket_set_busy(bucket);
				idle_point = nh_res_bucket_idle_point(res_table,
								      bucket,
								      now);
				nh_res_time_set_deadline(idle_point, &deadline);
			}
		}
	}

	/* If the group is still unbalanced, schedule the next upkeep to
	 * either the deadline computed above, or the minimum deadline,
	 * whichever comes later.
	 */
	if (!nh_res_table_is_balanced(res_table)) {
		unsigned long now = jiffies;
		unsigned long min_deadline;

		min_deadline = now + NH_RES_UPKEEP_DW_MINIMUM_INTERVAL;
		if (time_before(deadline, min_deadline))
			deadline = min_deadline;

		queue_delayed_work(system_power_efficient_wq,
				   &res_table->upkeep_dw, deadline - now);
	}
}

static void nh_res_table_upkeep_dw(struct work_struct *work)
{
	struct delayed_work *dw = to_delayed_work(work);
	struct nh_res_table *res_table;

	res_table = container_of(dw, struct nh_res_table, upkeep_dw);
	nh_res_table_upkeep(res_table, true, true);
}

static void nh_res_table_cancel_upkeep(struct nh_res_table *res_table)
{
	cancel_delayed_work_sync(&res_table->upkeep_dw);
}

static void nh_res_group_rebalance(struct nh_group *nhg,
				   struct nh_res_table *res_table)
{
	u16 prev_upper_bound = 0;
	u32 total = 0;
	u32 w = 0;
	int i;

	INIT_LIST_HEAD(&res_table->uw_nh_entries);

	for (i = 0; i < nhg->num_nh; ++i)
		total += nhg->nh_entries[i].weight;

	for (i = 0; i < nhg->num_nh; ++i) {
		struct nh_grp_entry *nhge = &nhg->nh_entries[i];
		u16 upper_bound;
		u64 btw;

		w += nhge->weight;
		btw = ((u64)res_table->num_nh_buckets) * w;
		upper_bound = DIV_ROUND_CLOSEST_ULL(btw, total);
		nhge->res.wants_buckets = upper_bound - prev_upper_bound;
		prev_upper_bound = upper_bound;

		if (nh_res_nhge_is_uw(nhge)) {
			if (list_empty(&res_table->uw_nh_entries))
				res_table->unbalanced_since = jiffies;
			list_add(&nhge->res.uw_nh_entry,
				 &res_table->uw_nh_entries);
		}
	}
}

/* Migrate buckets in res_table so that they reference NHGE's from NHG with
 * the right NH ID. Set those buckets that do not have a corresponding NHGE
 * entry in NHG as not occupied.
 */
static void nh_res_table_migrate_buckets(struct nh_res_table *res_table,
					 struct nh_group *nhg)
{
	u16 i;

	for (i = 0; i < res_table->num_nh_buckets; i++) {
		struct nh_res_bucket *bucket = &res_table->nh_buckets[i];
		u32 id = rtnl_dereference(bucket->nh_entry)->nh->id;
		bool found = false;
		int j;

		for (j = 0; j < nhg->num_nh; j++) {
			struct nh_grp_entry *nhge = &nhg->nh_entries[j];

			if (nhge->nh->id == id) {
				nh_res_bucket_set_nh(bucket, nhge);
				found = true;
				break;
			}
		}

		if (!found)
			nh_res_bucket_unset_nh(bucket);
	}
}

static void replace_nexthop_grp_res(struct nh_group *oldg,
				    struct nh_group *newg)
{
	/* For NH group replacement, the new NHG might only have a stub
	 * hash table with 0 buckets, because the number of buckets was not
	 * specified. For NH removal, oldg and newg both reference the same
	 * res_table. So in any case, in the following, we want to work
	 * with oldg->res_table.
	 */
	struct nh_res_table *old_res_table = rtnl_dereference(oldg->res_table);
	unsigned long prev_unbalanced_since = old_res_table->unbalanced_since;
	bool prev_has_uw = !list_empty(&old_res_table->uw_nh_entries);

	nh_res_table_cancel_upkeep(old_res_table);
	nh_res_table_migrate_buckets(old_res_table, newg);
	nh_res_group_rebalance(newg, old_res_table);
	if (prev_has_uw && !list_empty(&old_res_table->uw_nh_entries))
		old_res_table->unbalanced_since = prev_unbalanced_since;
	nh_res_table_upkeep(old_res_table, true, false);
}

static void nh_hthr_group_rebalance(struct nh_group *nhg)
{
	u32 total = 0;
	u32 w = 0;
	int i;

	for (i = 0; i < nhg->num_nh; ++i)
		total += nhg->nh_entries[i].weight;

	for (i = 0; i < nhg->num_nh; ++i) {
		struct nh_grp_entry *nhge = &nhg->nh_entries[i];
		u32 upper_bound;

		w += nhge->weight;
		upper_bound = DIV_ROUND_CLOSEST_ULL((u64)w << 31, total) - 1;
		atomic_set(&nhge->hthr.upper_bound, upper_bound);
	}
}

static void remove_nh_grp_entry(struct net *net, struct nh_grp_entry *nhge,
				struct nl_info *nlinfo)
{
	struct nh_grp_entry *nhges, *new_nhges;
	struct nexthop *nhp = nhge->nh_parent;
	struct netlink_ext_ack extack;
	struct nexthop *nh = nhge->nh;
	struct nh_group *nhg, *newg;
	int i, j, err;

	WARN_ON(!nh);

	nhg = rtnl_dereference(nhp->nh_grp);
	newg = nhg->spare;

	/* last entry, keep it visible and remove the parent */
	if (nhg->num_nh == 1) {
		remove_nexthop(net, nhp, nlinfo);
		return;
	}

	newg->has_v4 = false;
	newg->is_multipath = nhg->is_multipath;
	newg->hash_threshold = nhg->hash_threshold;
	newg->resilient = nhg->resilient;
	newg->fdb_nh = nhg->fdb_nh;
	newg->num_nh = nhg->num_nh;

	/* copy old entries to new except the one getting removed */
	nhges = nhg->nh_entries;
	new_nhges = newg->nh_entries;
	for (i = 0, j = 0; i < nhg->num_nh; ++i) {
		struct nh_info *nhi;

		/* current nexthop getting removed */
		if (nhg->nh_entries[i].nh == nh) {
			newg->num_nh--;
			continue;
		}

		nhi = rtnl_dereference(nhges[i].nh->nh_info);
		if (nhi->family == AF_INET)
			newg->has_v4 = true;

		list_del(&nhges[i].nh_list);
		new_nhges[j].stats = nhges[i].stats;
		new_nhges[j].nh_parent = nhges[i].nh_parent;
		new_nhges[j].nh = nhges[i].nh;
		new_nhges[j].weight = nhges[i].weight;
		list_add(&new_nhges[j].nh_list, &new_nhges[j].nh->grp_list);
		j++;
	}

	if (newg->hash_threshold)
		nh_hthr_group_rebalance(newg);
	else if (newg->resilient)
		replace_nexthop_grp_res(nhg, newg);

	rcu_assign_pointer(nhp->nh_grp, newg);

	list_del(&nhge->nh_list);
	free_percpu(nhge->stats);
	nexthop_put(nhge->nh);

	/* Removal of a NH from a resilient group is notified through
	 * bucket notifications.
	 */
	if (newg->hash_threshold) {
		err = call_nexthop_notifiers(net, NEXTHOP_EVENT_REPLACE, nhp,
					     &extack);
		if (err)
			pr_err("%s\n", extack._msg);
	}

	if (nlinfo)
		nexthop_notify(RTM_NEWNEXTHOP, nhp, nlinfo);
}

static void remove_nexthop_from_groups(struct net *net, struct nexthop *nh,
				       struct nl_info *nlinfo)
{
	struct nh_grp_entry *nhge, *tmp;

	list_for_each_entry_safe(nhge, tmp, &nh->grp_list, nh_list)
		remove_nh_grp_entry(net, nhge, nlinfo);

	/* make sure all see the newly published array before releasing rtnl */
	synchronize_net();
}

static void remove_nexthop_group(struct nexthop *nh, struct nl_info *nlinfo)
{
	struct nh_group *nhg = rcu_dereference_rtnl(nh->nh_grp);
	struct nh_res_table *res_table;
	int i, num_nh = nhg->num_nh;

	for (i = 0; i < num_nh; ++i) {
		struct nh_grp_entry *nhge = &nhg->nh_entries[i];

		if (WARN_ON(!nhge->nh))
			continue;

		list_del_init(&nhge->nh_list);
	}

	if (nhg->resilient) {
		res_table = rtnl_dereference(nhg->res_table);
		nh_res_table_cancel_upkeep(res_table);
	}
}

/* not called for nexthop replace */
static void __remove_nexthop_fib(struct net *net, struct nexthop *nh)
{
	struct fib6_info *f6i, *tmp;
	bool do_flush = false;
	struct fib_info *fi;

	list_for_each_entry(fi, &nh->fi_list, nh_list) {
		fi->fib_flags |= RTNH_F_DEAD;
		do_flush = true;
	}
	if (do_flush)
		fib_flush(net);

	/* ip6_del_rt removes the entry from this list hence the _safe */
	list_for_each_entry_safe(f6i, tmp, &nh->f6i_list, nh_list) {
		/* __ip6_del_rt does a release, so do a hold here */
		fib6_info_hold(f6i);
		ipv6_stub->ip6_del_rt(net, f6i,
				      !READ_ONCE(net->ipv4.sysctl_nexthop_compat_mode));
	}
}

static void __remove_nexthop(struct net *net, struct nexthop *nh,
			     struct nl_info *nlinfo)
{
	__remove_nexthop_fib(net, nh);

	if (nh->is_group) {
		remove_nexthop_group(nh, nlinfo);
	} else {
		struct nh_info *nhi;

		nhi = rtnl_dereference(nh->nh_info);
		if (nhi->fib_nhc.nhc_dev)
			hlist_del(&nhi->dev_hash);

		remove_nexthop_from_groups(net, nh, nlinfo);
	}
}

static void remove_nexthop(struct net *net, struct nexthop *nh,
			   struct nl_info *nlinfo)
{
	call_nexthop_notifiers(net, NEXTHOP_EVENT_DEL, nh, NULL);

	/* remove from the tree */
	rb_erase(&nh->rb_node, &net->nexthop.rb_root);

	if (nlinfo)
		nexthop_notify(RTM_DELNEXTHOP, nh, nlinfo);

	__remove_nexthop(net, nh, nlinfo);
	nh_base_seq_inc(net);

	nexthop_put(nh);
}

/* if any FIB entries reference this nexthop, any dst entries
 * need to be regenerated
 */
static void nh_rt_cache_flush(struct net *net, struct nexthop *nh,
			      struct nexthop *replaced_nh)
{
	struct fib6_info *f6i;
	struct nh_group *nhg;
	int i;

	if (!list_empty(&nh->fi_list))
		rt_cache_flush(net);

	list_for_each_entry(f6i, &nh->f6i_list, nh_list)
		ipv6_stub->fib6_update_sernum(net, f6i);

	/* if an IPv6 group was replaced, we have to release all old
	 * dsts to make sure all refcounts are released
	 */
	if (!replaced_nh->is_group)
		return;

	nhg = rtnl_dereference(replaced_nh->nh_grp);
	for (i = 0; i < nhg->num_nh; i++) {
		struct nh_grp_entry *nhge = &nhg->nh_entries[i];
		struct nh_info *nhi = rtnl_dereference(nhge->nh->nh_info);

		if (nhi->family == AF_INET6)
			ipv6_stub->fib6_nh_release_dsts(&nhi->fib6_nh);
	}
}

static int replace_nexthop_grp(struct net *net, struct nexthop *old,
			       struct nexthop *new, const struct nh_config *cfg,
			       struct netlink_ext_ack *extack)
{
	struct nh_res_table *tmp_table = NULL;
	struct nh_res_table *new_res_table;
	struct nh_res_table *old_res_table;
	struct nh_group *oldg, *newg;
	int i, err;

	if (!new->is_group) {
		NL_SET_ERR_MSG(extack, "Can not replace a nexthop group with a nexthop.");
		return -EINVAL;
	}

	oldg = rtnl_dereference(old->nh_grp);
	newg = rtnl_dereference(new->nh_grp);

	if (newg->hash_threshold != oldg->hash_threshold) {
		NL_SET_ERR_MSG(extack, "Can not replace a nexthop group with one of a different type.");
		return -EINVAL;
	}

	if (newg->hash_threshold) {
		err = call_nexthop_notifiers(net, NEXTHOP_EVENT_REPLACE, new,
					     extack);
		if (err)
			return err;
	} else if (newg->resilient) {
		new_res_table = rtnl_dereference(newg->res_table);
		old_res_table = rtnl_dereference(oldg->res_table);

		/* Accept if num_nh_buckets was not given, but if it was
		 * given, demand that the value be correct.
		 */
		if (cfg->nh_grp_res_has_num_buckets &&
		    cfg->nh_grp_res_num_buckets !=
		    old_res_table->num_nh_buckets) {
			NL_SET_ERR_MSG(extack, "Can not change number of buckets of a resilient nexthop group.");
			return -EINVAL;
		}

		/* Emit a pre-replace notification so that listeners could veto
		 * a potentially unsupported configuration. Otherwise,
		 * individual bucket replacement notifications would need to be
		 * vetoed, which is something that should only happen if the
		 * bucket is currently active.
		 */
		err = call_nexthop_res_table_notifiers(net, new, extack);
		if (err)
			return err;

		if (cfg->nh_grp_res_has_idle_timer)
			old_res_table->idle_timer = cfg->nh_grp_res_idle_timer;
		if (cfg->nh_grp_res_has_unbalanced_timer)
			old_res_table->unbalanced_timer =
				cfg->nh_grp_res_unbalanced_timer;

		replace_nexthop_grp_res(oldg, newg);

		tmp_table = new_res_table;
		rcu_assign_pointer(newg->res_table, old_res_table);
		rcu_assign_pointer(newg->spare->res_table, old_res_table);
	}

	/* update parents - used by nexthop code for cleanup */
	for (i = 0; i < newg->num_nh; i++)
		newg->nh_entries[i].nh_parent = old;

	rcu_assign_pointer(old->nh_grp, newg);

	/* Make sure concurrent readers are not using 'oldg' anymore. */
	synchronize_net();

	if (newg->resilient) {
		rcu_assign_pointer(oldg->res_table, tmp_table);
		rcu_assign_pointer(oldg->spare->res_table, tmp_table);
	}

	for (i = 0; i < oldg->num_nh; i++)
		oldg->nh_entries[i].nh_parent = new;

	rcu_assign_pointer(new->nh_grp, oldg);

	return 0;
}

static void nh_group_v4_update(struct nh_group *nhg)
{
	struct nh_grp_entry *nhges;
	bool has_v4 = false;
	int i;

	nhges = nhg->nh_entries;
	for (i = 0; i < nhg->num_nh; i++) {
		struct nh_info *nhi;

		nhi = rtnl_dereference(nhges[i].nh->nh_info);
		if (nhi->family == AF_INET)
			has_v4 = true;
	}
	nhg->has_v4 = has_v4;
}

static int replace_nexthop_single_notify_res(struct net *net,
					     struct nh_res_table *res_table,
					     struct nexthop *old,
					     struct nh_info *oldi,
					     struct nh_info *newi,
					     struct netlink_ext_ack *extack)
{
	u32 nhg_id = res_table->nhg_id;
	int err;
	u16 i;

	for (i = 0; i < res_table->num_nh_buckets; i++) {
		struct nh_res_bucket *bucket = &res_table->nh_buckets[i];
		struct nh_grp_entry *nhge;

		nhge = rtnl_dereference(bucket->nh_entry);
		if (nhge->nh == old) {
			err = __call_nexthop_res_bucket_notifiers(net, nhg_id,
								  i, true,
								  oldi, newi,
								  extack);
			if (err)
				goto err_notify;
		}
	}

	return 0;

err_notify:
	while (i-- > 0) {
		struct nh_res_bucket *bucket = &res_table->nh_buckets[i];
		struct nh_grp_entry *nhge;

		nhge = rtnl_dereference(bucket->nh_entry);
		if (nhge->nh == old)
			__call_nexthop_res_bucket_notifiers(net, nhg_id, i,
							    true, newi, oldi,
							    extack);
	}
	return err;
}

static int replace_nexthop_single_notify(struct net *net,
					 struct nexthop *group_nh,
					 struct nexthop *old,
					 struct nh_info *oldi,
					 struct nh_info *newi,
					 struct netlink_ext_ack *extack)
{
	struct nh_group *nhg = rtnl_dereference(group_nh->nh_grp);
	struct nh_res_table *res_table;

	if (nhg->hash_threshold) {
		return call_nexthop_notifiers(net, NEXTHOP_EVENT_REPLACE,
					      group_nh, extack);
	} else if (nhg->resilient) {
		res_table = rtnl_dereference(nhg->res_table);
		return replace_nexthop_single_notify_res(net, res_table,
							 old, oldi, newi,
							 extack);
	}

	return -EINVAL;
}

static int replace_nexthop_single(struct net *net, struct nexthop *old,
				  struct nexthop *new,
				  struct netlink_ext_ack *extack)
{
	u8 old_protocol, old_nh_flags;
	struct nh_info *oldi, *newi;
	struct nh_grp_entry *nhge;
	int err;

	if (new->is_group) {
		NL_SET_ERR_MSG(extack, "Can not replace a nexthop with a nexthop group.");
		return -EINVAL;
	}

	err = call_nexthop_notifiers(net, NEXTHOP_EVENT_REPLACE, new, extack);
	if (err)
		return err;

	/* Hardware flags were set on 'old' as 'new' is not in the red-black
	 * tree. Therefore, inherit the flags from 'old' to 'new'.
	 */
	new->nh_flags |= old->nh_flags & (RTNH_F_OFFLOAD | RTNH_F_TRAP);

	oldi = rtnl_dereference(old->nh_info);
	newi = rtnl_dereference(new->nh_info);

	newi->nh_parent = old;
	oldi->nh_parent = new;

	old_protocol = old->protocol;
	old_nh_flags = old->nh_flags;

	old->protocol = new->protocol;
	old->nh_flags = new->nh_flags;

	rcu_assign_pointer(old->nh_info, newi);
	rcu_assign_pointer(new->nh_info, oldi);

	/* Send a replace notification for all the groups using the nexthop. */
	list_for_each_entry(nhge, &old->grp_list, nh_list) {
		struct nexthop *nhp = nhge->nh_parent;

		err = replace_nexthop_single_notify(net, nhp, old, oldi, newi,
						    extack);
		if (err)
			goto err_notify;
	}

	/* When replacing an IPv4 nexthop with an IPv6 nexthop, potentially
	 * update IPv4 indication in all the groups using the nexthop.
	 */
	if (oldi->family == AF_INET && newi->family == AF_INET6) {
		list_for_each_entry(nhge, &old->grp_list, nh_list) {
			struct nexthop *nhp = nhge->nh_parent;
			struct nh_group *nhg;

			nhg = rtnl_dereference(nhp->nh_grp);
			nh_group_v4_update(nhg);
		}
	}

	return 0;

err_notify:
	rcu_assign_pointer(new->nh_info, newi);
	rcu_assign_pointer(old->nh_info, oldi);
	old->nh_flags = old_nh_flags;
	old->protocol = old_protocol;
	oldi->nh_parent = old;
	newi->nh_parent = new;
	list_for_each_entry_continue_reverse(nhge, &old->grp_list, nh_list) {
		struct nexthop *nhp = nhge->nh_parent;

		replace_nexthop_single_notify(net, nhp, old, newi, oldi, NULL);
	}
	call_nexthop_notifiers(net, NEXTHOP_EVENT_REPLACE, old, extack);
	return err;
}

static void __nexthop_replace_notify(struct net *net, struct nexthop *nh,
				     struct nl_info *info)
{
	struct fib6_info *f6i;

	if (!list_empty(&nh->fi_list)) {
		struct fib_info *fi;

		/* expectation is a few fib_info per nexthop and then
		 * a lot of routes per fib_info. So mark the fib_info
		 * and then walk the fib tables once
		 */
		list_for_each_entry(fi, &nh->fi_list, nh_list)
			fi->nh_updated = true;

		fib_info_notify_update(net, info);

		list_for_each_entry(fi, &nh->fi_list, nh_list)
			fi->nh_updated = false;
	}

	list_for_each_entry(f6i, &nh->f6i_list, nh_list)
		ipv6_stub->fib6_rt_update(net, f6i, info);
}

/* send RTM_NEWROUTE with REPLACE flag set for all FIB entries
 * linked to this nexthop and for all groups that the nexthop
 * is a member of
 */
static void nexthop_replace_notify(struct net *net, struct nexthop *nh,
				   struct nl_info *info)
{
	struct nh_grp_entry *nhge;

	__nexthop_replace_notify(net, nh, info);

	list_for_each_entry(nhge, &nh->grp_list, nh_list)
		__nexthop_replace_notify(net, nhge->nh_parent, info);
}

static int replace_nexthop(struct net *net, struct nexthop *old,
			   struct nexthop *new, const struct nh_config *cfg,
			   struct netlink_ext_ack *extack)
{
	bool new_is_reject = false;
	struct nh_grp_entry *nhge;
	int err;

	/* check that existing FIB entries are ok with the
	 * new nexthop definition
	 */
	err = fib_check_nh_list(old, new, extack);
	if (err)
		return err;

	err = fib6_check_nh_list(old, new, extack);
	if (err)
		return err;

	if (!new->is_group) {
		struct nh_info *nhi = rtnl_dereference(new->nh_info);

		new_is_reject = nhi->reject_nh;
	}

	list_for_each_entry(nhge, &old->grp_list, nh_list) {
		/* if new nexthop is a blackhole, any groups using this
		 * nexthop cannot have more than 1 path
		 */
		if (new_is_reject &&
		    nexthop_num_path(nhge->nh_parent) > 1) {
			NL_SET_ERR_MSG(extack, "Blackhole nexthop can not be a member of a group with more than one path");
			return -EINVAL;
		}

		err = fib_check_nh_list(nhge->nh_parent, new, extack);
		if (err)
			return err;

		err = fib6_check_nh_list(nhge->nh_parent, new, extack);
		if (err)
			return err;
	}

	if (old->is_group)
		err = replace_nexthop_grp(net, old, new, cfg, extack);
	else
		err = replace_nexthop_single(net, old, new, extack);

	if (!err) {
		nh_rt_cache_flush(net, old, new);

		__remove_nexthop(net, new, NULL);
		nexthop_put(new);
	}

	return err;
}

/* called with rtnl_lock held */
static int insert_nexthop(struct net *net, struct nexthop *new_nh,
			  struct nh_config *cfg, struct netlink_ext_ack *extack)
{
	struct rb_node **pp, *parent = NULL, *next;
	struct rb_root *root = &net->nexthop.rb_root;
	bool replace = !!(cfg->nlflags & NLM_F_REPLACE);
	bool create = !!(cfg->nlflags & NLM_F_CREATE);
	u32 new_id = new_nh->id;
	int replace_notify = 0;
	int rc = -EEXIST;

	pp = &root->rb_node;
	while (1) {
		struct nexthop *nh;

		next = *pp;
		if (!next)
			break;

		parent = next;

		nh = rb_entry(parent, struct nexthop, rb_node);
		if (new_id < nh->id) {
			pp = &next->rb_left;
		} else if (new_id > nh->id) {
			pp = &next->rb_right;
		} else if (replace) {
			rc = replace_nexthop(net, nh, new_nh, cfg, extack);
			if (!rc) {
				new_nh = nh; /* send notification with old nh */
				replace_notify = 1;
			}
			goto out;
		} else {
			/* id already exists and not a replace */
			goto out;
		}
	}

	if (replace && !create) {
		NL_SET_ERR_MSG(extack, "Replace specified without create and no entry exists");
		rc = -ENOENT;
		goto out;
	}

	if (new_nh->is_group) {
		struct nh_group *nhg = rtnl_dereference(new_nh->nh_grp);
		struct nh_res_table *res_table;

		if (nhg->resilient) {
			res_table = rtnl_dereference(nhg->res_table);

			/* Not passing the number of buckets is OK when
			 * replacing, but not when creating a new group.
			 */
			if (!cfg->nh_grp_res_has_num_buckets) {
				NL_SET_ERR_MSG(extack, "Number of buckets not specified for nexthop group insertion");
				rc = -EINVAL;
				goto out;
			}

			nh_res_group_rebalance(nhg, res_table);

			/* Do not send bucket notifications, we do full
			 * notification below.
			 */
			nh_res_table_upkeep(res_table, false, false);
		}
	}

	rb_link_node_rcu(&new_nh->rb_node, parent, pp);
	rb_insert_color(&new_nh->rb_node, root);

	/* The initial insertion is a full notification for hash-threshold as
	 * well as resilient groups.
	 */
	rc = call_nexthop_notifiers(net, NEXTHOP_EVENT_REPLACE, new_nh, extack);
	if (rc)
		rb_erase(&new_nh->rb_node, &net->nexthop.rb_root);

out:
	if (!rc) {
		nh_base_seq_inc(net);
		nexthop_notify(RTM_NEWNEXTHOP, new_nh, &cfg->nlinfo);
		if (replace_notify &&
		    READ_ONCE(net->ipv4.sysctl_nexthop_compat_mode))
			nexthop_replace_notify(net, new_nh, &cfg->nlinfo);
	}

	return rc;
}

/* rtnl */
/* remove all nexthops tied to a device being deleted */
static void nexthop_flush_dev(struct net_device *dev, unsigned long event)
{
	unsigned int hash = nh_dev_hashfn(dev->ifindex);
	struct net *net = dev_net(dev);
	struct hlist_head *head = &net->nexthop.devhash[hash];
	struct hlist_node *n;
	struct nh_info *nhi;

	hlist_for_each_entry_safe(nhi, n, head, dev_hash) {
		if (nhi->fib_nhc.nhc_dev != dev)
			continue;

		if (nhi->reject_nh &&
		    (event == NETDEV_DOWN || event == NETDEV_CHANGE))
			continue;

		remove_nexthop(net, nhi->nh_parent, NULL);
	}
}

/* rtnl; called when net namespace is deleted */
static void flush_all_nexthops(struct net *net)
{
	struct rb_root *root = &net->nexthop.rb_root;
	struct rb_node *node;
	struct nexthop *nh;

	while ((node = rb_first(root))) {
		nh = rb_entry(node, struct nexthop, rb_node);
		remove_nexthop(net, nh, NULL);
		cond_resched();
	}
}

static struct nexthop *nexthop_create_group(struct net *net,
					    struct nh_config *cfg)
{
	struct nlattr *grps_attr = cfg->nh_grp;
	struct nexthop_grp *entry = nla_data(grps_attr);
	u16 num_nh = nla_len(grps_attr) / sizeof(*entry);
	struct nh_group *nhg;
	struct nexthop *nh;
	int err;
	int i;

	if (WARN_ON(!num_nh))
		return ERR_PTR(-EINVAL);

	nh = nexthop_alloc();
	if (!nh)
		return ERR_PTR(-ENOMEM);

	nh->is_group = 1;

	nhg = nexthop_grp_alloc(num_nh);
	if (!nhg) {
		kfree(nh);
		return ERR_PTR(-ENOMEM);
	}

	/* spare group used for removals */
	nhg->spare = nexthop_grp_alloc(num_nh);
	if (!nhg->spare) {
		kfree(nhg);
		kfree(nh);
		return ERR_PTR(-ENOMEM);
	}
	nhg->spare->spare = nhg;

	for (i = 0; i < nhg->num_nh; ++i) {
		struct nexthop *nhe;
		struct nh_info *nhi;

		nhe = nexthop_find_by_id(net, entry[i].id);
		if (!nexthop_get(nhe)) {
			err = -ENOENT;
			goto out_no_nh;
		}

		nhi = rtnl_dereference(nhe->nh_info);
		if (nhi->family == AF_INET)
			nhg->has_v4 = true;

		nhg->nh_entries[i].stats =
			netdev_alloc_pcpu_stats(struct nh_grp_entry_stats);
		if (!nhg->nh_entries[i].stats) {
			err = -ENOMEM;
			nexthop_put(nhe);
			goto out_no_nh;
		}
		nhg->nh_entries[i].nh = nhe;
		nhg->nh_entries[i].weight = nexthop_grp_weight(&entry[i]);

		list_add(&nhg->nh_entries[i].nh_list, &nhe->grp_list);
		nhg->nh_entries[i].nh_parent = nh;
	}

	if (cfg->nh_grp_type == NEXTHOP_GRP_TYPE_MPATH) {
		nhg->hash_threshold = 1;
		nhg->is_multipath = true;
	} else if (cfg->nh_grp_type == NEXTHOP_GRP_TYPE_RES) {
		struct nh_res_table *res_table;

		res_table = nexthop_res_table_alloc(net, cfg->nh_id, cfg);
		if (!res_table) {
			err = -ENOMEM;
			goto out_no_nh;
		}

		rcu_assign_pointer(nhg->spare->res_table, res_table);
		rcu_assign_pointer(nhg->res_table, res_table);
		nhg->resilient = true;
		nhg->is_multipath = true;
	}

	WARN_ON_ONCE(nhg->hash_threshold + nhg->resilient != 1);

	if (nhg->hash_threshold)
		nh_hthr_group_rebalance(nhg);

	if (cfg->nh_fdb)
		nhg->fdb_nh = 1;

	if (cfg->nh_hw_stats)
		nhg->hw_stats = true;

	rcu_assign_pointer(nh->nh_grp, nhg);

	return nh;

out_no_nh:
	for (i--; i >= 0; --i) {
		list_del(&nhg->nh_entries[i].nh_list);
		free_percpu(nhg->nh_entries[i].stats);
		nexthop_put(nhg->nh_entries[i].nh);
	}

	kfree(nhg->spare);
	kfree(nhg);
	kfree(nh);

	return ERR_PTR(err);
}

static int nh_create_ipv4(struct net *net, struct nexthop *nh,
			  struct nh_info *nhi, struct nh_config *cfg,
			  struct netlink_ext_ack *extack)
{
	struct fib_nh *fib_nh = &nhi->fib_nh;
	struct fib_config fib_cfg = {
		.fc_oif   = cfg->nh_ifindex,
		.fc_gw4   = cfg->gw.ipv4,
		.fc_gw_family = cfg->gw.ipv4 ? AF_INET : 0,
		.fc_flags = cfg->nh_flags,
		.fc_nlinfo = cfg->nlinfo,
		.fc_encap = cfg->nh_encap,
		.fc_encap_type = cfg->nh_encap_type,
	};
	u32 tb_id = (cfg->dev ? l3mdev_fib_table(cfg->dev) : RT_TABLE_MAIN);
	int err;

	err = fib_nh_init(net, fib_nh, &fib_cfg, 1, extack);
	if (err) {
		fib_nh_release(net, fib_nh);
		goto out;
	}

	if (nhi->fdb_nh)
		goto out;

	/* sets nh_dev if successful */
	err = fib_check_nh(net, fib_nh, tb_id, 0, extack);
	if (!err) {
		nh->nh_flags = fib_nh->fib_nh_flags;
		fib_info_update_nhc_saddr(net, &fib_nh->nh_common,
					  !fib_nh->fib_nh_scope ? 0 : fib_nh->fib_nh_scope - 1);
	} else {
		fib_nh_release(net, fib_nh);
	}
out:
	return err;
}

static int nh_create_ipv6(struct net *net,  struct nexthop *nh,
			  struct nh_info *nhi, struct nh_config *cfg,
			  struct netlink_ext_ack *extack)
{
	struct fib6_nh *fib6_nh = &nhi->fib6_nh;
	struct fib6_config fib6_cfg = {
		.fc_table = l3mdev_fib_table(cfg->dev),
		.fc_ifindex = cfg->nh_ifindex,
		.fc_gateway = cfg->gw.ipv6,
		.fc_flags = cfg->nh_flags,
		.fc_nlinfo = cfg->nlinfo,
		.fc_encap = cfg->nh_encap,
		.fc_encap_type = cfg->nh_encap_type,
		.fc_is_fdb = cfg->nh_fdb,
	};
	int err;

	if (!ipv6_addr_any(&cfg->gw.ipv6))
		fib6_cfg.fc_flags |= RTF_GATEWAY;

	/* sets nh_dev if successful */
	err = ipv6_stub->fib6_nh_init(net, fib6_nh, &fib6_cfg, GFP_KERNEL,
				      extack);
	if (err) {
		/* IPv6 is not enabled, don't call fib6_nh_release */
		if (err == -EAFNOSUPPORT)
			goto out;
		ipv6_stub->fib6_nh_release(fib6_nh);
	} else {
		nh->nh_flags = fib6_nh->fib_nh_flags;
	}
out:
	return err;
}

static struct nexthop *nexthop_create(struct net *net, struct nh_config *cfg,
				      struct netlink_ext_ack *extack)
{
	struct nh_info *nhi;
	struct nexthop *nh;
	int err = 0;

	nh = nexthop_alloc();
	if (!nh)
		return ERR_PTR(-ENOMEM);

	nhi = kzalloc(sizeof(*nhi), GFP_KERNEL);
	if (!nhi) {
		kfree(nh);
		return ERR_PTR(-ENOMEM);
	}

	nh->nh_flags = cfg->nh_flags;
	nh->net = net;

	nhi->nh_parent = nh;
	nhi->family = cfg->nh_family;
	nhi->fib_nhc.nhc_scope = RT_SCOPE_LINK;

	if (cfg->nh_fdb)
		nhi->fdb_nh = 1;

	if (cfg->nh_blackhole) {
		nhi->reject_nh = 1;
		cfg->nh_ifindex = net->loopback_dev->ifindex;
	}

	switch (cfg->nh_family) {
	case AF_INET:
		err = nh_create_ipv4(net, nh, nhi, cfg, extack);
		break;
	case AF_INET6:
		err = nh_create_ipv6(net, nh, nhi, cfg, extack);
		break;
	}

	if (err) {
		kfree(nhi);
		kfree(nh);
		return ERR_PTR(err);
	}

	/* add the entry to the device based hash */
	if (!nhi->fdb_nh)
		nexthop_devhash_add(net, nhi);

	rcu_assign_pointer(nh->nh_info, nhi);

	return nh;
}

/* called with rtnl lock held */
static struct nexthop *nexthop_add(struct net *net, struct nh_config *cfg,
				   struct netlink_ext_ack *extack)
{
	struct nexthop *nh;
	int err;

	if (cfg->nlflags & NLM_F_REPLACE && !cfg->nh_id) {
		NL_SET_ERR_MSG(extack, "Replace requires nexthop id");
		return ERR_PTR(-EINVAL);
	}

	if (!cfg->nh_id) {
		cfg->nh_id = nh_find_unused_id(net);
		if (!cfg->nh_id) {
			NL_SET_ERR_MSG(extack, "No unused id");
			return ERR_PTR(-EINVAL);
		}
	}

	if (cfg->nh_grp)
		nh = nexthop_create_group(net, cfg);
	else
		nh = nexthop_create(net, cfg, extack);

	if (IS_ERR(nh))
		return nh;

	refcount_set(&nh->refcnt, 1);
	nh->id = cfg->nh_id;
	nh->protocol = cfg->nh_protocol;
	nh->net = net;

	err = insert_nexthop(net, nh, cfg, extack);
	if (err) {
		__remove_nexthop(net, nh, NULL);
		nexthop_put(nh);
		nh = ERR_PTR(err);
	}

	return nh;
}

static int rtm_nh_get_timer(struct nlattr *attr, unsigned long fallback,
			    unsigned long *timer_p, bool *has_p,
			    struct netlink_ext_ack *extack)
{
	unsigned long timer;
	u32 value;

	if (!attr) {
		*timer_p = fallback;
		*has_p = false;
		return 0;
	}

	value = nla_get_u32(attr);
	timer = clock_t_to_jiffies(value);
	if (timer == ~0UL) {
		NL_SET_ERR_MSG(extack, "Timer value too large");
		return -EINVAL;
	}

	*timer_p = timer;
	*has_p = true;
	return 0;
}

static int rtm_to_nh_config_grp_res(struct nlattr *res, struct nh_config *cfg,
				    struct netlink_ext_ack *extack)
{
	struct nlattr *tb[ARRAY_SIZE(rtm_nh_res_policy_new)] = {};
	int err;

	if (res) {
		err = nla_parse_nested(tb,
				       ARRAY_SIZE(rtm_nh_res_policy_new) - 1,
				       res, rtm_nh_res_policy_new, extack);
		if (err < 0)
			return err;
	}

	if (tb[NHA_RES_GROUP_BUCKETS]) {
		cfg->nh_grp_res_num_buckets =
			nla_get_u16(tb[NHA_RES_GROUP_BUCKETS]);
		cfg->nh_grp_res_has_num_buckets = true;
		if (!cfg->nh_grp_res_num_buckets) {
			NL_SET_ERR_MSG(extack, "Number of buckets needs to be non-0");
			return -EINVAL;
		}
	}

	err = rtm_nh_get_timer(tb[NHA_RES_GROUP_IDLE_TIMER],
			       NH_RES_DEFAULT_IDLE_TIMER,
			       &cfg->nh_grp_res_idle_timer,
			       &cfg->nh_grp_res_has_idle_timer,
			       extack);
	if (err)
		return err;

	return rtm_nh_get_timer(tb[NHA_RES_GROUP_UNBALANCED_TIMER],
				NH_RES_DEFAULT_UNBALANCED_TIMER,
				&cfg->nh_grp_res_unbalanced_timer,
				&cfg->nh_grp_res_has_unbalanced_timer,
				extack);
}

static int rtm_to_nh_config(struct net *net, struct sk_buff *skb,
			    struct nlmsghdr *nlh, struct nh_config *cfg,
			    struct netlink_ext_ack *extack)
{
	struct nhmsg *nhm = nlmsg_data(nlh);
	struct nlattr *tb[ARRAY_SIZE(rtm_nh_policy_new)];
	int err;

	err = nlmsg_parse(nlh, sizeof(*nhm), tb,
			  ARRAY_SIZE(rtm_nh_policy_new) - 1,
			  rtm_nh_policy_new, extack);
	if (err < 0)
		return err;

	err = -EINVAL;
	if (nhm->resvd || nhm->nh_scope) {
		NL_SET_ERR_MSG(extack, "Invalid values in ancillary header");
		goto out;
	}
	if (nhm->nh_flags & ~NEXTHOP_VALID_USER_FLAGS) {
		NL_SET_ERR_MSG(extack, "Invalid nexthop flags in ancillary header");
		goto out;
	}

	switch (nhm->nh_family) {
	case AF_INET:
	case AF_INET6:
		break;
	case AF_UNSPEC:
		if (tb[NHA_GROUP])
			break;
		fallthrough;
	default:
		NL_SET_ERR_MSG(extack, "Invalid address family");
		goto out;
	}

	memset(cfg, 0, sizeof(*cfg));
	cfg->nlflags = nlh->nlmsg_flags;
	cfg->nlinfo.portid = NETLINK_CB(skb).portid;
	cfg->nlinfo.nlh = nlh;
	cfg->nlinfo.nl_net = net;

	cfg->nh_family = nhm->nh_family;
	cfg->nh_protocol = nhm->nh_protocol;
	cfg->nh_flags = nhm->nh_flags;

	if (tb[NHA_ID])
		cfg->nh_id = nla_get_u32(tb[NHA_ID]);

	if (tb[NHA_FDB]) {
		if (tb[NHA_OIF] || tb[NHA_BLACKHOLE] ||
		    tb[NHA_ENCAP]   || tb[NHA_ENCAP_TYPE]) {
			NL_SET_ERR_MSG(extack, "Fdb attribute can not be used with encap, oif or blackhole");
			goto out;
		}
		if (nhm->nh_flags) {
			NL_SET_ERR_MSG(extack, "Unsupported nexthop flags in ancillary header");
			goto out;
		}
		cfg->nh_fdb = nla_get_flag(tb[NHA_FDB]);
	}

	if (tb[NHA_GROUP]) {
		if (nhm->nh_family != AF_UNSPEC) {
			NL_SET_ERR_MSG(extack, "Invalid family for group");
			goto out;
		}
		cfg->nh_grp = tb[NHA_GROUP];

		cfg->nh_grp_type = NEXTHOP_GRP_TYPE_MPATH;
		if (tb[NHA_GROUP_TYPE])
			cfg->nh_grp_type = nla_get_u16(tb[NHA_GROUP_TYPE]);

		if (cfg->nh_grp_type > NEXTHOP_GRP_TYPE_MAX) {
			NL_SET_ERR_MSG(extack, "Invalid group type");
			goto out;
		}
		err = nh_check_attr_group(net, tb, ARRAY_SIZE(tb),
					  cfg->nh_grp_type, extack);
		if (err)
			goto out;

		if (cfg->nh_grp_type == NEXTHOP_GRP_TYPE_RES)
			err = rtm_to_nh_config_grp_res(tb[NHA_RES_GROUP],
						       cfg, extack);

		if (tb[NHA_HW_STATS_ENABLE])
			cfg->nh_hw_stats = nla_get_u32(tb[NHA_HW_STATS_ENABLE]);

		/* no other attributes should be set */
		goto out;
	}

	if (tb[NHA_BLACKHOLE]) {
		if (tb[NHA_GATEWAY] || tb[NHA_OIF] ||
		    tb[NHA_ENCAP]   || tb[NHA_ENCAP_TYPE] || tb[NHA_FDB]) {
			NL_SET_ERR_MSG(extack, "Blackhole attribute can not be used with gateway, oif, encap or fdb");
			goto out;
		}

		cfg->nh_blackhole = 1;
		err = 0;
		goto out;
	}

	if (!cfg->nh_fdb && !tb[NHA_OIF]) {
		NL_SET_ERR_MSG(extack, "Device attribute required for non-blackhole and non-fdb nexthops");
		goto out;
	}

	if (!cfg->nh_fdb && tb[NHA_OIF]) {
		cfg->nh_ifindex = nla_get_u32(tb[NHA_OIF]);
		if (cfg->nh_ifindex)
			cfg->dev = __dev_get_by_index(net, cfg->nh_ifindex);

		if (!cfg->dev) {
			NL_SET_ERR_MSG(extack, "Invalid device index");
			goto out;
		} else if (!(cfg->dev->flags & IFF_UP)) {
			NL_SET_ERR_MSG(extack, "Nexthop device is not up");
			err = -ENETDOWN;
			goto out;
		} else if (!netif_carrier_ok(cfg->dev)) {
			NL_SET_ERR_MSG(extack, "Carrier for nexthop device is down");
			err = -ENETDOWN;
			goto out;
		}
	}

	err = -EINVAL;
	if (tb[NHA_GATEWAY]) {
		struct nlattr *gwa = tb[NHA_GATEWAY];

		switch (cfg->nh_family) {
		case AF_INET:
			if (nla_len(gwa) != sizeof(u32)) {
				NL_SET_ERR_MSG(extack, "Invalid gateway");
				goto out;
			}
			cfg->gw.ipv4 = nla_get_be32(gwa);
			break;
		case AF_INET6:
			if (nla_len(gwa) != sizeof(struct in6_addr)) {
				NL_SET_ERR_MSG(extack, "Invalid gateway");
				goto out;
			}
			cfg->gw.ipv6 = nla_get_in6_addr(gwa);
			break;
		default:
			NL_SET_ERR_MSG(extack,
				       "Unknown address family for gateway");
			goto out;
		}
	} else {
		/* device only nexthop (no gateway) */
		if (cfg->nh_flags & RTNH_F_ONLINK) {
			NL_SET_ERR_MSG(extack,
				       "ONLINK flag can not be set for nexthop without a gateway");
			goto out;
		}
	}

	if (tb[NHA_ENCAP]) {
		cfg->nh_encap = tb[NHA_ENCAP];

		if (!tb[NHA_ENCAP_TYPE]) {
			NL_SET_ERR_MSG(extack, "LWT encapsulation type is missing");
			goto out;
		}

		cfg->nh_encap_type = nla_get_u16(tb[NHA_ENCAP_TYPE]);
		err = lwtunnel_valid_encap_type(cfg->nh_encap_type, extack);
		if (err < 0)
			goto out;

	} else if (tb[NHA_ENCAP_TYPE]) {
		NL_SET_ERR_MSG(extack, "LWT encapsulation attribute is missing");
		goto out;
	}

	if (tb[NHA_HW_STATS_ENABLE]) {
		NL_SET_ERR_MSG(extack, "Cannot enable nexthop hardware statistics for non-group nexthops");
		goto out;
	}

	err = 0;
out:
	return err;
}

/* rtnl */
static int rtm_new_nexthop(struct sk_buff *skb, struct nlmsghdr *nlh,
			   struct netlink_ext_ack *extack)
{
	struct net *net = sock_net(skb->sk);
	struct nh_config cfg;
	struct nexthop *nh;
	int err;

	err = rtm_to_nh_config(net, skb, nlh, &cfg, extack);
	if (!err) {
		nh = nexthop_add(net, &cfg, extack);
		if (IS_ERR(nh))
			err = PTR_ERR(nh);
	}

	return err;
}

static int nh_valid_get_del_req(const struct nlmsghdr *nlh,
				struct nlattr **tb, u32 *id, u32 *op_flags,
				struct netlink_ext_ack *extack)
{
	struct nhmsg *nhm = nlmsg_data(nlh);

	if (nhm->nh_protocol || nhm->resvd || nhm->nh_scope || nhm->nh_flags) {
		NL_SET_ERR_MSG(extack, "Invalid values in header");
		return -EINVAL;
	}

	if (!tb[NHA_ID]) {
		NL_SET_ERR_MSG(extack, "Nexthop id is missing");
		return -EINVAL;
	}

	*id = nla_get_u32(tb[NHA_ID]);
	if (!(*id)) {
		NL_SET_ERR_MSG(extack, "Invalid nexthop id");
		return -EINVAL;
	}

	if (op_flags) {
		if (tb[NHA_OP_FLAGS])
			*op_flags = nla_get_u32(tb[NHA_OP_FLAGS]);
		else
			*op_flags = 0;
	}

	return 0;
}

/* rtnl */
static int rtm_del_nexthop(struct sk_buff *skb, struct nlmsghdr *nlh,
			   struct netlink_ext_ack *extack)
{
	struct nlattr *tb[ARRAY_SIZE(rtm_nh_policy_del)];
	struct net *net = sock_net(skb->sk);
	struct nl_info nlinfo = {
		.nlh = nlh,
		.nl_net = net,
		.portid = NETLINK_CB(skb).portid,
	};
	struct nexthop *nh;
	int err;
	u32 id;

	err = nlmsg_parse(nlh, sizeof(struct nhmsg), tb,
			  ARRAY_SIZE(rtm_nh_policy_del) - 1, rtm_nh_policy_del,
			  extack);
	if (err < 0)
		return err;

	err = nh_valid_get_del_req(nlh, tb, &id, NULL, extack);
	if (err)
		return err;

	nh = nexthop_find_by_id(net, id);
	if (!nh)
		return -ENOENT;

	remove_nexthop(net, nh, &nlinfo);

	return 0;
}

/* rtnl */
static int rtm_get_nexthop(struct sk_buff *in_skb, struct nlmsghdr *nlh,
			   struct netlink_ext_ack *extack)
{
	struct nlattr *tb[ARRAY_SIZE(rtm_nh_policy_get)];
	struct net *net = sock_net(in_skb->sk);
	struct sk_buff *skb = NULL;
	struct nexthop *nh;
	u32 op_flags;
	int err;
	u32 id;

	err = nlmsg_parse(nlh, sizeof(struct nhmsg), tb,
			  ARRAY_SIZE(rtm_nh_policy_get) - 1, rtm_nh_policy_get,
			  extack);
	if (err < 0)
		return err;

	err = nh_valid_get_del_req(nlh, tb, &id, &op_flags, extack);
	if (err)
		return err;

	err = -ENOBUFS;
	skb = alloc_skb(NLMSG_GOODSIZE, GFP_KERNEL);
	if (!skb)
		goto out;

	err = -ENOENT;
	nh = nexthop_find_by_id(net, id);
	if (!nh)
		goto errout_free;

	err = nh_fill_node(skb, nh, RTM_NEWNEXTHOP, NETLINK_CB(in_skb).portid,
			   nlh->nlmsg_seq, 0, op_flags);
	if (err < 0) {
		WARN_ON(err == -EMSGSIZE);
		goto errout_free;
	}

	err = rtnl_unicast(skb, net, NETLINK_CB(in_skb).portid);
out:
	return err;
errout_free:
	kfree_skb(skb);
	goto out;
}

struct nh_dump_filter {
	u32 nh_id;
	int dev_idx;
	int master_idx;
	bool group_filter;
	bool fdb_filter;
	u32 res_bucket_nh_id;
	u32 op_flags;
};

static bool nh_dump_filtered(struct nexthop *nh,
			     struct nh_dump_filter *filter, u8 family)
{
	const struct net_device *dev;
	const struct nh_info *nhi;

	if (filter->group_filter && !nh->is_group)
		return true;

	if (!filter->dev_idx && !filter->master_idx && !family)
		return false;

	if (nh->is_group)
		return true;

	nhi = rtnl_dereference(nh->nh_info);
	if (family && nhi->family != family)
		return true;

	dev = nhi->fib_nhc.nhc_dev;
	if (filter->dev_idx && (!dev || dev->ifindex != filter->dev_idx))
		return true;

	if (filter->master_idx) {
		struct net_device *master;

		if (!dev)
			return true;

		master = netdev_master_upper_dev_get((struct net_device *)dev);
		if (!master || master->ifindex != filter->master_idx)
			return true;
	}

	return false;
}

static int __nh_valid_dump_req(const struct nlmsghdr *nlh, struct nlattr **tb,
			       struct nh_dump_filter *filter,
			       struct netlink_ext_ack *extack)
{
	struct nhmsg *nhm;
	u32 idx;

	if (tb[NHA_OIF]) {
		idx = nla_get_u32(tb[NHA_OIF]);
		if (idx > INT_MAX) {
			NL_SET_ERR_MSG(extack, "Invalid device index");
			return -EINVAL;
		}
		filter->dev_idx = idx;
	}
	if (tb[NHA_MASTER]) {
		idx = nla_get_u32(tb[NHA_MASTER]);
		if (idx > INT_MAX) {
			NL_SET_ERR_MSG(extack, "Invalid master device index");
			return -EINVAL;
		}
		filter->master_idx = idx;
	}
	filter->group_filter = nla_get_flag(tb[NHA_GROUPS]);
	filter->fdb_filter = nla_get_flag(tb[NHA_FDB]);

	nhm = nlmsg_data(nlh);
	if (nhm->nh_protocol || nhm->resvd || nhm->nh_scope || nhm->nh_flags) {
		NL_SET_ERR_MSG(extack, "Invalid values in header for nexthop dump request");
		return -EINVAL;
	}

	return 0;
}

static int nh_valid_dump_req(const struct nlmsghdr *nlh,
			     struct nh_dump_filter *filter,
			     struct netlink_callback *cb)
{
	struct nlattr *tb[ARRAY_SIZE(rtm_nh_policy_dump)];
	int err;

	err = nlmsg_parse(nlh, sizeof(struct nhmsg), tb,
			  ARRAY_SIZE(rtm_nh_policy_dump) - 1,
			  rtm_nh_policy_dump, cb->extack);
	if (err < 0)
		return err;

	if (tb[NHA_OP_FLAGS])
		filter->op_flags = nla_get_u32(tb[NHA_OP_FLAGS]);
	else
		filter->op_flags = 0;

	return __nh_valid_dump_req(nlh, tb, filter, cb->extack);
}

struct rtm_dump_nh_ctx {
	u32 idx;
};

static struct rtm_dump_nh_ctx *
rtm_dump_nh_ctx(struct netlink_callback *cb)
{
	struct rtm_dump_nh_ctx *ctx = (void *)cb->ctx;

	BUILD_BUG_ON(sizeof(*ctx) > sizeof(cb->ctx));
	return ctx;
}

static int rtm_dump_walk_nexthops(struct sk_buff *skb,
				  struct netlink_callback *cb,
				  struct rb_root *root,
				  struct rtm_dump_nh_ctx *ctx,
				  int (*nh_cb)(struct sk_buff *skb,
					       struct netlink_callback *cb,
					       struct nexthop *nh, void *data),
				  void *data)
{
	struct rb_node *node;
	int s_idx;
	int err;

	s_idx = ctx->idx;
	for (node = rb_first(root); node; node = rb_next(node)) {
		struct nexthop *nh;

		nh = rb_entry(node, struct nexthop, rb_node);
		if (nh->id < s_idx)
			continue;

		ctx->idx = nh->id;
		err = nh_cb(skb, cb, nh, data);
		if (err)
			return err;
	}

	return 0;
}

static int rtm_dump_nexthop_cb(struct sk_buff *skb, struct netlink_callback *cb,
			       struct nexthop *nh, void *data)
{
	struct nhmsg *nhm = nlmsg_data(cb->nlh);
	struct nh_dump_filter *filter = data;

	if (nh_dump_filtered(nh, filter, nhm->nh_family))
		return 0;

	return nh_fill_node(skb, nh, RTM_NEWNEXTHOP,
			    NETLINK_CB(cb->skb).portid,
			    cb->nlh->nlmsg_seq, NLM_F_MULTI, filter->op_flags);
}

/* rtnl */
static int rtm_dump_nexthop(struct sk_buff *skb, struct netlink_callback *cb)
{
	struct rtm_dump_nh_ctx *ctx = rtm_dump_nh_ctx(cb);
	struct net *net = sock_net(skb->sk);
	struct rb_root *root = &net->nexthop.rb_root;
	struct nh_dump_filter filter = {};
	int err;

	err = nh_valid_dump_req(cb->nlh, &filter, cb);
	if (err < 0)
		return err;

	err = rtm_dump_walk_nexthops(skb, cb, root, ctx,
				     &rtm_dump_nexthop_cb, &filter);

	cb->seq = net->nexthop.seq;
	nl_dump_check_consistent(cb, nlmsg_hdr(skb));
	return err;
}

static struct nexthop *
nexthop_find_group_resilient(struct net *net, u32 id,
			     struct netlink_ext_ack *extack)
{
	struct nh_group *nhg;
	struct nexthop *nh;

	nh = nexthop_find_by_id(net, id);
	if (!nh)
		return ERR_PTR(-ENOENT);

	if (!nh->is_group) {
		NL_SET_ERR_MSG(extack, "Not a nexthop group");
		return ERR_PTR(-EINVAL);
	}

	nhg = rtnl_dereference(nh->nh_grp);
	if (!nhg->resilient) {
		NL_SET_ERR_MSG(extack, "Nexthop group not of type resilient");
		return ERR_PTR(-EINVAL);
	}

	return nh;
}

static int nh_valid_dump_nhid(struct nlattr *attr, u32 *nh_id_p,
			      struct netlink_ext_ack *extack)
{
	u32 idx;

	if (attr) {
		idx = nla_get_u32(attr);
		if (!idx) {
			NL_SET_ERR_MSG(extack, "Invalid nexthop id");
			return -EINVAL;
		}
		*nh_id_p = idx;
	} else {
		*nh_id_p = 0;
	}

	return 0;
}

static int nh_valid_dump_bucket_req(const struct nlmsghdr *nlh,
				    struct nh_dump_filter *filter,
				    struct netlink_callback *cb)
{
	struct nlattr *res_tb[ARRAY_SIZE(rtm_nh_res_bucket_policy_dump)];
	struct nlattr *tb[ARRAY_SIZE(rtm_nh_policy_dump_bucket)];
	int err;

	err = nlmsg_parse(nlh, sizeof(struct nhmsg), tb,
			  ARRAY_SIZE(rtm_nh_policy_dump_bucket) - 1,
			  rtm_nh_policy_dump_bucket, NULL);
	if (err < 0)
		return err;

	err = nh_valid_dump_nhid(tb[NHA_ID], &filter->nh_id, cb->extack);
	if (err)
		return err;

	if (tb[NHA_RES_BUCKET]) {
		size_t max = ARRAY_SIZE(rtm_nh_res_bucket_policy_dump) - 1;

		err = nla_parse_nested(res_tb, max,
				       tb[NHA_RES_BUCKET],
				       rtm_nh_res_bucket_policy_dump,
				       cb->extack);
		if (err < 0)
			return err;

		err = nh_valid_dump_nhid(res_tb[NHA_RES_BUCKET_NH_ID],
					 &filter->res_bucket_nh_id,
					 cb->extack);
		if (err)
			return err;
	}

	return __nh_valid_dump_req(nlh, tb, filter, cb->extack);
}

struct rtm_dump_res_bucket_ctx {
	struct rtm_dump_nh_ctx nh;
	u16 bucket_index;
};

static struct rtm_dump_res_bucket_ctx *
rtm_dump_res_bucket_ctx(struct netlink_callback *cb)
{
	struct rtm_dump_res_bucket_ctx *ctx = (void *)cb->ctx;

	BUILD_BUG_ON(sizeof(*ctx) > sizeof(cb->ctx));
	return ctx;
}

struct rtm_dump_nexthop_bucket_data {
	struct rtm_dump_res_bucket_ctx *ctx;
	struct nh_dump_filter filter;
};

static int rtm_dump_nexthop_bucket_nh(struct sk_buff *skb,
				      struct netlink_callback *cb,
				      struct nexthop *nh,
				      struct rtm_dump_nexthop_bucket_data *dd)
{
	u32 portid = NETLINK_CB(cb->skb).portid;
	struct nhmsg *nhm = nlmsg_data(cb->nlh);
	struct nh_res_table *res_table;
	struct nh_group *nhg;
	u16 bucket_index;
	int err;

	nhg = rtnl_dereference(nh->nh_grp);
	res_table = rtnl_dereference(nhg->res_table);
	for (bucket_index = dd->ctx->bucket_index;
	     bucket_index < res_table->num_nh_buckets;
	     bucket_index++) {
		struct nh_res_bucket *bucket;
		struct nh_grp_entry *nhge;

		bucket = &res_table->nh_buckets[bucket_index];
		nhge = rtnl_dereference(bucket->nh_entry);
		if (nh_dump_filtered(nhge->nh, &dd->filter, nhm->nh_family))
			continue;

		if (dd->filter.res_bucket_nh_id &&
		    dd->filter.res_bucket_nh_id != nhge->nh->id)
			continue;

		dd->ctx->bucket_index = bucket_index;
		err = nh_fill_res_bucket(skb, nh, bucket, bucket_index,
					 RTM_NEWNEXTHOPBUCKET, portid,
					 cb->nlh->nlmsg_seq, NLM_F_MULTI,
					 cb->extack);
		if (err)
			return err;
	}

	dd->ctx->bucket_index = 0;

	return 0;
}

static int rtm_dump_nexthop_bucket_cb(struct sk_buff *skb,
				      struct netlink_callback *cb,
				      struct nexthop *nh, void *data)
{
	struct rtm_dump_nexthop_bucket_data *dd = data;
	struct nh_group *nhg;

	if (!nh->is_group)
		return 0;

	nhg = rtnl_dereference(nh->nh_grp);
	if (!nhg->resilient)
		return 0;

	return rtm_dump_nexthop_bucket_nh(skb, cb, nh, dd);
}

/* rtnl */
static int rtm_dump_nexthop_bucket(struct sk_buff *skb,
				   struct netlink_callback *cb)
{
	struct rtm_dump_res_bucket_ctx *ctx = rtm_dump_res_bucket_ctx(cb);
	struct rtm_dump_nexthop_bucket_data dd = { .ctx = ctx };
	struct net *net = sock_net(skb->sk);
	struct nexthop *nh;
	int err;

	err = nh_valid_dump_bucket_req(cb->nlh, &dd.filter, cb);
	if (err)
		return err;

	if (dd.filter.nh_id) {
		nh = nexthop_find_group_resilient(net, dd.filter.nh_id,
						  cb->extack);
		if (IS_ERR(nh))
			return PTR_ERR(nh);
		err = rtm_dump_nexthop_bucket_nh(skb, cb, nh, &dd);
	} else {
		struct rb_root *root = &net->nexthop.rb_root;

		err = rtm_dump_walk_nexthops(skb, cb, root, &ctx->nh,
					     &rtm_dump_nexthop_bucket_cb, &dd);
	}

	cb->seq = net->nexthop.seq;
	nl_dump_check_consistent(cb, nlmsg_hdr(skb));
	return err;
}

static int nh_valid_get_bucket_req_res_bucket(struct nlattr *res,
					      u16 *bucket_index,
					      struct netlink_ext_ack *extack)
{
	struct nlattr *tb[ARRAY_SIZE(rtm_nh_res_bucket_policy_get)];
	int err;

	err = nla_parse_nested(tb, ARRAY_SIZE(rtm_nh_res_bucket_policy_get) - 1,
			       res, rtm_nh_res_bucket_policy_get, extack);
	if (err < 0)
		return err;

	if (!tb[NHA_RES_BUCKET_INDEX]) {
		NL_SET_ERR_MSG(extack, "Bucket index is missing");
		return -EINVAL;
	}

	*bucket_index = nla_get_u16(tb[NHA_RES_BUCKET_INDEX]);
	return 0;
}

static int nh_valid_get_bucket_req(const struct nlmsghdr *nlh,
				   u32 *id, u16 *bucket_index,
				   struct netlink_ext_ack *extack)
{
	struct nlattr *tb[ARRAY_SIZE(rtm_nh_policy_get_bucket)];
	int err;

	err = nlmsg_parse(nlh, sizeof(struct nhmsg), tb,
			  ARRAY_SIZE(rtm_nh_policy_get_bucket) - 1,
			  rtm_nh_policy_get_bucket, extack);
	if (err < 0)
		return err;

	err = nh_valid_get_del_req(nlh, tb, id, NULL, extack);
	if (err)
		return err;

	if (!tb[NHA_RES_BUCKET]) {
		NL_SET_ERR_MSG(extack, "Bucket information is missing");
		return -EINVAL;
	}

	err = nh_valid_get_bucket_req_res_bucket(tb[NHA_RES_BUCKET],
						 bucket_index, extack);
	if (err)
		return err;

	return 0;
}

/* rtnl */
static int rtm_get_nexthop_bucket(struct sk_buff *in_skb, struct nlmsghdr *nlh,
				  struct netlink_ext_ack *extack)
{
	struct net *net = sock_net(in_skb->sk);
	struct nh_res_table *res_table;
	struct sk_buff *skb = NULL;
	struct nh_group *nhg;
	struct nexthop *nh;
	u16 bucket_index;
	int err;
	u32 id;

	err = nh_valid_get_bucket_req(nlh, &id, &bucket_index, extack);
	if (err)
		return err;

	nh = nexthop_find_group_resilient(net, id, extack);
	if (IS_ERR(nh))
		return PTR_ERR(nh);

	nhg = rtnl_dereference(nh->nh_grp);
	res_table = rtnl_dereference(nhg->res_table);
	if (bucket_index >= res_table->num_nh_buckets) {
		NL_SET_ERR_MSG(extack, "Bucket index out of bounds");
		return -ENOENT;
	}

	skb = alloc_skb(NLMSG_GOODSIZE, GFP_KERNEL);
	if (!skb)
		return -ENOBUFS;

	err = nh_fill_res_bucket(skb, nh, &res_table->nh_buckets[bucket_index],
				 bucket_index, RTM_NEWNEXTHOPBUCKET,
				 NETLINK_CB(in_skb).portid, nlh->nlmsg_seq,
				 0, extack);
	if (err < 0) {
		WARN_ON(err == -EMSGSIZE);
		goto errout_free;
	}

	return rtnl_unicast(skb, net, NETLINK_CB(in_skb).portid);

errout_free:
	kfree_skb(skb);
	return err;
}

static void nexthop_sync_mtu(struct net_device *dev, u32 orig_mtu)
{
	unsigned int hash = nh_dev_hashfn(dev->ifindex);
	struct net *net = dev_net(dev);
	struct hlist_head *head = &net->nexthop.devhash[hash];
	struct hlist_node *n;
	struct nh_info *nhi;

	hlist_for_each_entry_safe(nhi, n, head, dev_hash) {
		if (nhi->fib_nhc.nhc_dev == dev) {
			if (nhi->family == AF_INET)
				fib_nhc_update_mtu(&nhi->fib_nhc, dev->mtu,
						   orig_mtu);
		}
	}
}

/* rtnl */
static int nh_netdev_event(struct notifier_block *this,
			   unsigned long event, void *ptr)
{
	struct net_device *dev = netdev_notifier_info_to_dev(ptr);
	struct netdev_notifier_info_ext *info_ext;

	switch (event) {
	case NETDEV_DOWN:
	case NETDEV_UNREGISTER:
		nexthop_flush_dev(dev, event);
		break;
	case NETDEV_CHANGE:
		if (!(dev_get_flags(dev) & (IFF_RUNNING | IFF_LOWER_UP)))
			nexthop_flush_dev(dev, event);
		break;
	case NETDEV_CHANGEMTU:
		info_ext = ptr;
		nexthop_sync_mtu(dev, info_ext->ext.mtu);
		rt_cache_flush(dev_net(dev));
		break;
	}
	return NOTIFY_DONE;
}

static struct notifier_block nh_netdev_notifier = {
	.notifier_call = nh_netdev_event,
};

static int nexthops_dump(struct net *net, struct notifier_block *nb,
			 enum nexthop_event_type event_type,
			 struct netlink_ext_ack *extack)
{
	struct rb_root *root = &net->nexthop.rb_root;
	struct rb_node *node;
	int err = 0;

	for (node = rb_first(root); node; node = rb_next(node)) {
		struct nexthop *nh;

		nh = rb_entry(node, struct nexthop, rb_node);
		err = call_nexthop_notifier(nb, net, event_type, nh, extack);
		if (err)
			break;
	}

	return err;
}

int register_nexthop_notifier(struct net *net, struct notifier_block *nb,
			      struct netlink_ext_ack *extack)
{
	int err;

	rtnl_lock();
	err = nexthops_dump(net, nb, NEXTHOP_EVENT_REPLACE, extack);
	if (err)
		goto unlock;
	err = blocking_notifier_chain_register(&net->nexthop.notifier_chain,
					       nb);
unlock:
	rtnl_unlock();
	return err;
}
EXPORT_SYMBOL(register_nexthop_notifier);

int __unregister_nexthop_notifier(struct net *net, struct notifier_block *nb)
{
	int err;

	err = blocking_notifier_chain_unregister(&net->nexthop.notifier_chain,
						 nb);
	if (!err)
		nexthops_dump(net, nb, NEXTHOP_EVENT_DEL, NULL);
	return err;
}
EXPORT_SYMBOL(__unregister_nexthop_notifier);

int unregister_nexthop_notifier(struct net *net, struct notifier_block *nb)
{
	int err;

	rtnl_lock();
	err = __unregister_nexthop_notifier(net, nb);
	rtnl_unlock();
	return err;
}
EXPORT_SYMBOL(unregister_nexthop_notifier);

void nexthop_set_hw_flags(struct net *net, u32 id, bool offload, bool trap)
{
	struct nexthop *nexthop;

	rcu_read_lock();

	nexthop = nexthop_find_by_id(net, id);
	if (!nexthop)
		goto out;

	nexthop->nh_flags &= ~(RTNH_F_OFFLOAD | RTNH_F_TRAP);
	if (offload)
		nexthop->nh_flags |= RTNH_F_OFFLOAD;
	if (trap)
		nexthop->nh_flags |= RTNH_F_TRAP;

out:
	rcu_read_unlock();
}
EXPORT_SYMBOL(nexthop_set_hw_flags);

void nexthop_bucket_set_hw_flags(struct net *net, u32 id, u16 bucket_index,
				 bool offload, bool trap)
{
	struct nh_res_table *res_table;
	struct nh_res_bucket *bucket;
	struct nexthop *nexthop;
	struct nh_group *nhg;

	rcu_read_lock();

	nexthop = nexthop_find_by_id(net, id);
	if (!nexthop || !nexthop->is_group)
		goto out;

	nhg = rcu_dereference(nexthop->nh_grp);
	if (!nhg->resilient)
		goto out;

	if (bucket_index >= nhg->res_table->num_nh_buckets)
		goto out;

	res_table = rcu_dereference(nhg->res_table);
	bucket = &res_table->nh_buckets[bucket_index];
	bucket->nh_flags &= ~(RTNH_F_OFFLOAD | RTNH_F_TRAP);
	if (offload)
		bucket->nh_flags |= RTNH_F_OFFLOAD;
	if (trap)
		bucket->nh_flags |= RTNH_F_TRAP;

out:
	rcu_read_unlock();
}
EXPORT_SYMBOL(nexthop_bucket_set_hw_flags);

void nexthop_res_grp_activity_update(struct net *net, u32 id, u16 num_buckets,
				     unsigned long *activity)
{
	struct nh_res_table *res_table;
	struct nexthop *nexthop;
	struct nh_group *nhg;
	u16 i;

	rcu_read_lock();

	nexthop = nexthop_find_by_id(net, id);
	if (!nexthop || !nexthop->is_group)
		goto out;

	nhg = rcu_dereference(nexthop->nh_grp);
	if (!nhg->resilient)
		goto out;

	/* Instead of silently ignoring some buckets, demand that the sizes
	 * be the same.
	 */
	res_table = rcu_dereference(nhg->res_table);
	if (num_buckets != res_table->num_nh_buckets)
		goto out;

	for (i = 0; i < num_buckets; i++) {
		if (test_bit(i, activity))
			nh_res_bucket_set_busy(&res_table->nh_buckets[i]);
	}

out:
	rcu_read_unlock();
}
EXPORT_SYMBOL(nexthop_res_grp_activity_update);

static void __net_exit nexthop_net_exit_batch_rtnl(struct list_head *net_list,
						   struct list_head *dev_to_kill)
{
	struct net *net;

	ASSERT_RTNL();
	list_for_each_entry(net, net_list, exit_list)
		flush_all_nexthops(net);
}

static void __net_exit nexthop_net_exit(struct net *net)
{
	kfree(net->nexthop.devhash);
	net->nexthop.devhash = NULL;
}

static int __net_init nexthop_net_init(struct net *net)
{
	size_t sz = sizeof(struct hlist_head) * NH_DEV_HASHSIZE;

	net->nexthop.rb_root = RB_ROOT;
	net->nexthop.devhash = kzalloc(sz, GFP_KERNEL);
	if (!net->nexthop.devhash)
		return -ENOMEM;
	BLOCKING_INIT_NOTIFIER_HEAD(&net->nexthop.notifier_chain);

	return 0;
}

static struct pernet_operations nexthop_net_ops = {
	.init = nexthop_net_init,
	.exit = nexthop_net_exit,
	.exit_batch_rtnl = nexthop_net_exit_batch_rtnl,
};

static int __init nexthop_init(void)
{
	register_pernet_subsys(&nexthop_net_ops);

	register_netdevice_notifier(&nh_netdev_notifier);

	rtnl_register(PF_UNSPEC, RTM_NEWNEXTHOP, rtm_new_nexthop, NULL, 0);
	rtnl_register(PF_UNSPEC, RTM_DELNEXTHOP, rtm_del_nexthop, NULL, 0);
	rtnl_register(PF_UNSPEC, RTM_GETNEXTHOP, rtm_get_nexthop,
		      rtm_dump_nexthop, 0);

	rtnl_register(PF_INET, RTM_NEWNEXTHOP, rtm_new_nexthop, NULL, 0);
	rtnl_register(PF_INET, RTM_GETNEXTHOP, NULL, rtm_dump_nexthop, 0);

	rtnl_register(PF_INET6, RTM_NEWNEXTHOP, rtm_new_nexthop, NULL, 0);
	rtnl_register(PF_INET6, RTM_GETNEXTHOP, NULL, rtm_dump_nexthop, 0);

	rtnl_register(PF_UNSPEC, RTM_GETNEXTHOPBUCKET, rtm_get_nexthop_bucket,
		      rtm_dump_nexthop_bucket, 0);

	return 0;
}
subsys_initcall(nexthop_init);<|MERGE_RESOLUTION|>--- conflicted
+++ resolved
@@ -891,18 +891,12 @@
 
 	p = nla_data(nla);
 	for (i = 0; i < nhg->num_nh; ++i) {
-<<<<<<< HEAD
-		*p++ = (struct nexthop_grp) {
-			.id = nhg->nh_entries[i].nh->id,
-			.weight = nhg->nh_entries[i].weight - 1,
-=======
 		weight = nhg->nh_entries[i].weight - 1;
 
 		*p++ = (struct nexthop_grp) {
 			.id = nhg->nh_entries[i].nh->id,
 			.weight = weight,
 			.weight_high = weight >> 8,
->>>>>>> 17b65575
 		};
 	}
 
