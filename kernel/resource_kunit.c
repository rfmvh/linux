--- conflicted
+++ resolved
@@ -169,11 +169,8 @@
 #define RES_TEST_RAM3_SIZE	SZ_1M
 #define RES_TEST_TOTAL_SIZE	((RES_TEST_WIN1_OFFSET + RES_TEST_WIN1_SIZE))
 
-<<<<<<< HEAD
-=======
 KUNIT_DEFINE_ACTION_WRAPPER(kfree_wrapper, kfree, const void *);
 
->>>>>>> 9372b6c4
 static void remove_free_resource(void *ctx)
 {
 	struct resource *res = (struct resource *)ctx;
@@ -182,8 +179,6 @@
 	kfree(res);
 }
 
-<<<<<<< HEAD
-=======
 static void resource_test_add_action_or_abort(
 	struct kunit *test, void (*action)(void *), void *ctx)
 {
@@ -192,7 +187,6 @@
 			    "Fail to add action");
 }
 
->>>>>>> 9372b6c4
 static void resource_test_request_region(struct kunit *test, struct resource *parent,
 					 resource_size_t start, resource_size_t size,
 					 const char *name, unsigned long flags)
@@ -201,11 +195,7 @@
 
 	res = __request_region(parent, start, size, name, flags);
 	KUNIT_ASSERT_NOT_NULL(test, res);
-<<<<<<< HEAD
-	kunit_add_action_or_reset(test, remove_free_resource, res);
-=======
 	resource_test_add_action_or_abort(test, remove_free_resource, res);
->>>>>>> 9372b6c4
 }
 
 static void resource_test_insert_resource(struct kunit *test, struct resource *parent,
@@ -222,19 +212,11 @@
 	res->end = start + size - 1;
 	res->flags = flags;
 	if (insert_resource(parent, res)) {
-<<<<<<< HEAD
-		kfree(res);
-		KUNIT_FAIL_AND_ABORT(test, "Fail to insert resource %pR\n", res);
-	}
-
-	kunit_add_action_or_reset(test, remove_free_resource, res);
-=======
 		resource_test_add_action_or_abort(test, kfree_wrapper, res);
 		KUNIT_FAIL_AND_ABORT(test, "Fail to insert resource %pR\n", res);
 	}
 
 	resource_test_add_action_or_abort(test, remove_free_resource, res);
->>>>>>> 9372b6c4
 }
 
 static void resource_test_region_intersects(struct kunit *test)
@@ -248,11 +230,7 @@
 				       "test resources");
 	KUNIT_ASSERT_NOT_ERR_OR_NULL(test, parent);
 	start = parent->start;
-<<<<<<< HEAD
-	kunit_add_action_or_reset(test, remove_free_resource, parent);
-=======
 	resource_test_add_action_or_abort(test, remove_free_resource, parent);
->>>>>>> 9372b6c4
 
 	resource_test_request_region(test, parent, start + RES_TEST_RAM0_OFFSET,
 				     RES_TEST_RAM0_SIZE, "Test System RAM 0", flags);
