--- conflicted
+++ resolved
@@ -6925,11 +6925,7 @@
 
 static DEFINE_MUTEX(tracing_err_log_lock);
 
-<<<<<<< HEAD
-struct tracing_log_err *get_tracing_log_err(struct trace_array *tr)
-=======
 static struct tracing_log_err *get_tracing_log_err(struct trace_array *tr)
->>>>>>> 4ff96fb5
 {
 	struct tracing_log_err *err;
 
@@ -7132,8 +7128,6 @@
 	return count;
 }
 
-<<<<<<< HEAD
-=======
 static int tracing_err_log_release(struct inode *inode, struct file *file)
 {
 	struct trace_array *tr = inode->i_private;
@@ -7146,17 +7140,12 @@
 	return 0;
 }
 
->>>>>>> 4ff96fb5
 static const struct file_operations tracing_err_log_fops = {
 	.open           = tracing_err_log_open,
 	.write		= tracing_err_log_write,
 	.read           = seq_read,
 	.llseek         = seq_lseek,
-<<<<<<< HEAD
-	.release	= tracing_release_generic_tr,
-=======
 	.release        = tracing_err_log_release,
->>>>>>> 4ff96fb5
 };
 
 static int tracing_buffers_open(struct inode *inode, struct file *filp)
