--- conflicted
+++ resolved
@@ -684,11 +684,7 @@
 
 	dso = map__dso(map);
 	if (symbol_conf.buildid_mmap2) {
-<<<<<<< HEAD
-		size = PERF_ALIGN(dso->long_name_len + 1, sizeof(u64));
-=======
 		size = PERF_ALIGN(dso__long_name_len(dso) + 1, sizeof(u64));
->>>>>>> 0c383648
 		event->mmap2.header.type = PERF_RECORD_MMAP2;
 		event->mmap2.header.size = (sizeof(event->mmap2) -
 					(sizeof(event->mmap2.filename) - size));
@@ -698,19 +694,11 @@
 		event->mmap2.len   = map__size(map);
 		event->mmap2.pid   = args->machine->pid;
 
-<<<<<<< HEAD
-		memcpy(event->mmap2.filename, dso->long_name, dso->long_name_len + 1);
-
-		perf_record_mmap2__read_build_id(&event->mmap2, args->machine, false);
-	} else {
-		size = PERF_ALIGN(dso->long_name_len + 1, sizeof(u64));
-=======
 		memcpy(event->mmap2.filename, dso__long_name(dso), dso__long_name_len(dso) + 1);
 
 		perf_record_mmap2__read_build_id(&event->mmap2, args->machine, false);
 	} else {
 		size = PERF_ALIGN(dso__long_name_len(dso) + 1, sizeof(u64));
->>>>>>> 0c383648
 		event->mmap.header.type = PERF_RECORD_MMAP;
 		event->mmap.header.size = (sizeof(event->mmap) -
 					(sizeof(event->mmap.filename) - size));
@@ -720,11 +708,7 @@
 		event->mmap.len   = map__size(map);
 		event->mmap.pid   = args->machine->pid;
 
-<<<<<<< HEAD
-		memcpy(event->mmap.filename, dso->long_name, dso->long_name_len + 1);
-=======
 		memcpy(event->mmap.filename, dso__long_name(dso), dso__long_name_len(dso) + 1);
->>>>>>> 0c383648
 	}
 
 	if (perf_tool__process_synth_event(args->tool, event, args->machine, args->process) != 0)
