--- conflicted
+++ resolved
@@ -618,11 +618,7 @@
 		int idx;
 
 		/* With debug all even slots are unmapped and act as guard */
-<<<<<<< HEAD
-		if (IS_ENABLED(CONFIG_DEBUG_HIGHMEM) && !(i & 0x01)) {
-=======
 		if (IS_ENABLED(CONFIG_DEBUG_KMAP_LOCAL) && !(i & 0x01)) {
->>>>>>> 7aef27f0
 			WARN_ON_ONCE(!pte_none(pteval));
 			continue;
 		}
@@ -658,11 +654,7 @@
 		int idx;
 
 		/* With debug all even slots are unmapped and act as guard */
-<<<<<<< HEAD
-		if (IS_ENABLED(CONFIG_DEBUG_HIGHMEM) && !(i & 0x01)) {
-=======
 		if (IS_ENABLED(CONFIG_DEBUG_KMAP_LOCAL) && !(i & 0x01)) {
->>>>>>> 7aef27f0
 			WARN_ON_ONCE(!pte_none(pteval));
 			continue;
 		}
