// SPDX-License-Identifier: GPL-2.0
/*
 *	linux/mm/madvise.c
 *
 * Copyright (C) 1999  Linus Torvalds
 * Copyright (C) 2002  Christoph Hellwig
 */

#include <linux/mman.h>
#include <linux/pagemap.h>
#include <linux/syscalls.h>
#include <linux/mempolicy.h>
#include <linux/page-isolation.h>
#include <linux/page_idle.h>
#include <linux/userfaultfd_k.h>
#include <linux/hugetlb.h>
#include <linux/falloc.h>
#include <linux/fadvise.h>
#include <linux/sched.h>
#include <linux/sched/mm.h>
#include <linux/mm_inline.h>
#include <linux/string.h>
#include <linux/uio.h>
#include <linux/ksm.h>
#include <linux/fs.h>
#include <linux/file.h>
#include <linux/blkdev.h>
#include <linux/backing-dev.h>
#include <linux/pagewalk.h>
#include <linux/swap.h>
#include <linux/swapops.h>
#include <linux/shmem_fs.h>
#include <linux/mmu_notifier.h>

#include <asm/tlb.h>

#include "internal.h"
#include "swap.h"

/*
 * Maximum number of attempts we make to install guard pages before we give up
 * and return -ERESTARTNOINTR to have userspace try again.
 */
#define MAX_MADVISE_GUARD_RETRIES 3

struct madvise_walk_private {
	struct mmu_gather *tlb;
	bool pageout;
};

/*
 * Any behaviour which results in changes to the vma->vm_flags needs to
 * take mmap_lock for writing. Others, which simply traverse vmas, need
 * to only take it for reading.
 */
static int madvise_need_mmap_write(int behavior)
{
	switch (behavior) {
	case MADV_REMOVE:
	case MADV_WILLNEED:
	case MADV_DONTNEED:
	case MADV_DONTNEED_LOCKED:
	case MADV_COLD:
	case MADV_PAGEOUT:
	case MADV_FREE:
	case MADV_POPULATE_READ:
	case MADV_POPULATE_WRITE:
	case MADV_COLLAPSE:
	case MADV_GUARD_INSTALL:
	case MADV_GUARD_REMOVE:
		return 0;
	default:
		/* be safe, default to 1. list exceptions explicitly */
		return 1;
	}
}

#ifdef CONFIG_ANON_VMA_NAME
struct anon_vma_name *anon_vma_name_alloc(const char *name)
{
	struct anon_vma_name *anon_name;
	size_t count;

	/* Add 1 for NUL terminator at the end of the anon_name->name */
	count = strlen(name) + 1;
	anon_name = kmalloc(struct_size(anon_name, name, count), GFP_KERNEL);
	if (anon_name) {
		kref_init(&anon_name->kref);
		memcpy(anon_name->name, name, count);
	}

	return anon_name;
}

void anon_vma_name_free(struct kref *kref)
{
	struct anon_vma_name *anon_name =
			container_of(kref, struct anon_vma_name, kref);
	kfree(anon_name);
}

struct anon_vma_name *anon_vma_name(struct vm_area_struct *vma)
{
	mmap_assert_locked(vma->vm_mm);

	return vma->anon_name;
}

/* mmap_lock should be write-locked */
static int replace_anon_vma_name(struct vm_area_struct *vma,
				 struct anon_vma_name *anon_name)
{
	struct anon_vma_name *orig_name = anon_vma_name(vma);

	if (!anon_name) {
		vma->anon_name = NULL;
		anon_vma_name_put(orig_name);
		return 0;
	}

	if (anon_vma_name_eq(orig_name, anon_name))
		return 0;

	vma->anon_name = anon_vma_name_reuse(anon_name);
	anon_vma_name_put(orig_name);

	return 0;
}
#else /* CONFIG_ANON_VMA_NAME */
static int replace_anon_vma_name(struct vm_area_struct *vma,
				 struct anon_vma_name *anon_name)
{
	if (anon_name)
		return -EINVAL;

	return 0;
}
#endif /* CONFIG_ANON_VMA_NAME */
/*
 * Update the vm_flags on region of a vma, splitting it or merging it as
 * necessary.  Must be called with mmap_lock held for writing;
 * Caller should ensure anon_name stability by raising its refcount even when
 * anon_name belongs to a valid vma because this function might free that vma.
 */
static int madvise_update_vma(struct vm_area_struct *vma,
			      struct vm_area_struct **prev, unsigned long start,
			      unsigned long end, unsigned long new_flags,
			      struct anon_vma_name *anon_name)
{
	struct mm_struct *mm = vma->vm_mm;
	int error;
	VMA_ITERATOR(vmi, mm, start);

	if (new_flags == vma->vm_flags && anon_vma_name_eq(anon_vma_name(vma), anon_name)) {
		*prev = vma;
		return 0;
	}

	vma = vma_modify_flags_name(&vmi, *prev, vma, start, end, new_flags,
				    anon_name);
	if (IS_ERR(vma))
		return PTR_ERR(vma);

	*prev = vma;

	/* vm_flags is protected by the mmap_lock held in write mode. */
	vma_start_write(vma);
	vm_flags_reset(vma, new_flags);
	if (!vma->vm_file || vma_is_anon_shmem(vma)) {
		error = replace_anon_vma_name(vma, anon_name);
		if (error)
			return error;
	}

	return 0;
}

#ifdef CONFIG_SWAP
static int swapin_walk_pmd_entry(pmd_t *pmd, unsigned long start,
		unsigned long end, struct mm_walk *walk)
{
	struct vm_area_struct *vma = walk->private;
	struct swap_iocb *splug = NULL;
	pte_t *ptep = NULL;
	spinlock_t *ptl;
	unsigned long addr;

	for (addr = start; addr < end; addr += PAGE_SIZE) {
		pte_t pte;
		swp_entry_t entry;
		struct folio *folio;

		if (!ptep++) {
			ptep = pte_offset_map_lock(vma->vm_mm, pmd, addr, &ptl);
			if (!ptep)
				break;
		}

		pte = ptep_get(ptep);
		if (!is_swap_pte(pte))
			continue;
		entry = pte_to_swp_entry(pte);
		if (unlikely(non_swap_entry(entry)))
			continue;

		pte_unmap_unlock(ptep, ptl);
		ptep = NULL;

		folio = read_swap_cache_async(entry, GFP_HIGHUSER_MOVABLE,
					     vma, addr, &splug);
		if (folio)
			folio_put(folio);
	}

	if (ptep)
		pte_unmap_unlock(ptep, ptl);
	swap_read_unplug(splug);
	cond_resched();

	return 0;
}

static const struct mm_walk_ops swapin_walk_ops = {
	.pmd_entry		= swapin_walk_pmd_entry,
	.walk_lock		= PGWALK_RDLOCK,
};

static void shmem_swapin_range(struct vm_area_struct *vma,
		unsigned long start, unsigned long end,
		struct address_space *mapping)
{
	XA_STATE(xas, &mapping->i_pages, linear_page_index(vma, start));
	pgoff_t end_index = linear_page_index(vma, end) - 1;
	struct folio *folio;
	struct swap_iocb *splug = NULL;

	rcu_read_lock();
	xas_for_each(&xas, folio, end_index) {
		unsigned long addr;
		swp_entry_t entry;

		if (!xa_is_value(folio))
			continue;
		entry = radix_to_swp_entry(folio);
		/* There might be swapin error entries in shmem mapping. */
		if (non_swap_entry(entry))
			continue;

		addr = vma->vm_start +
			((xas.xa_index - vma->vm_pgoff) << PAGE_SHIFT);
		xas_pause(&xas);
		rcu_read_unlock();

		folio = read_swap_cache_async(entry, mapping_gfp_mask(mapping),
					     vma, addr, &splug);
		if (folio)
			folio_put(folio);

		rcu_read_lock();
	}
	rcu_read_unlock();
	swap_read_unplug(splug);
}
#endif		/* CONFIG_SWAP */

/*
 * Schedule all required I/O operations.  Do not wait for completion.
 */
static long madvise_willneed(struct vm_area_struct *vma,
			     struct vm_area_struct **prev,
			     unsigned long start, unsigned long end)
{
	struct mm_struct *mm = vma->vm_mm;
	struct file *file = vma->vm_file;
	loff_t offset;

	*prev = vma;
#ifdef CONFIG_SWAP
	if (!file) {
		walk_page_range(vma->vm_mm, start, end, &swapin_walk_ops, vma);
		lru_add_drain(); /* Push any new pages onto the LRU now */
		return 0;
	}

	if (shmem_mapping(file->f_mapping)) {
		shmem_swapin_range(vma, start, end, file->f_mapping);
		lru_add_drain(); /* Push any new pages onto the LRU now */
		return 0;
	}
#else
	if (!file)
		return -EBADF;
#endif

	if (IS_DAX(file_inode(file))) {
		/* no bad return value, but ignore advice */
		return 0;
	}

	/*
	 * Filesystem's fadvise may need to take various locks.  We need to
	 * explicitly grab a reference because the vma (and hence the
	 * vma's reference to the file) can go away as soon as we drop
	 * mmap_lock.
	 */
	*prev = NULL;	/* tell sys_madvise we drop mmap_lock */
	get_file(file);
	offset = (loff_t)(start - vma->vm_start)
			+ ((loff_t)vma->vm_pgoff << PAGE_SHIFT);
	mmap_read_unlock(mm);
	vfs_fadvise(file, offset, end - start, POSIX_FADV_WILLNEED);
	fput(file);
	mmap_read_lock(mm);
	return 0;
}

static inline bool can_do_file_pageout(struct vm_area_struct *vma)
{
	if (!vma->vm_file)
		return false;
	/*
	 * paging out pagecache only for non-anonymous mappings that correspond
	 * to the files the calling process could (if tried) open for writing;
	 * otherwise we'd be including shared non-exclusive mappings, which
	 * opens a side channel.
	 */
	return inode_owner_or_capable(&nop_mnt_idmap,
				      file_inode(vma->vm_file)) ||
	       file_permission(vma->vm_file, MAY_WRITE) == 0;
}

static inline int madvise_folio_pte_batch(unsigned long addr, unsigned long end,
					  struct folio *folio, pte_t *ptep,
					  pte_t pte, bool *any_young,
					  bool *any_dirty)
{
	const fpb_t fpb_flags = FPB_IGNORE_DIRTY | FPB_IGNORE_SOFT_DIRTY;
	int max_nr = (end - addr) / PAGE_SIZE;

	return folio_pte_batch(folio, addr, ptep, pte, max_nr, fpb_flags, NULL,
			       any_young, any_dirty);
}

static int madvise_cold_or_pageout_pte_range(pmd_t *pmd,
				unsigned long addr, unsigned long end,
				struct mm_walk *walk)
{
	struct madvise_walk_private *private = walk->private;
	struct mmu_gather *tlb = private->tlb;
	bool pageout = private->pageout;
	struct mm_struct *mm = tlb->mm;
	struct vm_area_struct *vma = walk->vma;
	pte_t *start_pte, *pte, ptent;
	spinlock_t *ptl;
	struct folio *folio = NULL;
	LIST_HEAD(folio_list);
	bool pageout_anon_only_filter;
	unsigned int batch_count = 0;
	int nr;

	if (fatal_signal_pending(current))
		return -EINTR;

	pageout_anon_only_filter = pageout && !vma_is_anonymous(vma) &&
					!can_do_file_pageout(vma);

#ifdef CONFIG_TRANSPARENT_HUGEPAGE
	if (pmd_trans_huge(*pmd)) {
		pmd_t orig_pmd;
		unsigned long next = pmd_addr_end(addr, end);

		tlb_change_page_size(tlb, HPAGE_PMD_SIZE);
		ptl = pmd_trans_huge_lock(pmd, vma);
		if (!ptl)
			return 0;

		orig_pmd = *pmd;
		if (is_huge_zero_pmd(orig_pmd))
			goto huge_unlock;

		if (unlikely(!pmd_present(orig_pmd))) {
			VM_BUG_ON(thp_migration_supported() &&
					!is_pmd_migration_entry(orig_pmd));
			goto huge_unlock;
		}

		folio = pmd_folio(orig_pmd);

		/* Do not interfere with other mappings of this folio */
		if (folio_likely_mapped_shared(folio))
			goto huge_unlock;

		if (pageout_anon_only_filter && !folio_test_anon(folio))
			goto huge_unlock;

		if (next - addr != HPAGE_PMD_SIZE) {
			int err;

			folio_get(folio);
			spin_unlock(ptl);
			folio_lock(folio);
			err = split_folio(folio);
			folio_unlock(folio);
			folio_put(folio);
			if (!err)
				goto regular_folio;
			return 0;
		}

		if (!pageout && pmd_young(orig_pmd)) {
			pmdp_invalidate(vma, addr, pmd);
			orig_pmd = pmd_mkold(orig_pmd);

			set_pmd_at(mm, addr, pmd, orig_pmd);
			tlb_remove_pmd_tlb_entry(tlb, pmd, addr);
		}

		folio_clear_referenced(folio);
		folio_test_clear_young(folio);
		if (folio_test_active(folio))
			folio_set_workingset(folio);
		if (pageout) {
			if (folio_isolate_lru(folio)) {
				if (folio_test_unevictable(folio))
					folio_putback_lru(folio);
				else
					list_add(&folio->lru, &folio_list);
			}
		} else
			folio_deactivate(folio);
huge_unlock:
		spin_unlock(ptl);
		if (pageout)
			reclaim_pages(&folio_list);
		return 0;
	}

regular_folio:
#endif
	tlb_change_page_size(tlb, PAGE_SIZE);
restart:
	start_pte = pte = pte_offset_map_lock(vma->vm_mm, pmd, addr, &ptl);
	if (!start_pte)
		return 0;
	flush_tlb_batched_pending(mm);
	arch_enter_lazy_mmu_mode();
	for (; addr < end; pte += nr, addr += nr * PAGE_SIZE) {
		nr = 1;
		ptent = ptep_get(pte);

		if (++batch_count == SWAP_CLUSTER_MAX) {
			batch_count = 0;
			if (need_resched()) {
				arch_leave_lazy_mmu_mode();
				pte_unmap_unlock(start_pte, ptl);
				cond_resched();
				goto restart;
			}
		}

		if (pte_none(ptent))
			continue;

		if (!pte_present(ptent))
			continue;

		folio = vm_normal_folio(vma, addr, ptent);
		if (!folio || folio_is_zone_device(folio))
			continue;

		/*
		 * If we encounter a large folio, only split it if it is not
		 * fully mapped within the range we are operating on. Otherwise
		 * leave it as is so that it can be swapped out whole. If we
		 * fail to split a folio, leave it in place and advance to the
		 * next pte in the range.
		 */
		if (folio_test_large(folio)) {
			bool any_young;

			nr = madvise_folio_pte_batch(addr, end, folio, pte,
						     ptent, &any_young, NULL);
			if (any_young)
				ptent = pte_mkyoung(ptent);

			if (nr < folio_nr_pages(folio)) {
				int err;

				if (folio_likely_mapped_shared(folio))
					continue;
				if (pageout_anon_only_filter && !folio_test_anon(folio))
					continue;
				if (!folio_trylock(folio))
					continue;
				folio_get(folio);
				arch_leave_lazy_mmu_mode();
				pte_unmap_unlock(start_pte, ptl);
				start_pte = NULL;
				err = split_folio(folio);
				folio_unlock(folio);
				folio_put(folio);
				start_pte = pte =
					pte_offset_map_lock(mm, pmd, addr, &ptl);
				if (!start_pte)
					break;
				arch_enter_lazy_mmu_mode();
				if (!err)
					nr = 0;
				continue;
			}
		}

		/*
		 * Do not interfere with other mappings of this folio and
		 * non-LRU folio. If we have a large folio at this point, we
		 * know it is fully mapped so if its mapcount is the same as its
		 * number of pages, it must be exclusive.
		 */
		if (!folio_test_lru(folio) ||
		    folio_mapcount(folio) != folio_nr_pages(folio))
			continue;

		if (pageout_anon_only_filter && !folio_test_anon(folio))
			continue;

		if (!pageout && pte_young(ptent)) {
			clear_young_dirty_ptes(vma, addr, pte, nr,
					       CYDP_CLEAR_YOUNG);
			tlb_remove_tlb_entries(tlb, pte, nr, addr);
		}

		/*
		 * We are deactivating a folio for accelerating reclaiming.
		 * VM couldn't reclaim the folio unless we clear PG_young.
		 * As a side effect, it makes confuse idle-page tracking
		 * because they will miss recent referenced history.
		 */
		folio_clear_referenced(folio);
		folio_test_clear_young(folio);
		if (folio_test_active(folio))
			folio_set_workingset(folio);
		if (pageout) {
			if (folio_isolate_lru(folio)) {
				if (folio_test_unevictable(folio))
					folio_putback_lru(folio);
				else
					list_add(&folio->lru, &folio_list);
			}
		} else
			folio_deactivate(folio);
	}

	if (start_pte) {
		arch_leave_lazy_mmu_mode();
		pte_unmap_unlock(start_pte, ptl);
	}
	if (pageout)
		reclaim_pages(&folio_list);
	cond_resched();

	return 0;
}

static const struct mm_walk_ops cold_walk_ops = {
	.pmd_entry = madvise_cold_or_pageout_pte_range,
	.walk_lock = PGWALK_RDLOCK,
};

static void madvise_cold_page_range(struct mmu_gather *tlb,
			     struct vm_area_struct *vma,
			     unsigned long addr, unsigned long end)
{
	struct madvise_walk_private walk_private = {
		.pageout = false,
		.tlb = tlb,
	};

	tlb_start_vma(tlb, vma);
	walk_page_range(vma->vm_mm, addr, end, &cold_walk_ops, &walk_private);
	tlb_end_vma(tlb, vma);
}

static inline bool can_madv_lru_vma(struct vm_area_struct *vma)
{
	return !(vma->vm_flags & (VM_LOCKED|VM_PFNMAP|VM_HUGETLB));
}

static long madvise_cold(struct vm_area_struct *vma,
			struct vm_area_struct **prev,
			unsigned long start_addr, unsigned long end_addr)
{
	struct mm_struct *mm = vma->vm_mm;
	struct mmu_gather tlb;

	*prev = vma;
	if (!can_madv_lru_vma(vma))
		return -EINVAL;

	lru_add_drain();
	tlb_gather_mmu(&tlb, mm);
	madvise_cold_page_range(&tlb, vma, start_addr, end_addr);
	tlb_finish_mmu(&tlb);

	return 0;
}

static void madvise_pageout_page_range(struct mmu_gather *tlb,
			     struct vm_area_struct *vma,
			     unsigned long addr, unsigned long end)
{
	struct madvise_walk_private walk_private = {
		.pageout = true,
		.tlb = tlb,
	};

	tlb_start_vma(tlb, vma);
	walk_page_range(vma->vm_mm, addr, end, &cold_walk_ops, &walk_private);
	tlb_end_vma(tlb, vma);
}

static long madvise_pageout(struct vm_area_struct *vma,
			struct vm_area_struct **prev,
			unsigned long start_addr, unsigned long end_addr)
{
	struct mm_struct *mm = vma->vm_mm;
	struct mmu_gather tlb;

	*prev = vma;
	if (!can_madv_lru_vma(vma))
		return -EINVAL;

	/*
	 * If the VMA belongs to a private file mapping, there can be private
	 * dirty pages which can be paged out if even this process is neither
	 * owner nor write capable of the file. We allow private file mappings
	 * further to pageout dirty anon pages.
	 */
	if (!vma_is_anonymous(vma) && (!can_do_file_pageout(vma) &&
				(vma->vm_flags & VM_MAYSHARE)))
		return 0;

	lru_add_drain();
	tlb_gather_mmu(&tlb, mm);
	madvise_pageout_page_range(&tlb, vma, start_addr, end_addr);
	tlb_finish_mmu(&tlb);

	return 0;
}

static int madvise_free_pte_range(pmd_t *pmd, unsigned long addr,
				unsigned long end, struct mm_walk *walk)

{
	const cydp_t cydp_flags = CYDP_CLEAR_YOUNG | CYDP_CLEAR_DIRTY;
	struct mmu_gather *tlb = walk->private;
	struct mm_struct *mm = tlb->mm;
	struct vm_area_struct *vma = walk->vma;
	spinlock_t *ptl;
	pte_t *start_pte, *pte, ptent;
	struct folio *folio;
	int nr_swap = 0;
	unsigned long next;
	int nr, max_nr;

	next = pmd_addr_end(addr, end);
	if (pmd_trans_huge(*pmd))
		if (madvise_free_huge_pmd(tlb, vma, pmd, addr, next))
			return 0;

	tlb_change_page_size(tlb, PAGE_SIZE);
	start_pte = pte = pte_offset_map_lock(mm, pmd, addr, &ptl);
	if (!start_pte)
		return 0;
	flush_tlb_batched_pending(mm);
	arch_enter_lazy_mmu_mode();
	for (; addr != end; pte += nr, addr += PAGE_SIZE * nr) {
		nr = 1;
		ptent = ptep_get(pte);

		if (pte_none(ptent))
			continue;
		/*
		 * If the pte has swp_entry, just clear page table to
		 * prevent swap-in which is more expensive rather than
		 * (page allocation + zeroing).
		 */
		if (!pte_present(ptent)) {
			swp_entry_t entry;

			entry = pte_to_swp_entry(ptent);
			if (!non_swap_entry(entry)) {
				max_nr = (end - addr) / PAGE_SIZE;
				nr = swap_pte_batch(pte, max_nr, ptent);
				nr_swap -= nr;
				free_swap_and_cache_nr(entry, nr);
				clear_not_present_full_ptes(mm, addr, pte, nr, tlb->fullmm);
			} else if (is_hwpoison_entry(entry) ||
				   is_poisoned_swp_entry(entry)) {
				pte_clear_not_present_full(mm, addr, pte, tlb->fullmm);
			}
			continue;
		}

		folio = vm_normal_folio(vma, addr, ptent);
		if (!folio || folio_is_zone_device(folio))
			continue;

		/*
		 * If we encounter a large folio, only split it if it is not
		 * fully mapped within the range we are operating on. Otherwise
		 * leave it as is so that it can be marked as lazyfree. If we
		 * fail to split a folio, leave it in place and advance to the
		 * next pte in the range.
		 */
		if (folio_test_large(folio)) {
			bool any_young, any_dirty;

			nr = madvise_folio_pte_batch(addr, end, folio, pte,
						     ptent, &any_young, &any_dirty);

			if (nr < folio_nr_pages(folio)) {
				int err;

				if (folio_likely_mapped_shared(folio))
					continue;
				if (!folio_trylock(folio))
					continue;
				folio_get(folio);
				arch_leave_lazy_mmu_mode();
				pte_unmap_unlock(start_pte, ptl);
				start_pte = NULL;
				err = split_folio(folio);
				folio_unlock(folio);
				folio_put(folio);
				pte = pte_offset_map_lock(mm, pmd, addr, &ptl);
				start_pte = pte;
				if (!start_pte)
					break;
				arch_enter_lazy_mmu_mode();
				if (!err)
					nr = 0;
				continue;
			}

			if (any_young)
				ptent = pte_mkyoung(ptent);
			if (any_dirty)
				ptent = pte_mkdirty(ptent);
		}

		if (folio_test_swapcache(folio) || folio_test_dirty(folio)) {
			if (!folio_trylock(folio))
				continue;
			/*
			 * If we have a large folio at this point, we know it is
			 * fully mapped so if its mapcount is the same as its
			 * number of pages, it must be exclusive.
			 */
			if (folio_mapcount(folio) != folio_nr_pages(folio)) {
				folio_unlock(folio);
				continue;
			}

			if (folio_test_swapcache(folio) &&
			    !folio_free_swap(folio)) {
				folio_unlock(folio);
				continue;
			}

			folio_clear_dirty(folio);
			folio_unlock(folio);
		}

		if (pte_young(ptent) || pte_dirty(ptent)) {
			clear_young_dirty_ptes(vma, addr, pte, nr, cydp_flags);
			tlb_remove_tlb_entries(tlb, pte, nr, addr);
		}
		folio_mark_lazyfree(folio);
	}

	if (nr_swap)
		add_mm_counter(mm, MM_SWAPENTS, nr_swap);
	if (start_pte) {
		arch_leave_lazy_mmu_mode();
		pte_unmap_unlock(start_pte, ptl);
	}
	cond_resched();

	return 0;
}

static const struct mm_walk_ops madvise_free_walk_ops = {
	.pmd_entry		= madvise_free_pte_range,
	.walk_lock		= PGWALK_RDLOCK,
};

static int madvise_free_single_vma(struct vm_area_struct *vma,
			unsigned long start_addr, unsigned long end_addr)
{
	struct mm_struct *mm = vma->vm_mm;
	struct mmu_notifier_range range;
	struct mmu_gather tlb;

	/* MADV_FREE works for only anon vma at the moment */
	if (!vma_is_anonymous(vma))
		return -EINVAL;

	range.start = max(vma->vm_start, start_addr);
	if (range.start >= vma->vm_end)
		return -EINVAL;
	range.end = min(vma->vm_end, end_addr);
	if (range.end <= vma->vm_start)
		return -EINVAL;
	mmu_notifier_range_init(&range, MMU_NOTIFY_CLEAR, 0, mm,
				range.start, range.end);

	lru_add_drain();
	tlb_gather_mmu(&tlb, mm);
	update_hiwater_rss(mm);

	mmu_notifier_invalidate_range_start(&range);
	tlb_start_vma(&tlb, vma);
	walk_page_range(vma->vm_mm, range.start, range.end,
			&madvise_free_walk_ops, &tlb);
	tlb_end_vma(&tlb, vma);
	mmu_notifier_invalidate_range_end(&range);
	tlb_finish_mmu(&tlb);

	return 0;
}

/*
 * Application no longer needs these pages.  If the pages are dirty,
 * it's OK to just throw them away.  The app will be more careful about
 * data it wants to keep.  Be sure to free swap resources too.  The
 * zap_page_range_single call sets things up for shrink_active_list to actually
 * free these pages later if no one else has touched them in the meantime,
 * although we could add these pages to a global reuse list for
 * shrink_active_list to pick up before reclaiming other pages.
 *
 * NB: This interface discards data rather than pushes it out to swap,
 * as some implementations do.  This has performance implications for
 * applications like large transactional databases which want to discard
 * pages in anonymous maps after committing to backing store the data
 * that was kept in them.  There is no reason to write this data out to
 * the swap area if the application is discarding it.
 *
 * An interface that causes the system to free clean pages and flush
 * dirty pages is already available as msync(MS_INVALIDATE).
 */
static long madvise_dontneed_single_vma(struct vm_area_struct *vma,
					unsigned long start, unsigned long end)
{
	zap_page_range_single(vma, start, end - start, NULL);
	return 0;
}

static bool madvise_dontneed_free_valid_vma(struct vm_area_struct *vma,
					    unsigned long start,
					    unsigned long *end,
					    int behavior)
{
	if (!is_vm_hugetlb_page(vma)) {
		unsigned int forbidden = VM_PFNMAP;

		if (behavior != MADV_DONTNEED_LOCKED)
			forbidden |= VM_LOCKED;

		return !(vma->vm_flags & forbidden);
	}

	if (behavior != MADV_DONTNEED && behavior != MADV_DONTNEED_LOCKED)
		return false;
	if (start & ~huge_page_mask(hstate_vma(vma)))
		return false;

	/*
	 * Madvise callers expect the length to be rounded up to PAGE_SIZE
	 * boundaries, and may be unaware that this VMA uses huge pages.
	 * Avoid unexpected data loss by rounding down the number of
	 * huge pages freed.
	 */
	*end = ALIGN_DOWN(*end, huge_page_size(hstate_vma(vma)));

	return true;
}

static long madvise_dontneed_free(struct vm_area_struct *vma,
				  struct vm_area_struct **prev,
				  unsigned long start, unsigned long end,
				  int behavior)
{
	struct mm_struct *mm = vma->vm_mm;

	*prev = vma;
	if (!madvise_dontneed_free_valid_vma(vma, start, &end, behavior))
		return -EINVAL;

	if (start == end)
		return 0;

	if (!userfaultfd_remove(vma, start, end)) {
		*prev = NULL; /* mmap_lock has been dropped, prev is stale */

		mmap_read_lock(mm);
		vma = vma_lookup(mm, start);
		if (!vma)
			return -ENOMEM;
		/*
		 * Potential end adjustment for hugetlb vma is OK as
		 * the check below keeps end within vma.
		 */
		if (!madvise_dontneed_free_valid_vma(vma, start, &end,
						     behavior))
			return -EINVAL;
		if (end > vma->vm_end) {
			/*
			 * Don't fail if end > vma->vm_end. If the old
			 * vma was split while the mmap_lock was
			 * released the effect of the concurrent
			 * operation may not cause madvise() to
			 * have an undefined result. There may be an
			 * adjacent next vma that we'll walk
			 * next. userfaultfd_remove() will generate an
			 * UFFD_EVENT_REMOVE repetition on the
			 * end-vma->vm_end range, but the manager can
			 * handle a repetition fine.
			 */
			end = vma->vm_end;
		}
		VM_WARN_ON(start >= end);
	}

	if (behavior == MADV_DONTNEED || behavior == MADV_DONTNEED_LOCKED)
		return madvise_dontneed_single_vma(vma, start, end);
	else if (behavior == MADV_FREE)
		return madvise_free_single_vma(vma, start, end);
	else
		return -EINVAL;
}

static long madvise_populate(struct mm_struct *mm, unsigned long start,
		unsigned long end, int behavior)
{
	const bool write = behavior == MADV_POPULATE_WRITE;
	int locked = 1;
	long pages;

	while (start < end) {
		/* Populate (prefault) page tables readable/writable. */
		pages = faultin_page_range(mm, start, end, write, &locked);
		if (!locked) {
			mmap_read_lock(mm);
			locked = 1;
		}
		if (pages < 0) {
			switch (pages) {
			case -EINTR:
				return -EINTR;
			case -EINVAL: /* Incompatible mappings / permissions. */
				return -EINVAL;
			case -EHWPOISON:
				return -EHWPOISON;
			case -EFAULT: /* VM_FAULT_SIGBUS or VM_FAULT_SIGSEGV */
				return -EFAULT;
			default:
				pr_warn_once("%s: unhandled return value: %ld\n",
					     __func__, pages);
				fallthrough;
			case -ENOMEM: /* No VMA or out of memory. */
				return -ENOMEM;
			}
		}
		start += pages * PAGE_SIZE;
	}
	return 0;
}

/*
 * Application wants to free up the pages and associated backing store.
 * This is effectively punching a hole into the middle of a file.
 */
static long madvise_remove(struct vm_area_struct *vma,
				struct vm_area_struct **prev,
				unsigned long start, unsigned long end)
{
	loff_t offset;
	int error;
	struct file *f;
	struct mm_struct *mm = vma->vm_mm;

	*prev = NULL;	/* tell sys_madvise we drop mmap_lock */

	if (vma->vm_flags & VM_LOCKED)
		return -EINVAL;

	f = vma->vm_file;

	if (!f || !f->f_mapping || !f->f_mapping->host) {
			return -EINVAL;
	}

	if (!vma_is_shared_maywrite(vma))
		return -EACCES;

	offset = (loff_t)(start - vma->vm_start)
			+ ((loff_t)vma->vm_pgoff << PAGE_SHIFT);

	/*
	 * Filesystem's fallocate may need to take i_rwsem.  We need to
	 * explicitly grab a reference because the vma (and hence the
	 * vma's reference to the file) can go away as soon as we drop
	 * mmap_lock.
	 */
	get_file(f);
	if (userfaultfd_remove(vma, start, end)) {
		/* mmap_lock was not released by userfaultfd_remove() */
		mmap_read_unlock(mm);
	}
	error = vfs_fallocate(f,
				FALLOC_FL_PUNCH_HOLE | FALLOC_FL_KEEP_SIZE,
				offset, end - start);
	fput(f);
	mmap_read_lock(mm);
	return error;
}

static bool is_valid_guard_vma(struct vm_area_struct *vma, bool allow_locked)
{
	vm_flags_t disallowed = VM_SPECIAL | VM_HUGETLB;

	/*
	 * A user could lock after setting a guard range but that's fine, as
	 * they'd not be able to fault in. The issue arises when we try to zap
	 * existing locked VMAs. We don't want to do that.
	 */
	if (!allow_locked)
		disallowed |= VM_LOCKED;

	if (!vma_is_anonymous(vma))
		return false;

	if ((vma->vm_flags & (VM_MAYWRITE | disallowed)) != VM_MAYWRITE)
		return false;

	return true;
}

static bool is_guard_pte_marker(pte_t ptent)
{
	return is_pte_marker(ptent) &&
		is_guard_swp_entry(pte_to_swp_entry(ptent));
}

static int guard_install_pud_entry(pud_t *pud, unsigned long addr,
				   unsigned long next, struct mm_walk *walk)
{
	pud_t pudval = pudp_get(pud);

	/* If huge return >0 so we abort the operation + zap. */
	return pud_trans_huge(pudval) || pud_devmap(pudval);
}

static int guard_install_pmd_entry(pmd_t *pmd, unsigned long addr,
				   unsigned long next, struct mm_walk *walk)
{
	pmd_t pmdval = pmdp_get(pmd);

	/* If huge return >0 so we abort the operation + zap. */
	return pmd_trans_huge(pmdval) || pmd_devmap(pmdval);
}

static int guard_install_pte_entry(pte_t *pte, unsigned long addr,
				   unsigned long next, struct mm_walk *walk)
{
	pte_t pteval = ptep_get(pte);
	unsigned long *nr_pages = (unsigned long *)walk->private;

	/* If there is already a guard page marker, we have nothing to do. */
	if (is_guard_pte_marker(pteval)) {
		(*nr_pages)++;

		return 0;
	}

	/* If populated return >0 so we abort the operation + zap. */
	return 1;
}

static int guard_install_set_pte(unsigned long addr, unsigned long next,
				 pte_t *ptep, struct mm_walk *walk)
{
	unsigned long *nr_pages = (unsigned long *)walk->private;

	/* Simply install a PTE marker, this causes segfault on access. */
	*ptep = make_pte_marker(PTE_MARKER_GUARD);
	(*nr_pages)++;

	return 0;
}

static const struct mm_walk_ops guard_install_walk_ops = {
	.pud_entry		= guard_install_pud_entry,
	.pmd_entry		= guard_install_pmd_entry,
	.pte_entry		= guard_install_pte_entry,
	.install_pte		= guard_install_set_pte,
	.walk_lock		= PGWALK_RDLOCK,
};

static long madvise_guard_install(struct vm_area_struct *vma,
				 struct vm_area_struct **prev,
				 unsigned long start, unsigned long end)
{
	long err;
	int i;

	*prev = vma;
	if (!is_valid_guard_vma(vma, /* allow_locked = */false))
		return -EINVAL;

	/*
	 * If we install guard markers, then the range is no longer
	 * empty from a page table perspective and therefore it's
	 * appropriate to have an anon_vma.
	 *
	 * This ensures that on fork, we copy page tables correctly.
	 */
	err = anon_vma_prepare(vma);
	if (err)
		return err;

	/*
	 * Optimistically try to install the guard marker pages first. If any
	 * non-guard pages are encountered, give up and zap the range before
	 * trying again.
	 *
	 * We try a few times before giving up and releasing back to userland to
	 * loop around, releasing locks in the process to avoid contention. This
	 * would only happen if there was a great many racing page faults.
	 *
	 * In most cases we should simply install the guard markers immediately
	 * with no zap or looping.
	 */
	for (i = 0; i < MAX_MADVISE_GUARD_RETRIES; i++) {
		unsigned long nr_pages = 0;

		/* Returns < 0 on error, == 0 if success, > 0 if zap needed. */
		err = walk_page_range_mm(vma->vm_mm, start, end,
					 &guard_install_walk_ops, &nr_pages);
		if (err < 0)
			return err;

		if (err == 0) {
			unsigned long nr_expected_pages = PHYS_PFN(end - start);

			VM_WARN_ON(nr_pages != nr_expected_pages);
			return 0;
		}

		/*
		 * OK some of the range have non-guard pages mapped, zap
		 * them. This leaves existing guard pages in place.
		 */
		zap_page_range_single(vma, start, end - start, NULL);
	}

	/*
	 * We were unable to install the guard pages due to being raced by page
	 * faults. This should not happen ordinarily. We return to userspace and
	 * immediately retry, relieving lock contention.
	 */
	return restart_syscall();
}

static int guard_remove_pud_entry(pud_t *pud, unsigned long addr,
				  unsigned long next, struct mm_walk *walk)
{
	pud_t pudval = pudp_get(pud);

	/* If huge, cannot have guard pages present, so no-op - skip. */
	if (pud_trans_huge(pudval) || pud_devmap(pudval))
		walk->action = ACTION_CONTINUE;

	return 0;
}

static int guard_remove_pmd_entry(pmd_t *pmd, unsigned long addr,
				  unsigned long next, struct mm_walk *walk)
{
	pmd_t pmdval = pmdp_get(pmd);

	/* If huge, cannot have guard pages present, so no-op - skip. */
	if (pmd_trans_huge(pmdval) || pmd_devmap(pmdval))
		walk->action = ACTION_CONTINUE;

	return 0;
}

static int guard_remove_pte_entry(pte_t *pte, unsigned long addr,
				  unsigned long next, struct mm_walk *walk)
{
	pte_t ptent = ptep_get(pte);

	if (is_guard_pte_marker(ptent)) {
		/* Simply clear the PTE marker. */
		pte_clear_not_present_full(walk->mm, addr, pte, false);
		update_mmu_cache(walk->vma, addr, pte);
	}

	return 0;
}

static const struct mm_walk_ops guard_remove_walk_ops = {
	.pud_entry		= guard_remove_pud_entry,
	.pmd_entry		= guard_remove_pmd_entry,
	.pte_entry		= guard_remove_pte_entry,
	.walk_lock		= PGWALK_RDLOCK,
};

static long madvise_guard_remove(struct vm_area_struct *vma,
				 struct vm_area_struct **prev,
				 unsigned long start, unsigned long end)
{
	*prev = vma;
	/*
	 * We're ok with removing guards in mlock()'d ranges, as this is a
	 * non-destructive action.
	 */
	if (!is_valid_guard_vma(vma, /* allow_locked = */true))
		return -EINVAL;

	return walk_page_range(vma->vm_mm, start, end,
			       &guard_remove_walk_ops, NULL);
}

/*
 * Apply an madvise behavior to a region of a vma.  madvise_update_vma
 * will handle splitting a vm area into separate areas, each area with its own
 * behavior.
 */
static int madvise_vma_behavior(struct vm_area_struct *vma,
				struct vm_area_struct **prev,
				unsigned long start, unsigned long end,
				unsigned long behavior)
{
	int error;
	struct anon_vma_name *anon_name;
	unsigned long new_flags = vma->vm_flags;

	if (unlikely(!can_modify_vma_madv(vma, behavior)))
		return -EPERM;

	switch (behavior) {
	case MADV_REMOVE:
		return madvise_remove(vma, prev, start, end);
	case MADV_WILLNEED:
		return madvise_willneed(vma, prev, start, end);
	case MADV_COLD:
		return madvise_cold(vma, prev, start, end);
	case MADV_PAGEOUT:
		return madvise_pageout(vma, prev, start, end);
	case MADV_FREE:
	case MADV_DONTNEED:
	case MADV_DONTNEED_LOCKED:
		return madvise_dontneed_free(vma, prev, start, end, behavior);
	case MADV_NORMAL:
		new_flags = new_flags & ~VM_RAND_READ & ~VM_SEQ_READ;
		break;
	case MADV_SEQUENTIAL:
		new_flags = (new_flags & ~VM_RAND_READ) | VM_SEQ_READ;
		break;
	case MADV_RANDOM:
		new_flags = (new_flags & ~VM_SEQ_READ) | VM_RAND_READ;
		break;
	case MADV_DONTFORK:
		new_flags |= VM_DONTCOPY;
		break;
	case MADV_DOFORK:
		if (vma->vm_flags & VM_IO)
			return -EINVAL;
		new_flags &= ~VM_DONTCOPY;
		break;
	case MADV_WIPEONFORK:
		/* MADV_WIPEONFORK is only supported on anonymous memory. */
		if (vma->vm_file || vma->vm_flags & VM_SHARED)
			return -EINVAL;
		new_flags |= VM_WIPEONFORK;
		break;
	case MADV_KEEPONFORK:
		if (vma->vm_flags & VM_DROPPABLE)
			return -EINVAL;
		new_flags &= ~VM_WIPEONFORK;
		break;
	case MADV_DONTDUMP:
		new_flags |= VM_DONTDUMP;
		break;
	case MADV_DODUMP:
		if ((!is_vm_hugetlb_page(vma) && new_flags & VM_SPECIAL) ||
		    (vma->vm_flags & VM_DROPPABLE))
			return -EINVAL;
		new_flags &= ~VM_DONTDUMP;
		break;
	case MADV_MERGEABLE:
	case MADV_UNMERGEABLE:
		error = ksm_madvise(vma, start, end, behavior, &new_flags);
		if (error)
			goto out;
		break;
	case MADV_HUGEPAGE:
	case MADV_NOHUGEPAGE:
		error = hugepage_madvise(vma, &new_flags, behavior);
		if (error)
			goto out;
		break;
	case MADV_COLLAPSE:
		return madvise_collapse(vma, prev, start, end);
	case MADV_GUARD_INSTALL:
		return madvise_guard_install(vma, prev, start, end);
	case MADV_GUARD_REMOVE:
		return madvise_guard_remove(vma, prev, start, end);
	}

	anon_name = anon_vma_name(vma);
	anon_vma_name_get(anon_name);
	error = madvise_update_vma(vma, prev, start, end, new_flags,
				   anon_name);
	anon_vma_name_put(anon_name);

out:
	/*
	 * madvise() returns EAGAIN if kernel resources, such as
	 * slab, are temporarily unavailable.
	 */
	if (error == -ENOMEM)
		error = -EAGAIN;
	return error;
}

#ifdef CONFIG_MEMORY_FAILURE
/*
 * Error injection support for memory error handling.
 */
static int madvise_inject_error(int behavior,
		unsigned long start, unsigned long end)
{
	unsigned long size;

	if (!capable(CAP_SYS_ADMIN))
		return -EPERM;


	for (; start < end; start += size) {
		unsigned long pfn;
		struct page *page;
		int ret;

		ret = get_user_pages_fast(start, 1, 0, &page);
		if (ret != 1)
			return ret;
		pfn = page_to_pfn(page);

		/*
		 * When soft offlining hugepages, after migrating the page
		 * we dissolve it, therefore in the second loop "page" will
		 * no longer be a compound page.
		 */
		size = page_size(compound_head(page));

		if (behavior == MADV_SOFT_OFFLINE) {
			pr_info("Soft offlining pfn %#lx at process virtual address %#lx\n",
				 pfn, start);
			ret = soft_offline_page(pfn, MF_COUNT_INCREASED);
		} else {
			pr_info("Injecting memory failure for pfn %#lx at process virtual address %#lx\n",
				 pfn, start);
			ret = memory_failure(pfn, MF_ACTION_REQUIRED | MF_COUNT_INCREASED | MF_SW_SIMULATED);
			if (ret == -EOPNOTSUPP)
				ret = 0;
		}

		if (ret)
			return ret;
	}

	return 0;
}
#endif

static bool
madvise_behavior_valid(int behavior)
{
	switch (behavior) {
	case MADV_DOFORK:
	case MADV_DONTFORK:
	case MADV_NORMAL:
	case MADV_SEQUENTIAL:
	case MADV_RANDOM:
	case MADV_REMOVE:
	case MADV_WILLNEED:
	case MADV_DONTNEED:
	case MADV_DONTNEED_LOCKED:
	case MADV_FREE:
	case MADV_COLD:
	case MADV_PAGEOUT:
	case MADV_POPULATE_READ:
	case MADV_POPULATE_WRITE:
#ifdef CONFIG_KSM
	case MADV_MERGEABLE:
	case MADV_UNMERGEABLE:
#endif
#ifdef CONFIG_TRANSPARENT_HUGEPAGE
	case MADV_HUGEPAGE:
	case MADV_NOHUGEPAGE:
	case MADV_COLLAPSE:
#endif
	case MADV_DONTDUMP:
	case MADV_DODUMP:
	case MADV_WIPEONFORK:
	case MADV_KEEPONFORK:
	case MADV_GUARD_INSTALL:
	case MADV_GUARD_REMOVE:
#ifdef CONFIG_MEMORY_FAILURE
	case MADV_SOFT_OFFLINE:
	case MADV_HWPOISON:
#endif
		return true;

	default:
		return false;
	}
}

/* Can we invoke process_madvise() on a remote mm for the specified behavior? */
static bool process_madvise_remote_valid(int behavior)
{
	switch (behavior) {
	case MADV_COLD:
	case MADV_PAGEOUT:
	case MADV_WILLNEED:
	case MADV_COLLAPSE:
		return true;
	default:
		return false;
	}
}

/*
 * Walk the vmas in range [start,end), and call the visit function on each one.
 * The visit function will get start and end parameters that cover the overlap
 * between the current vma and the original range.  Any unmapped regions in the
 * original range will result in this function returning -ENOMEM while still
 * calling the visit function on all of the existing vmas in the range.
 * Must be called with the mmap_lock held for reading or writing.
 */
static
int madvise_walk_vmas(struct mm_struct *mm, unsigned long start,
		      unsigned long end, unsigned long arg,
		      int (*visit)(struct vm_area_struct *vma,
				   struct vm_area_struct **prev, unsigned long start,
				   unsigned long end, unsigned long arg))
{
	struct vm_area_struct *vma;
	struct vm_area_struct *prev;
	unsigned long tmp;
	int unmapped_error = 0;

	/*
	 * If the interval [start,end) covers some unmapped address
	 * ranges, just ignore them, but return -ENOMEM at the end.
	 * - different from the way of handling in mlock etc.
	 */
	vma = find_vma_prev(mm, start, &prev);
	if (vma && start > vma->vm_start)
		prev = vma;

	for (;;) {
		int error;

		/* Still start < end. */
		if (!vma)
			return -ENOMEM;

		/* Here start < (end|vma->vm_end). */
		if (start < vma->vm_start) {
			unmapped_error = -ENOMEM;
			start = vma->vm_start;
			if (start >= end)
				break;
		}

		/* Here vma->vm_start <= start < (end|vma->vm_end) */
		tmp = vma->vm_end;
		if (end < tmp)
			tmp = end;

		/* Here vma->vm_start <= start < tmp <= (end|vma->vm_end). */
		error = visit(vma, &prev, start, tmp, arg);
		if (error)
			return error;
		start = tmp;
		if (prev && start < prev->vm_end)
			start = prev->vm_end;
		if (start >= end)
			break;
		if (prev)
			vma = find_vma(mm, prev->vm_end);
		else	/* madvise_remove dropped mmap_lock */
			vma = find_vma(mm, start);
	}

	return unmapped_error;
}

#ifdef CONFIG_ANON_VMA_NAME
static int madvise_vma_anon_name(struct vm_area_struct *vma,
				 struct vm_area_struct **prev,
				 unsigned long start, unsigned long end,
				 unsigned long anon_name)
{
	int error;

	/* Only anonymous mappings can be named */
	if (vma->vm_file && !vma_is_anon_shmem(vma))
		return -EBADF;

	error = madvise_update_vma(vma, prev, start, end, vma->vm_flags,
				   (struct anon_vma_name *)anon_name);

	/*
	 * madvise() returns EAGAIN if kernel resources, such as
	 * slab, are temporarily unavailable.
	 */
	if (error == -ENOMEM)
		error = -EAGAIN;
	return error;
}

int madvise_set_anon_name(struct mm_struct *mm, unsigned long start,
			  unsigned long len_in, struct anon_vma_name *anon_name)
{
	unsigned long end;
	unsigned long len;

	if (start & ~PAGE_MASK)
		return -EINVAL;
	len = (len_in + ~PAGE_MASK) & PAGE_MASK;

	/* Check to see whether len was rounded up from small -ve to zero */
	if (len_in && !len)
		return -EINVAL;

	end = start + len;
	if (end < start)
		return -EINVAL;

	if (end == start)
		return 0;

	return madvise_walk_vmas(mm, start, end, (unsigned long)anon_name,
				 madvise_vma_anon_name);
}
#endif /* CONFIG_ANON_VMA_NAME */
/*
 * The madvise(2) system call.
 *
 * Applications can use madvise() to advise the kernel how it should
 * handle paging I/O in this VM area.  The idea is to help the kernel
 * use appropriate read-ahead and caching techniques.  The information
 * provided is advisory only, and can be safely disregarded by the
 * kernel without affecting the correct operation of the application.
 *
 * behavior values:
 *  MADV_NORMAL - the default behavior is to read clusters.  This
 *		results in some read-ahead and read-behind.
 *  MADV_RANDOM - the system should read the minimum amount of data
 *		on any access, since it is unlikely that the appli-
 *		cation will need more than what it asks for.
 *  MADV_SEQUENTIAL - pages in the given range will probably be accessed
 *		once, so they can be aggressively read ahead, and
 *		can be freed soon after they are accessed.
 *  MADV_WILLNEED - the application is notifying the system to read
 *		some pages ahead.
 *  MADV_DONTNEED - the application is finished with the given range,
 *		so the kernel can free resources associated with it.
 *  MADV_FREE - the application marks pages in the given range as lazy free,
 *		where actual purges are postponed until memory pressure happens.
 *  MADV_REMOVE - the application wants to free up the given range of
 *		pages and associated backing store.
 *  MADV_DONTFORK - omit this area from child's address space when forking:
 *		typically, to avoid COWing pages pinned by get_user_pages().
 *  MADV_DOFORK - cancel MADV_DONTFORK: no longer omit this area when forking.
 *  MADV_WIPEONFORK - present the child process with zero-filled memory in this
 *              range after a fork.
 *  MADV_KEEPONFORK - undo the effect of MADV_WIPEONFORK
 *  MADV_HWPOISON - trigger memory error handler as if the given memory range
 *		were corrupted by unrecoverable hardware memory failure.
 *  MADV_SOFT_OFFLINE - try to soft-offline the given range of memory.
 *  MADV_MERGEABLE - the application recommends that KSM try to merge pages in
 *		this area with pages of identical content from other such areas.
 *  MADV_UNMERGEABLE- cancel MADV_MERGEABLE: no longer merge pages with others.
 *  MADV_HUGEPAGE - the application wants to back the given range by transparent
 *		huge pages in the future. Existing pages might be coalesced and
 *		new pages might be allocated as THP.
 *  MADV_NOHUGEPAGE - mark the given range as not worth being backed by
 *		transparent huge pages so the existing pages will not be
 *		coalesced into THP and new pages will not be allocated as THP.
 *  MADV_COLLAPSE - synchronously coalesce pages into new THP.
 *  MADV_DONTDUMP - the application wants to prevent pages in the given range
 *		from being included in its core dump.
 *  MADV_DODUMP - cancel MADV_DONTDUMP: no longer exclude from core dump.
 *  MADV_COLD - the application is not expected to use this memory soon,
 *		deactivate pages in this range so that they can be reclaimed
 *		easily if memory pressure happens.
 *  MADV_PAGEOUT - the application is not expected to use this memory soon,
 *		page out the pages in this range immediately.
 *  MADV_POPULATE_READ - populate (prefault) page tables readable by
 *		triggering read faults if required
 *  MADV_POPULATE_WRITE - populate (prefault) page tables writable by
 *		triggering write faults if required
 *
 * return values:
 *  zero    - success
 *  -EINVAL - start + len < 0, start is not page-aligned,
 *		"behavior" is not a valid value, or application
 *		is attempting to release locked or shared pages,
 *		or the specified address range includes file, Huge TLB,
 *		MAP_SHARED or VMPFNMAP range.
 *  -ENOMEM - addresses in the specified range are not currently
 *		mapped, or are outside the AS of the process.
 *  -EIO    - an I/O error occurred while paging in data.
 *  -EBADF  - map exists, but area maps something that isn't a file.
 *  -EAGAIN - a kernel resource was temporarily unavailable.
 *  -EPERM  - memory is sealed.
 */
int do_madvise(struct mm_struct *mm, unsigned long start, size_t len_in, int behavior)
{
	unsigned long end;
	int error;
	int write;
	size_t len;
	struct blk_plug plug;

	if (!madvise_behavior_valid(behavior))
		return -EINVAL;

	if (!PAGE_ALIGNED(start))
		return -EINVAL;
	len = PAGE_ALIGN(len_in);

	/* Check to see whether len was rounded up from small -ve to zero */
	if (len_in && !len)
		return -EINVAL;

	end = start + len;
	if (end < start)
		return -EINVAL;

	if (end == start)
		return 0;

#ifdef CONFIG_MEMORY_FAILURE
	if (behavior == MADV_HWPOISON || behavior == MADV_SOFT_OFFLINE)
		return madvise_inject_error(behavior, start, start + len_in);
#endif

	write = madvise_need_mmap_write(behavior);
	if (write) {
		if (mmap_write_lock_killable(mm))
			return -EINTR;
	} else {
		mmap_read_lock(mm);
	}

	start = untagged_addr_remote(mm, start);
	end = start + len;

	blk_start_plug(&plug);
	switch (behavior) {
	case MADV_POPULATE_READ:
	case MADV_POPULATE_WRITE:
		error = madvise_populate(mm, start, end, behavior);
		break;
	default:
		error = madvise_walk_vmas(mm, start, end, behavior,
					  madvise_vma_behavior);
		break;
	}
	blk_finish_plug(&plug);

	if (write)
		mmap_write_unlock(mm);
	else
		mmap_read_unlock(mm);

	return error;
}

SYSCALL_DEFINE3(madvise, unsigned long, start, size_t, len_in, int, behavior)
{
	return do_madvise(current->mm, start, len_in, behavior);
}

/* Perform an madvise operation over a vector of addresses and lengths. */
static ssize_t vector_madvise(struct mm_struct *mm, struct iov_iter *iter,
			      int behavior)
{
	ssize_t ret = 0;
	size_t total_len;

	total_len = iov_iter_count(iter);

	while (iov_iter_count(iter)) {
		ret = do_madvise(mm, (unsigned long)iter_iov_addr(iter),
				 iter_iov_len(iter), behavior);
<<<<<<< HEAD
=======
		/*
		 * An madvise operation is attempting to restart the syscall,
		 * but we cannot proceed as it would not be correct to repeat
		 * the operation in aggregate, and would be surprising to the
		 * user.
		 *
		 * As we have already dropped locks, it is safe to just loop and
		 * try again. We check for fatal signals in case we need exit
		 * early anyway.
		 */
		if (ret == -ERESTARTNOINTR) {
			if (fatal_signal_pending(current)) {
				ret = -EINTR;
				break;
			}
			continue;
		}
>>>>>>> ecca2e4a
		if (ret < 0)
			break;
		iov_iter_advance(iter, iter_iov_len(iter));
	}

	ret = (total_len - iov_iter_count(iter)) ? : ret;

	return ret;
}

SYSCALL_DEFINE5(process_madvise, int, pidfd, const struct iovec __user *, vec,
		size_t, vlen, int, behavior, unsigned int, flags)
{
	ssize_t ret;
	struct iovec iovstack[UIO_FASTIOV];
	struct iovec *iov = iovstack;
	struct iov_iter iter;
	struct task_struct *task;
	struct mm_struct *mm;
	unsigned int f_flags;

	if (flags != 0) {
		ret = -EINVAL;
		goto out;
	}

	ret = import_iovec(ITER_DEST, vec, vlen, ARRAY_SIZE(iovstack), &iov, &iter);
	if (ret < 0)
		goto out;

	task = pidfd_get_task(pidfd, &f_flags);
	if (IS_ERR(task)) {
		ret = PTR_ERR(task);
		goto free_iov;
	}

	/* Require PTRACE_MODE_READ to avoid leaking ASLR metadata. */
	mm = mm_access(task, PTRACE_MODE_READ_FSCREDS);
	if (IS_ERR(mm)) {
		ret = PTR_ERR(mm);
		goto release_task;
	}

	/*
	 * We need only perform this check if we are attempting to manipulate a
	 * remote process's address space.
	 */
	if (mm != current->mm && !process_madvise_remote_valid(behavior)) {
		ret = -EINVAL;
		goto release_mm;
	}

	/*
	 * Require CAP_SYS_NICE for influencing process performance. Note that
	 * only non-destructive hints are currently supported for remote
	 * processes.
	 */
	if (mm != current->mm && !capable(CAP_SYS_NICE)) {
		ret = -EPERM;
		goto release_mm;
	}

	ret = vector_madvise(mm, &iter, behavior);

release_mm:
	mmput(mm);
release_task:
	put_task_struct(task);
free_iov:
	kfree(iov);
out:
	return ret;
}<|MERGE_RESOLUTION|>--- conflicted
+++ resolved
@@ -1712,8 +1712,6 @@
 	while (iov_iter_count(iter)) {
 		ret = do_madvise(mm, (unsigned long)iter_iov_addr(iter),
 				 iter_iov_len(iter), behavior);
-<<<<<<< HEAD
-=======
 		/*
 		 * An madvise operation is attempting to restart the syscall,
 		 * but we cannot proceed as it would not be correct to repeat
@@ -1731,7 +1729,6 @@
 			}
 			continue;
 		}
->>>>>>> ecca2e4a
 		if (ret < 0)
 			break;
 		iov_iter_advance(iter, iter_iov_len(iter));
